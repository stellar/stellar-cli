mod fees;
mod ledger_storage;

extern crate base64;
extern crate libc;
extern crate sha2;
extern crate soroban_env_host;

use ledger_storage::LedgerStorage;
use sha2::{Digest, Sha256};
use soroban_env_host::auth::RecordedAuthPayload;
use soroban_env_host::budget::Budget;
use soroban_env_host::events::Events;
use soroban_env_host::storage::Storage;
use soroban_env_host::xdr::{
    AccountId, ConfigSettingEntry, ConfigSettingId, DiagnosticEvent, InvokeHostFunctionOp,
<<<<<<< HEAD
    LedgerFootprint, OperationBody, ReadXdr, ScVec, SorobanAddressCredentials,
    SorobanAuthorizationEntry, SorobanCredentials, VecM, WriteXdr,
=======
    LedgerFootprint, OperationBody, ReadXdr, ScVal, SorobanAddressCredentials,
    SorobanAuthorizationEntry, SorobanCredentials, WriteXdr,
>>>>>>> 739231f8
};
use soroban_env_host::{DiagnosticLevel, Host, LedgerInfo};
use std::convert::TryFrom;
use std::error::Error;
use std::ffi::{CStr, CString};
use std::panic;
use std::ptr::null_mut;
use std::rc::Rc;
use std::{error, mem};

#[repr(C)]
#[derive(Copy, Clone)]
pub struct CLedgerInfo {
    pub protocol_version: u32,
    pub sequence_number: u32,
    pub timestamp: u64,
    pub network_passphrase: *const libc::c_char,
    pub base_reserve: u32,
    pub min_temp_entry_expiration: u32,
    pub min_persistent_entry_expiration: u32,
    pub max_entry_expiration: u32,
    pub autobump_ledgers: u32,
}

impl From<CLedgerInfo> for LedgerInfo {
    fn from(c: CLedgerInfo) -> Self {
        let network_passphrase_cstr = unsafe { CStr::from_ptr(c.network_passphrase) };
        Self {
            protocol_version: c.protocol_version,
            sequence_number: c.sequence_number,
            timestamp: c.timestamp,
            network_id: Sha256::digest(network_passphrase_cstr.to_str().unwrap().as_bytes()).into(),
            base_reserve: c.base_reserve,
            min_temp_entry_expiration: c.min_temp_entry_expiration,
            min_persistent_entry_expiration: c.min_persistent_entry_expiration,
            max_entry_expiration: c.max_entry_expiration,
            autobump_ledgers: c.autobump_ledgers,
        }
    }
}

#[repr(C)]
pub struct CPreflightResult {
    pub error: *mut libc::c_char, // Error string in case of error, otherwise null
    pub auth: *mut *mut libc::c_char, // NULL terminated array of XDR SorobanAuthorizationEntrys in base64
    pub result: *mut libc::c_char,    // XDR SCVal in base64
    pub transaction_data: *mut libc::c_char, // SorobanTransactionData XDR in base64
    pub min_fee: i64,                 // Minimum recommended resource fee
    pub events: *mut *mut libc::c_char, // NULL terminated array of XDR ContractEvents in base64
    pub cpu_instructions: u64,
    pub memory_bytes: u64,
}

fn preflight_error(str: String) -> *mut CPreflightResult {
    let c_str = CString::new(str).unwrap();
    // transfer ownership to caller
    // caller needs to invoke free_preflight_result(result) when done
    Box::into_raw(Box::new(CPreflightResult {
        error: c_str.into_raw(),
        auth: null_mut(),
        result: null_mut(),
        transaction_data: null_mut(),
        min_fee: 0,
        events: null_mut(),
        cpu_instructions: 0,
        memory_bytes: 0,
    }))
}

#[no_mangle]
pub extern "C" fn preflight_invoke_hf_op(
    handle: libc::uintptr_t, // Go Handle to forward to SnapshotSourceGet and SnapshotSourceHas
    bucket_list_size: u64,   // Bucket list size for current ledger
    invoke_hf_op: *const libc::c_char, // InvokeHostFunctionOp XDR in base64
    source_account: *const libc::c_char, // AccountId XDR in base64
    ledger_info: CLedgerInfo,
) -> *mut CPreflightResult {
    catch_preflight_panic(Box::new(move || {
        preflight_invoke_hf_op_or_maybe_panic(
            handle,
            bucket_list_size,
            invoke_hf_op,
            source_account,
            ledger_info,
        )
    }))
}

fn preflight_invoke_hf_op_or_maybe_panic(
    handle: libc::uintptr_t,
    bucket_list_size: u64, // Go Handle to forward to SnapshotSourceGet and SnapshotSourceHas
    invoke_hf_op: *const libc::c_char, // InvokeHostFunctionOp XDR in base64
    source_account: *const libc::c_char, // AccountId XDR in base64
    ledger_info: CLedgerInfo,
) -> Result<CPreflightResult, Box<dyn error::Error>> {
    let invoke_hf_op_cstr = unsafe { CStr::from_ptr(invoke_hf_op) };
    let invoke_hf_op = InvokeHostFunctionOp::from_xdr_base64(invoke_hf_op_cstr.to_str()?)?;
    let source_account_cstr = unsafe { CStr::from_ptr(source_account) };
    let source_account = AccountId::from_xdr_base64(source_account_cstr.to_str()?)?;
    let storage = Storage::with_recording_footprint(Rc::new(LedgerStorage {
        golang_handle: handle,
    }));
    let budget = get_budget_from_network_config_params(&LedgerStorage {
        golang_handle: handle,
    })?;
    let host = Host::with_storage_and_budget(storage, budget);

<<<<<<< HEAD
    let needs_auth_recording = invoke_hf_op.auth.is_empty();
    if needs_auth_recording {
        host.switch_to_recording_auth();
    } else {
        host.set_authorization_entries(invoke_hf_op.auth.to_vec())
            .unwrap();
    }

    host.set_diagnostic_level(DiagnosticLevel::Debug);
    host.set_source_account(source_account);
    host.set_ledger_info(ledger_info.into());

    // Run the preflight.
    let result = host.invoke_function(invoke_hf_op.host_function.clone())?;
    let auth: VecM<SorobanAuthorizationEntry> = if needs_auth_recording {
        let payloads = host.get_recorded_auth_payloads()?;
        VecM::try_from(
            payloads
                .iter()
                .map(recorded_auth_payload_to_xdr)
                .collect::<Vec<_>>(),
        )?
    } else {
        invoke_hf_op.auth
    };

=======
    host.switch_to_recording_auth()?;
    host.set_diagnostic_level(DiagnosticLevel::Debug)?;
    host.set_source_account(source_account)?;
    host.set_ledger_info(ledger_info.into())?;

    // Run the preflight.
    let result = host.invoke_function(invoke_hf_op.host_function.clone())?;
    let auths = host.get_recorded_auth_payloads()?;
    let budget = host.budget_cloned();
>>>>>>> 739231f8
    // Recover, convert and return the storage footprint and other values to C.
    let (storage, events) = host.try_finish()?;

    let diagnostic_events = host_events_to_diagnostic_events(&events);
    let (transaction_data, min_fee) = fees::compute_host_function_transaction_data_and_min_fee(
        &InvokeHostFunctionOp {
            host_function: invoke_hf_op.host_function,
            auth: auth.clone(),
        },
        &LedgerStorage {
            golang_handle: handle,
        },
        &storage,
        &budget,
        &diagnostic_events,
        bucket_list_size,
        ledger_info.sequence_number,
    )?;
    let transaction_data_cstr = CString::new(transaction_data.to_xdr_base64()?)?;
    Ok(CPreflightResult {
        error: null_mut(),
        auth: recorded_auth_payloads_to_c(auth.to_vec())?,
        result: CString::new(result.to_xdr_base64()?)?.into_raw(),
        transaction_data: transaction_data_cstr.into_raw(),
        min_fee,
        events: diagnostic_events_to_c(diagnostic_events)?,
        cpu_instructions: budget.get_cpu_insns_consumed()?,
        memory_bytes: budget.get_mem_bytes_consumed()?,
    })
}

fn get_budget_from_network_config_params(
    ledger_storage: &LedgerStorage,
) -> Result<Budget, Box<dyn error::Error>> {
    let ConfigSettingEntry::ContractComputeV0(compute) =
        ledger_storage.get_configuration_setting(ConfigSettingId::ContractComputeV0)?
    else {
        return Err(
            "get_budget_from_network_config_params((): unexpected config setting entry for ComputeV0 key".into(),
        );
    };

    let ConfigSettingEntry::ContractCostParamsCpuInstructions(cost_params_cpu) = ledger_storage
        .get_configuration_setting(ConfigSettingId::ContractCostParamsCpuInstructions)?
    else {
        return Err(
            "get_budget_from_network_config_params((): unexpected config setting entry for ComputeV0 key".into(),
        );
    };

    let ConfigSettingEntry::ContractCostParamsMemoryBytes(cost_params_memory) =
        ledger_storage.get_configuration_setting(ConfigSettingId::ContractCostParamsMemoryBytes)?
    else {
        return Err(
            "get_budget_from_network_config_params((): unexpected config setting entry for ComputeV0 key".into(),
        );
    };

    let budget = Budget::try_from_configs(
        compute.tx_max_instructions as u64,
        compute.tx_memory_limit as u64,
        cost_params_cpu,
        cost_params_memory,
    )?;
    Ok(budget)
}

#[no_mangle]
pub extern "C" fn preflight_footprint_expiration_op(
    handle: libc::uintptr_t, // Go Handle to forward to SnapshotSourceGet and SnapshotSourceHas
    bucket_list_size: u64,   // Bucket list size for current ledger
    op_body: *const libc::c_char, // OperationBody XDR in base64
    footprint: *const libc::c_char, // LedgerFootprint XDR in base64
    current_ledger_seq: u32,
) -> *mut CPreflightResult {
    catch_preflight_panic(Box::new(move || {
        preflight_footprint_expiration_op_or_maybe_panic(
            handle,
            bucket_list_size,
            op_body,
            footprint,
            current_ledger_seq,
        )
    }))
}

fn preflight_footprint_expiration_op_or_maybe_panic(
    handle: libc::uintptr_t,
    bucket_list_size: u64,
    op_body: *const libc::c_char,
    footprint: *const libc::c_char,
    current_ledger_seq: u32,
) -> Result<CPreflightResult, Box<dyn error::Error>> {
    let op_body_cstr = unsafe { CStr::from_ptr(op_body) };
    let op_body = OperationBody::from_xdr_base64(op_body_cstr.to_str()?)?;
    let footprint_cstr = unsafe { CStr::from_ptr(footprint) };
    let ledger_footprint = LedgerFootprint::from_xdr_base64(footprint_cstr.to_str()?)?;
    let ledger_storage = &ledger_storage::LedgerStorage {
        golang_handle: handle,
    };
    match op_body {
        OperationBody::BumpFootprintExpiration(op) => preflight_bump_footprint_expiration(
            ledger_footprint,
            op.ledgers_to_expire,
            ledger_storage,
            bucket_list_size,
            current_ledger_seq,
        ),
        OperationBody::RestoreFootprint(_) => preflight_restore_footprint(
            ledger_footprint,
            ledger_storage,
            bucket_list_size,
            current_ledger_seq,
        ),
        op => Err(format!(
            "preflight_footprint_expiration_op(): unsupported operation type {}",
            op.name()
        )
        .into()),
    }
}

fn preflight_bump_footprint_expiration(
    footprint: LedgerFootprint,
    ledgers_to_expire: u32,
    ledger_storage: &LedgerStorage,
    bucket_list_size: u64,
    current_ledger_seq: u32,
) -> Result<CPreflightResult, Box<dyn Error>> {
    let (transaction_data, min_fee) =
        fees::compute_bump_footprint_exp_transaction_data_and_min_fee(
            footprint,
            ledgers_to_expire,
            ledger_storage,
            bucket_list_size,
            current_ledger_seq,
        )?;
    let transaction_data_cstr = CString::new(transaction_data.to_xdr_base64()?)?;
    Ok(CPreflightResult {
        error: null_mut(),
        auth: null_mut(),
        result: null_mut(),
        transaction_data: transaction_data_cstr.into_raw(),
        min_fee,
        events: null_mut(),
        cpu_instructions: 0,
        memory_bytes: 0,
    })
}

fn preflight_restore_footprint(
    footprint: LedgerFootprint,
    ledger_storage: &LedgerStorage,
    bucket_list_size: u64,
    current_ledger_seq: u32,
) -> Result<CPreflightResult, Box<dyn Error>> {
    let (transaction_data, min_fee) = fees::compute_restore_footprint_transaction_data_and_min_fee(
        footprint,
        ledger_storage,
        bucket_list_size,
        current_ledger_seq,
    )?;
    let transaction_data_cstr = CString::new(transaction_data.to_xdr_base64()?)?;
    Ok(CPreflightResult {
        error: null_mut(),
        auth: null_mut(),
        result: null_mut(),
        transaction_data: transaction_data_cstr.into_raw(),
        min_fee,
        events: null_mut(),
        cpu_instructions: 0,
        memory_bytes: 0,
    })
}

fn catch_preflight_panic(
    op: Box<dyn Fn() -> Result<CPreflightResult, Box<dyn error::Error>>>,
) -> *mut CPreflightResult {
    // catch panics before they reach foreign callers (which otherwise would result in
    // undefined behavior)
    let res = panic::catch_unwind(panic::AssertUnwindSafe(|| op()));
    match res {
        Err(panic) => match panic.downcast::<String>() {
            Ok(panic_msg) => preflight_error(format!("panic during preflight() call: {panic_msg}")),
            Err(_) => preflight_error("panic during preflight() call: unknown cause".to_string()),
        },
        // transfer ownership to caller
        // caller needs to invoke free_preflight_result(result) when done
        Ok(r) => match r {
            Ok(r2) => Box::into_raw(Box::new(r2)),
            Err(e) => preflight_error(format!("{e}")),
        },
    }
}

fn recorded_auth_payloads_to_c(
    payloads: Vec<SorobanAuthorizationEntry>,
) -> Result<*mut *mut libc::c_char, Box<dyn error::Error>> {
    let xdr_base64_vec: Vec<String> = payloads
        .iter()
        .map(WriteXdr::to_xdr_base64)
        .collect::<Result<Vec<_>, _>>()?;
    string_vec_to_c_null_terminated_char_array(xdr_base64_vec)
}

fn recorded_auth_payload_to_xdr(payload: &RecordedAuthPayload) -> SorobanAuthorizationEntry {
    match (payload.address.clone(), payload.nonce) {
        (Some(address), Some(nonce)) => SorobanAuthorizationEntry {
            credentials: SorobanCredentials::Address(SorobanAddressCredentials {
                address,
                nonce,
                // signature_args is left empty. This is where the client will put their signatures when
                // submitting the transaction.
                signature_expiration_ledger: 0,
                signature: ScVal::Void,
            }),
            root_invocation: payload.invocation.clone(),
        },
        (None, None) => SorobanAuthorizationEntry {
            credentials: SorobanCredentials::SourceAccount,
            root_invocation: payload.invocation.clone(),
        },
        // the address and the nonce can't be present independently
        (a,n) =>
            panic!("recorded_auth_payload_to_xdr: address and nonce present independently (address: {:?}, nonce: {:?})", a, n),
    }
}

fn host_events_to_diagnostic_events(events: &Events) -> Vec<DiagnosticEvent> {
    let mut res: Vec<DiagnosticEvent> = Vec::new();
    for e in &events.0 {
        let diagnostic_event = DiagnosticEvent {
            in_successful_contract_call: !e.failed_call,
            event: e.event.clone(),
        };
        res.push(diagnostic_event);
    }
    res
}

fn diagnostic_events_to_c(
    events: Vec<DiagnosticEvent>,
) -> Result<*mut *mut libc::c_char, Box<dyn error::Error>> {
    let xdr_base64_vec: Vec<String> = events
        .iter()
        .map(DiagnosticEvent::to_xdr_base64)
        .collect::<Result<Vec<_>, _>>()?;
    string_vec_to_c_null_terminated_char_array(xdr_base64_vec)
}

fn string_vec_to_c_null_terminated_char_array(
    v: Vec<String>,
) -> Result<*mut *mut libc::c_char, Box<dyn error::Error>> {
    let mut out_vec: Vec<*mut libc::c_char> = Vec::new();
    for s in &v {
        let c_str = CString::new(s.clone())?.into_raw();
        out_vec.push(c_str);
    }

    // Add the ending NULL
    out_vec.push(null_mut());

    Ok(vec_to_c_array(out_vec))
}

fn vec_to_c_array<T>(mut v: Vec<T>) -> *mut T {
    // Make sure length and capacity are the same
    // (this allows using the length as the capacity when deallocating the vector)
    v.shrink_to_fit();
    assert_eq!(v.len(), v.capacity());

    // Get the pointer to our vector, we will deallocate it in free_c_null_terminated_char_array()
    // TODO: replace by `out_vec.into_raw_parts()` once the API stabilizes
    let ptr = v.as_mut_ptr();
    mem::forget(v);

    ptr
}

/// .
///
/// # Safety
///
/// .
#[no_mangle]
pub unsafe extern "C" fn free_preflight_result(result: *mut CPreflightResult) {
    if result.is_null() {
        return;
    }
    unsafe {
        if !(*result).error.is_null() {
            _ = CString::from_raw((*result).error);
        }

        if !(*result).auth.is_null() {
            free_c_null_terminated_char_array((*result).auth);
        }

        if !(*result).result.is_null() {
            _ = CString::from_raw((*result).result);
        }

        if !(*result).transaction_data.is_null() {
            _ = CString::from_raw((*result).transaction_data);
        }
        if !(*result).events.is_null() {
            free_c_null_terminated_char_array((*result).events);
        }
        _ = Box::from_raw(result);
    }
}

fn free_c_null_terminated_char_array(array: *mut *mut libc::c_char) {
    unsafe {
        // Iterate until we find a null value
        let mut i: usize = 0;
        loop {
            let c_char_ptr = *array.add(i);
            if c_char_ptr.is_null() {
                break;
            }
            // deallocate each string
            _ = CString::from_raw(c_char_ptr);
            i += 1;
        }
        // deallocate the containing vector
        _ = Vec::from_raw_parts(array, i + 1, i + 1);
    }
}<|MERGE_RESOLUTION|>--- conflicted
+++ resolved
@@ -14,13 +14,8 @@
 use soroban_env_host::storage::Storage;
 use soroban_env_host::xdr::{
     AccountId, ConfigSettingEntry, ConfigSettingId, DiagnosticEvent, InvokeHostFunctionOp,
-<<<<<<< HEAD
-    LedgerFootprint, OperationBody, ReadXdr, ScVec, SorobanAddressCredentials,
+    LedgerFootprint, OperationBody, ReadXdr, ScVal, SorobanAddressCredentials,
     SorobanAuthorizationEntry, SorobanCredentials, VecM, WriteXdr,
-=======
-    LedgerFootprint, OperationBody, ReadXdr, ScVal, SorobanAddressCredentials,
-    SorobanAuthorizationEntry, SorobanCredentials, WriteXdr,
->>>>>>> 739231f8
 };
 use soroban_env_host::{DiagnosticLevel, Host, LedgerInfo};
 use std::convert::TryFrom;
@@ -128,22 +123,20 @@
     })?;
     let host = Host::with_storage_and_budget(storage, budget);
 
-<<<<<<< HEAD
     let needs_auth_recording = invoke_hf_op.auth.is_empty();
     if needs_auth_recording {
-        host.switch_to_recording_auth();
+        host.switch_to_recording_auth()?;
     } else {
-        host.set_authorization_entries(invoke_hf_op.auth.to_vec())
-            .unwrap();
-    }
-
-    host.set_diagnostic_level(DiagnosticLevel::Debug);
-    host.set_source_account(source_account);
-    host.set_ledger_info(ledger_info.into());
+        host.set_authorization_entries(invoke_hf_op.auth.to_vec())?;
+    }
+
+    host.set_diagnostic_level(DiagnosticLevel::Debug)?;
+    host.set_source_account(source_account)?;
+    host.set_ledger_info(ledger_info.into())?;
 
     // Run the preflight.
     let result = host.invoke_function(invoke_hf_op.host_function.clone())?;
-    let auth: VecM<SorobanAuthorizationEntry> = if needs_auth_recording {
+    let auths: VecM<SorobanAuthorizationEntry> = if needs_auth_recording {
         let payloads = host.get_recorded_auth_payloads()?;
         VecM::try_from(
             payloads
@@ -155,17 +148,7 @@
         invoke_hf_op.auth
     };
 
-=======
-    host.switch_to_recording_auth()?;
-    host.set_diagnostic_level(DiagnosticLevel::Debug)?;
-    host.set_source_account(source_account)?;
-    host.set_ledger_info(ledger_info.into())?;
-
-    // Run the preflight.
-    let result = host.invoke_function(invoke_hf_op.host_function.clone())?;
-    let auths = host.get_recorded_auth_payloads()?;
     let budget = host.budget_cloned();
->>>>>>> 739231f8
     // Recover, convert and return the storage footprint and other values to C.
     let (storage, events) = host.try_finish()?;
 
@@ -173,7 +156,7 @@
     let (transaction_data, min_fee) = fees::compute_host_function_transaction_data_and_min_fee(
         &InvokeHostFunctionOp {
             host_function: invoke_hf_op.host_function,
-            auth: auth.clone(),
+            auth: auths.clone(),
         },
         &LedgerStorage {
             golang_handle: handle,
@@ -187,7 +170,7 @@
     let transaction_data_cstr = CString::new(transaction_data.to_xdr_base64()?)?;
     Ok(CPreflightResult {
         error: null_mut(),
-        auth: recorded_auth_payloads_to_c(auth.to_vec())?,
+        auth: recorded_auth_payloads_to_c(auths.to_vec())?,
         result: CString::new(result.to_xdr_base64()?)?.into_raw(),
         transaction_data: transaction_data_cstr.into_raw(),
         min_fee,
@@ -377,7 +360,7 @@
             credentials: SorobanCredentials::Address(SorobanAddressCredentials {
                 address,
                 nonce,
-                // signature_args is left empty. This is where the client will put their signatures when
+                // signature is left empty. This is where the client will put their signatures when
                 // submitting the transaction.
                 signature_expiration_ledger: 0,
                 signature: ScVal::Void,
