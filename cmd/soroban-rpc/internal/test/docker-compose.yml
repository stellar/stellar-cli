version: '3'
services:
  core-postgres:
    image: postgres:9.6.17-alpine
    restart: on-failure
    environment:
      - POSTGRES_PASSWORD=mysecretpassword
      - POSTGRES_DB=stellar
    expose:
      - "5641"
    command: ["-p", "5641"]

  core:
    platform: linux/amd64
    # Note: Please keep the image pinned to an immutable tag matching the Captive Core version.
    #       This avoid implicit updates which break compatibility between
    #       the Core container and captive core.
<<<<<<< HEAD
    image: ${CORE_IMAGE:-sreuland/stellar-core:19.9.1-1270.04f2a6d5c.focal-soroban}
=======
    image: ${CORE_IMAGE:-2opremio/stellar-core:19.10.1-1280.057b75410.focal-soroban}
>>>>>>> 5ce313e9
    depends_on:
      - core-postgres
    restart: on-failure
    environment:
      - TRACY_NO_INVARIANT_CHECK=1
    ports:
      - "11625:11625"
      - "11626:11626"
      # add extra port for history archive server
      - "1570:1570"
    entrypoint: /usr/bin/env
    command: /start standalone
    volumes:
      - ./stellar-core-integration-tests.cfg:/stellar-core.cfg
      - ./core-start.sh:/start
    extra_hosts:
      - "host.docker.internal:host-gateway"<|MERGE_RESOLUTION|>--- conflicted
+++ resolved
@@ -15,11 +15,7 @@
     # Note: Please keep the image pinned to an immutable tag matching the Captive Core version.
     #       This avoid implicit updates which break compatibility between
     #       the Core container and captive core.
-<<<<<<< HEAD
-    image: ${CORE_IMAGE:-sreuland/stellar-core:19.9.1-1270.04f2a6d5c.focal-soroban}
-=======
     image: ${CORE_IMAGE:-2opremio/stellar-core:19.10.1-1280.057b75410.focal-soroban}
->>>>>>> 5ce313e9
     depends_on:
       - core-postgres
     restart: on-failure
