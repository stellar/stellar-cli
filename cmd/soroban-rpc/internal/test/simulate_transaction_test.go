--- conflicted
+++ resolved
@@ -241,11 +241,7 @@
 				},
 			},
 			Instructions: 79653,
-<<<<<<< HEAD
-			ReadBytes:    36,
-=======
 			ReadBytes:    72,
->>>>>>> 135102eb
 			WriteBytes:   100,
 		},
 		RefundableFee: 20045,
