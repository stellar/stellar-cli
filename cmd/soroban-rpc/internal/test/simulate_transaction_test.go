--- conflicted
+++ resolved
@@ -750,16 +750,10 @@
 				break
 			}
 			assert.NoError(t, xdr.SafeUnmarshalBase64(getLedgerEntryResult.XDR, &entry))
-			t.Log("waiting for ledger entry to expire at ledger", entry.MustContractData().ExpirationLedgerSeq+1)
+			t.Log("waiting for ledger entry to expire at ledger", entry.MustContractData().ExpirationLedgerSeq)
 			time.Sleep(time.Second)
 		}
-<<<<<<< HEAD
-		assert.NoError(t, xdr.SafeUnmarshalBase64(result.XDR, &entry))
-		t.Log("waiting for ledger entry to expire at ledger", entry.MustContractData().ExpirationLedgerSeq)
-		time.Sleep(time.Second)
-=======
 		require.True(t, expired)
->>>>>>> 08de7d5d
 	}
 	waitForExpiration()
 
