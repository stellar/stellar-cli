package preflight

import (
	"context"
	"errors"
	"runtime/cgo"
	"time"
	"unsafe"

	"github.com/stellar/go/support/log"
	"github.com/stellar/go/xdr"

	"github.com/stellar/soroban-tools/cmd/soroban-rpc/internal/db"
)

/*
#include "../../lib/preflight.h"
#include <stdlib.h>
// This assumes that the Rust compiler should be using a -gnu target (i.e. MinGW compiler) in Windows
// (I (fons) am not even sure if CGo supports MSVC, see https://github.com/golang/go/issues/20982)
#cgo windows,amd64 LDFLAGS: -L${SRCDIR}/../../../../target/x86_64-pc-windows-gnu/release-with-panic-unwind/ -lpreflight -ldl -lm -static -lws2_32 -lbcrypt -luserenv
// You cannot compile with -static in macOS (and it's not worth it in Linux, at least with glibc)
#cgo darwin,amd64 LDFLAGS: -L${SRCDIR}/../../../../target/x86_64-apple-darwin/release-with-panic-unwind/ -lpreflight -ldl -lm
#cgo darwin,arm64 LDFLAGS: -L${SRCDIR}/../../../../target/aarch64-apple-darwin/release-with-panic-unwind/ -lpreflight -ldl -lm
// In Linux, at least for now, we will be dynamically linking glibc. See https://github.com/2opremio/soroban-go-rust-preflight-poc/issues/3 for details
// I (fons) did try linking statically against musl but it caused problems catching (unwinding) Rust panics.
#cgo linux,amd64 LDFLAGS: -L${SRCDIR}/../../../../target/x86_64-unknown-linux-gnu/release-with-panic-unwind/ -lpreflight -ldl -lm
#cgo linux,arm64 LDFLAGS: -L${SRCDIR}/../../../../target/aarch64-unknown-linux-gnu/release-with-panic-unwind/ -lpreflight -ldl -lm
*/
import "C"

type snapshotSourceHandle struct {
	readTx db.LedgerEntryReadTx
	logger *log.Entry
}

// SnapshotSourceGet takes a LedgerKey XDR in base64 string and returns its matching LedgerEntry XDR in base64 string
// It's used by the Rust preflight code to obtain ledger entries.
//
//export SnapshotSourceGet
func SnapshotSourceGet(handle C.uintptr_t, cLedgerKey *C.char) *C.char {
	h := cgo.Handle(handle).Value().(snapshotSourceHandle)
	ledgerKeyB64 := C.GoString(cLedgerKey)
	var ledgerKey xdr.LedgerKey
	if err := xdr.SafeUnmarshalBase64(ledgerKeyB64, &ledgerKey); err != nil {
		panic(err)
	}
	present, entry, err := h.readTx.GetLedgerEntry(ledgerKey)
	if err != nil {
		h.logger.WithError(err).Error("SnapshotSourceGet(): GetLedgerEntry() failed")
		return nil
	}
	if !present {
		return nil
	}
	out, err := xdr.MarshalBase64(entry)
	if err != nil {
		panic(err)
	}
	return C.CString(out)
}

// SnapshotSourceHas takes LedgerKey XDR in base64 and returns whether it exists
// It's used by the Rust preflight code to obtain ledger entries.
//
//export SnapshotSourceHas
func SnapshotSourceHas(handle C.uintptr_t, cLedgerKey *C.char) C.int {
	h := cgo.Handle(handle).Value().(snapshotSourceHandle)
	ledgerKeyB64 := C.GoString(cLedgerKey)
	var ledgerKey xdr.LedgerKey
	if err := xdr.SafeUnmarshalBase64(ledgerKeyB64, &ledgerKey); err != nil {
		panic(err)
	}
	present, _, err := h.readTx.GetLedgerEntry(ledgerKey)
	if err != nil {
		h.logger.WithError(err).Error("SnapshotSourceHas(): GetLedgerEntry() failed")
		return 0
	}
	if present {
		return 1
	}
	return 0
}

//export FreeGoCString
func FreeGoCString(str *C.char) {
	C.free(unsafe.Pointer(str))
}

type PreflightParameters struct {
	Logger             *log.Entry
	SourceAccount      xdr.AccountId
	InvokeHostFunction xdr.InvokeHostFunctionOp
	NetworkPassphrase  string
	LedgerEntryReadTx  db.LedgerEntryReadTx
}

type Preflight struct {
	Auth            []string // ContractAuths XDR in base64
	Events          []string // DiagnosticEvents XDR in base64
	Footprint       string   // LedgerFootprint XDR in base64
	Results         []string // SCVal XDRs in base64
	CPUInstructions uint64
	MemoryBytes     uint64
}

// GoNullTerminatedStringSlice transforms a C NULL-terminated char** array to a Go string slice
func GoNullTerminatedStringSlice(str **C.char) []string {
	var result []string
	if str != nil {
		// CGo doesn't have an easy way to do pointer arithmetic so,
		// we are better off transforming the memory buffer into a large slice
		// and finding the NULL termination after that
		for _, a := range unsafe.Slice(str, 1<<20) {
			if a == nil {
				// we found the ending nil
				break
			}
			result = append(result, C.GoString(a))
		}
	}
	return result
}

func GetPreflight(ctx context.Context, params PreflightParameters) (Preflight, error) {
<<<<<<< HEAD
	hfB64, err := xdr.MarshalBase64(params.InvokeHostFunction)
=======
	// TODO: this will be broken until the Go XDR is updated
	invokeHostFunctionB64, err := xdr.MarshalBase64(params.InvokeHostFunction)
>>>>>>> 5ce313e9
	if err != nil {
		return Preflight{}, err
	}
	invokeHostFunctionCString := C.CString(invokeHostFunctionB64)
	sourceAccountB64, err := xdr.MarshalBase64(params.SourceAccount)
	if err != nil {
		return Preflight{}, err
	}
	latestLedger, err := params.LedgerEntryReadTx.GetLatestLedgerSequence()
	if err != nil {
		return Preflight{}, err
	}
	li := C.CLedgerInfo{
		network_passphrase: C.CString(params.NetworkPassphrase),
		sequence_number:    C.uint(latestLedger),
		protocol_version:   20,
		timestamp:          C.uint64_t(time.Now().Unix()),
		// Current base reserve is 0.5XLM (in stroops)
		base_reserve: 5_000_000,
	}

	sourceAccountCString := C.CString(sourceAccountB64)
	handle := cgo.NewHandle(snapshotSourceHandle{params.LedgerEntryReadTx, params.Logger})
	defer handle.Delete()
	res := C.preflight_host_function(
		C.uintptr_t(handle),
		invokeHostFunctionCString,
		sourceAccountCString,
		li,
	)
	C.free(unsafe.Pointer(invokeHostFunctionCString))
	C.free(unsafe.Pointer(sourceAccountCString))
	defer C.free_preflight_result(res)

	if res.error != nil {
		return Preflight{}, errors.New(C.GoString(res.error))
	}

	preflight := Preflight{
		Auth:            GoNullTerminatedStringSlice(res.auth),
		Events:          GoNullTerminatedStringSlice(res.events),
		Footprint:       C.GoString(res.preflight),
		Results:         GoNullTerminatedStringSlice(res.results),
		CPUInstructions: uint64(res.cpu_instructions),
		MemoryBytes:     uint64(res.memory_bytes),
	}
	return preflight, nil
}<|MERGE_RESOLUTION|>--- conflicted
+++ resolved
@@ -123,12 +123,8 @@
 }
 
 func GetPreflight(ctx context.Context, params PreflightParameters) (Preflight, error) {
-<<<<<<< HEAD
-	hfB64, err := xdr.MarshalBase64(params.InvokeHostFunction)
-=======
 	// TODO: this will be broken until the Go XDR is updated
 	invokeHostFunctionB64, err := xdr.MarshalBase64(params.InvokeHostFunction)
->>>>>>> 5ce313e9
 	if err != nil {
 		return Preflight{}, err
 	}
