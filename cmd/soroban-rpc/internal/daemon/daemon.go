--- conflicted
+++ resolved
@@ -125,23 +125,14 @@
 	)
 
 	handler, err := internal.NewJSONRPCHandler(internal.HandlerParams{
-<<<<<<< HEAD
-		AccountStore:       methods.AccountStore{Client: hc},
-		EventStore:         methods.EventStore{Client: hc},
-		FriendbotURL:       cfg.FriendbotURL,
-		NetworkPassphrase:  cfg.NetworkPassphrase,
-		Logger:             logger,
-		TransactionProxy:   transactionProxy,
-		CoreClient:         &stellarcore.Client{URL: cfg.StellarCoreURL},
-		LedgerEntryStorage: storage,
-=======
-		AccountStore:     methods.AccountStore{Client: hc},
-		EventStore:       methods.EventStore{Client: hc},
-		Logger:           logger,
-		TransactionProxy: transactionProxy,
-		CoreClient:       &stellarcore.Client{URL: cfg.StellarCoreURL},
-		DB:               db,
->>>>>>> 9ab61aa6
+		AccountStore:      methods.AccountStore{Client: hc},
+		EventStore:        methods.EventStore{Client: hc},
+		FriendbotURL:      cfg.FriendbotURL,
+		NetworkPassphrase: cfg.NetworkPassphrase,
+		Logger:            logger,
+		TransactionProxy:  transactionProxy,
+		CoreClient:        &stellarcore.Client{URL: cfg.StellarCoreURL},
+		DB:                db,
 	})
 	if err != nil {
 		logger.Fatalf("could not create handler: %v", err)
