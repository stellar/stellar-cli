--- conflicted
+++ resolved
@@ -5,12 +5,9 @@
 	"errors"
 	"log"
 	"net/http"
-<<<<<<< HEAD
 	"os"
 	"os/signal"
 	"syscall"
-=======
->>>>>>> 2b220a35
 	"time"
 
 	"github.com/jmoiron/sqlx"
