use crate::commands::global;
use clap::Subcommand;
<<<<<<< HEAD
pub mod entry;
=======
mod fetch;
>>>>>>> 77517ad3
mod latest;

#[derive(Debug, Subcommand)]
pub enum Cmd {
    /// Work with ledger entries.
    #[command(subcommand)]
    Entry(entry::Cmd),
    /// Get the latest ledger sequence and information from the network
    Latest(latest::Cmd),
    Fetch(fetch::Cmd),
}

#[derive(thiserror::Error, Debug)]
pub enum Error {
    #[error(transparent)]
    Entry(#[from] entry::Error),
    #[error(transparent)]
    Latest(#[from] latest::Error),
    #[error(transparent)]
    Fetch(#[from] fetch::Error),
}

impl Cmd {
    pub async fn run(&self, global_args: &global::Args) -> Result<(), Error> {
        match &self {
            Cmd::Entry(cmd) => cmd.run().await?,
            Cmd::Latest(cmd) => cmd.run(global_args).await?,
            Cmd::Fetch(cmd) => cmd.run(global_args).await?,
        }
        Ok(())
    }
}<|MERGE_RESOLUTION|>--- conflicted
+++ resolved
@@ -1,10 +1,7 @@
 use crate::commands::global;
 use clap::Subcommand;
-<<<<<<< HEAD
 pub mod entry;
-=======
 mod fetch;
->>>>>>> 77517ad3
 mod latest;
 
 #[derive(Debug, Subcommand)]
