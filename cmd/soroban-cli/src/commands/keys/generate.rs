use clap::{arg, command};

use super::super::config::{
    locator, network,
    secret::{self, Secret},
};
use crate::{
    commands::global,
    config::address::KeyName,
    print::Print,
    signer::keyring::{self, StellarEntry},
};

#[derive(thiserror::Error, Debug)]
pub enum Error {
    #[error(transparent)]
    Config(#[from] locator::Error),

    #[error(transparent)]
    Secret(#[from] secret::Error),

    #[error(transparent)]
    Network(#[from] network::Error),

    #[error("An identity with the name '{0}' already exists")]
    IdentityAlreadyExists(String),

    #[error(transparent)]
    Keyring(#[from] keyring::Error),
}

#[derive(Debug, clap::Parser, Clone)]
#[group(skip)]
#[allow(clippy::struct_excessive_bools)]
pub struct Cmd {
    /// Name of identity
    pub name: KeyName,

    /// Do not fund address
    #[arg(long)]
    pub no_fund: bool,

    /// Optional seed to use when generating seed phrase.
    /// Random otherwise.
    #[arg(long, conflicts_with = "default_seed")]
    pub seed: Option<String>,

    /// Output the generated identity as a secret key
    #[arg(long, short = 's')]
    pub as_secret: bool,

    /// Save in OS-specific secure store
    #[arg(long)]
    pub secure_store: bool,

    #[command(flatten)]
    pub config_locator: locator::Args,

    /// When generating a secret key, which `hd_path` should be used from the original `seed_phrase`.
    #[arg(long)]
    pub hd_path: Option<usize>,

    /// Generate the default seed phrase. Useful for testing.
    /// Equivalent to --seed 0000000000000000
    #[arg(long, short = 'd', conflicts_with = "seed")]
    pub default_seed: bool,

    #[command(flatten)]
    pub network: network::Args,

    /// Fund generated key pair
    #[arg(long, default_value = "false")]
    pub fund: bool,

    /// Overwrite existing identity if it already exists.
    #[arg(long)]
    pub overwrite: bool,
}

impl Cmd {
    pub async fn run(&self, global_args: &global::Args) -> Result<(), Error> {
        let print = Print::new(global_args.quiet);

        if self.config_locator.read_identity(&self.name).is_ok() {
            if !self.overwrite {
                return Err(Error::IdentityAlreadyExists(self.name.to_string()));
            }

            print.exclaimln(format!("Overwriting identity '{}'", &self.name.to_string()));
        }

        if !self.fund {
            print.warnln(
                "Behavior of `generate` will change in the \
            future, and it will no longer fund by default. If you want to fund please \
            provide `--fund` flag. If you don't need to fund your keys in the future, ignore this \
            warning. It can be suppressed with -q flag.",
            );
        }
<<<<<<< HEAD
        let secret = self.secret(&print)?;
        self.config_locator.write_identity(&self.name, &secret)?;
=======

        let seed_phrase = if self.default_seed {
            Secret::test_seed_phrase()
        } else {
            Secret::from_seed(self.seed.as_deref())
        }?;

        let secret = if self.as_secret {
            seed_phrase.private_key(self.hd_path)?.into()
        } else {
            seed_phrase
        };

        let path = self.config_locator.write_identity(&self.name, &secret)?;
        print.checkln(format!("Key saved with alias {:?} in {path:?}", self.name));
>>>>>>> 1c0d4e6e

        if !self.no_fund {
            let addr = secret.public_key(self.hd_path)?;
            let network = self.network.get(&self.config_locator)?;
            network
                .fund_address(&addr)
                .await
                .map_err(|e| {
                    tracing::warn!("fund_address failed: {e}");
                })
                .unwrap_or_default();
            print.checkln(format!(
                "Account {:?} funded on {:?}",
                self.name, network.network_passphrase
            ));
        }

        Ok(())
    }

    fn secret(&self, print: &Print) -> Result<Secret, Error> {
        let seed_phrase = self.seed_phrase()?;
        Ok(if self.as_secret {
            seed_phrase.private_key(self.hd_path)?.into()
        } else if self.secure_store {
            // secure_store:org.stellar.cli:<key name>
            let entry_name_with_prefix = format!(
                "{}{}-{}",
                keyring::SECURE_STORE_ENTRY_PREFIX,
                keyring::SECURE_STORE_ENTRY_SERVICE,
                self.name
            );

            //checking that the entry name is valid before writing to the secure store
            let secret: Secret = entry_name_with_prefix.parse()?;

            if let Secret::SecureStore { entry_name } = &secret {
                Self::write_to_secure_store(entry_name, &seed_phrase, print)?;
            }

            secret
        } else {
            seed_phrase
        })
    }

    fn seed_phrase(&self) -> Result<Secret, Error> {
        Ok(if self.default_seed {
            Secret::test_seed_phrase()
        } else {
            Secret::from_seed(self.seed.as_deref())
        }?)
    }

    fn write_to_secure_store(
        entry_name: &String,
        seed_phrase: &Secret,
        print: &Print,
    ) -> Result<(), Error> {
        print.infoln(format!("Writing to secure store: {entry_name}"));
        let entry = StellarEntry::new(entry_name)?;
        if let Ok(key) = entry.get_public_key() {
            print.warnln(format!("A key for {entry_name} already exists in your operating system's secure store: {key}"));
        } else {
            print.infoln(format!(
                "Saving a new key to your operating system's secure store: {entry_name}"
            ));
            let key_pair = seed_phrase.key_pair(None)?;
            entry.set_password(key_pair.as_bytes())?;
        }
        Ok(())
    }
}

#[cfg(test)]
mod tests {
    use crate::config::{address::KeyName, secret::Secret};
    use keyring::{mock, set_default_credential_builder};

    fn set_up_test() -> (super::locator::Args, super::Cmd) {
        let temp_dir = tempfile::tempdir().unwrap();
        let locator = super::locator::Args {
            global: false,
            config_dir: Some(temp_dir.path().to_path_buf()),
        };

        let cmd = super::Cmd {
            name: KeyName("test_name".to_string()),
            no_fund: true,
            seed: None,
            as_secret: false,
            secure_store: false,
            config_locator: locator.clone(),
            hd_path: None,
            default_seed: false,
            network: super::network::Args::default(),
            fund: false,
            overwrite: false,
        };

        (locator, cmd)
    }

    fn global_args() -> super::global::Args {
        super::global::Args {
            quiet: true,
            ..Default::default()
        }
    }

    #[tokio::test]
    async fn test_storing_secret_as_a_seed_phrase() {
        let (test_locator, cmd) = set_up_test();
        let global_args = global_args();

        let result = cmd.run(&global_args).await;
        assert!(result.is_ok());
        let identity = test_locator.read_identity("test_name").unwrap();
        assert!(matches!(identity, Secret::SeedPhrase { .. }));
    }

    #[tokio::test]
    async fn test_storing_secret_as_a_secret_key() {
        let (test_locator, mut cmd) = set_up_test();
        cmd.as_secret = true;
        let global_args = global_args();

        let result = cmd.run(&global_args).await;
        assert!(result.is_ok());
        let identity = test_locator.read_identity("test_name").unwrap();
        assert!(matches!(identity, Secret::SecretKey { .. }));
    }

    #[tokio::test]
    async fn test_storing_secret_in_secure_store() {
        set_default_credential_builder(mock::default_credential_builder());
        let (test_locator, mut cmd) = set_up_test();
        cmd.secure_store = true;
        let global_args = global_args();

        let result = cmd.run(&global_args).await;
        assert!(result.is_ok());
        let identity = test_locator.read_identity("test_name").unwrap();
        assert!(matches!(identity, Secret::SecureStore { .. }));
    }
}<|MERGE_RESOLUTION|>--- conflicted
+++ resolved
@@ -97,26 +97,9 @@
             warning. It can be suppressed with -q flag.",
             );
         }
-<<<<<<< HEAD
         let secret = self.secret(&print)?;
-        self.config_locator.write_identity(&self.name, &secret)?;
-=======
-
-        let seed_phrase = if self.default_seed {
-            Secret::test_seed_phrase()
-        } else {
-            Secret::from_seed(self.seed.as_deref())
-        }?;
-
-        let secret = if self.as_secret {
-            seed_phrase.private_key(self.hd_path)?.into()
-        } else {
-            seed_phrase
-        };
-
         let path = self.config_locator.write_identity(&self.name, &secret)?;
         print.checkln(format!("Key saved with alias {:?} in {path:?}", self.name));
->>>>>>> 1c0d4e6e
 
         if !self.no_fund {
             let addr = secret.public_key(self.hd_path)?;
