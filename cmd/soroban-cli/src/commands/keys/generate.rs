use clap::{arg, command};
use sep5::SeedPhrase;

use super::super::config::{
    locator, network,
    secret::{self, Secret},
};
<<<<<<< HEAD
use crate::{commands::global, config::address::KeyName, print::Print, signer::secure_store};
=======

use crate::{
    commands::global,
    config::address::KeyName,
    print::Print,
    signer::keyring::{self, StellarEntry},
};
>>>>>>> f4a1fdf1

#[derive(thiserror::Error, Debug)]
pub enum Error {
    #[error(transparent)]
    Config(#[from] locator::Error),

    #[error(transparent)]
    Secret(#[from] secret::Error),

    #[error(transparent)]
    Network(#[from] network::Error),

    #[error("An identity with the name '{0}' already exists")]
    IdentityAlreadyExists(String),

    #[error(transparent)]
    SecureStore(#[from] secure_store::Error),
}

#[derive(Debug, clap::Parser, Clone)]
#[group(skip)]
#[allow(clippy::struct_excessive_bools)]
pub struct Cmd {
    /// Name of identity
    pub name: KeyName,

    /// Do not fund address
    #[arg(long)]
    pub no_fund: bool,

    /// Optional seed to use when generating seed phrase.
    /// Random otherwise.
    #[arg(long, conflicts_with = "default_seed")]
    pub seed: Option<String>,

    /// Output the generated identity as a secret key
    #[arg(long, short = 's')]
    pub as_secret: bool,

    /// Save in OS-specific secure store
    #[arg(long)]
    pub secure_store: bool,

    #[command(flatten)]
    pub config_locator: locator::Args,

    /// When generating a secret key, which `hd_path` should be used from the original `seed_phrase`.
    #[arg(long)]
    pub hd_path: Option<usize>,

    /// Generate the default seed phrase. Useful for testing.
    /// Equivalent to --seed 0000000000000000
    #[arg(long, short = 'd', conflicts_with = "seed")]
    pub default_seed: bool,

    #[command(flatten)]
    pub network: network::Args,

    /// Fund generated key pair
    #[arg(long, default_value = "false")]
    pub fund: bool,

    /// Overwrite existing identity if it already exists.
    #[arg(long)]
    pub overwrite: bool,
}

impl Cmd {
    pub async fn run(&self, global_args: &global::Args) -> Result<(), Error> {
        let print = Print::new(global_args.quiet);

        if self.config_locator.read_identity(&self.name).is_ok() {
            if !self.overwrite {
                return Err(Error::IdentityAlreadyExists(self.name.to_string()));
            }

            print.exclaimln(format!("Overwriting identity '{}'", &self.name.to_string()));
        }

        if !self.fund {
            print.warnln(
                "Behavior of `generate` will change in the \
            future, and it will no longer fund by default. If you want to fund please \
            provide `--fund` flag. If you don't need to fund your keys in the future, ignore this \
            warning. It can be suppressed with -q flag.",
            );
        }
        let secret = self.secret(&print)?;
        let path = self.config_locator.write_identity(&self.name, &secret)?;
        print.checkln(format!("Key saved with alias {:?} in {path:?}", self.name));

        if !self.no_fund {
            let addr = secret.public_key(self.hd_path)?;
            let network = self.network.get(&self.config_locator)?;
            network
                .fund_address(&addr)
                .await
                .map_err(|e| {
                    tracing::warn!("fund_address failed: {e}");
                })
                .unwrap_or_default();
            print.checkln(format!(
                "Account {:?} funded on {:?}",
                self.name, network.network_passphrase
            ));
        }

        Ok(())
    }

    fn secret(&self, print: &Print) -> Result<Secret, Error> {
        let seed_phrase = self.seed_phrase()?;
        if self.secure_store {
            Ok(secure_store::save_secret(print, &self.name, seed_phrase)?)
        } else if self.as_secret {
            let secret: Secret = seed_phrase.into();
            Ok(secret.private_key(self.hd_path)?.into())
        } else {
            Ok(seed_phrase.into())
        }
    }

    fn seed_phrase(&self) -> Result<SeedPhrase, Error> {
        Ok(if self.default_seed {
            secret::test_seed_phrase()
        } else {
            secret::seed_phrase_from_seed(self.seed.as_deref())
        }?)
    }
}

#[cfg(test)]
mod tests {
    use crate::config::{address::KeyName, key::Key, secret::Secret};
    use keyring::{mock, set_default_credential_builder};

    fn set_up_test() -> (super::locator::Args, super::Cmd) {
        let temp_dir = tempfile::tempdir().unwrap();
        let locator = super::locator::Args {
            global: false,
            config_dir: Some(temp_dir.path().to_path_buf()),
        };

        let cmd = super::Cmd {
            name: KeyName("test_name".to_string()),
            no_fund: true,
            seed: None,
            as_secret: false,
            secure_store: false,
            config_locator: locator.clone(),
            hd_path: None,
            default_seed: false,
            network: super::network::Args::default(),
            fund: false,
            overwrite: false,
        };

        (locator, cmd)
    }

    fn global_args() -> super::global::Args {
        super::global::Args {
            quiet: true,
            ..Default::default()
        }
    }

    #[tokio::test]
    async fn test_storing_secret_as_a_seed_phrase() {
        let (test_locator, cmd) = set_up_test();
        let global_args = global_args();

        let result = cmd.run(&global_args).await;
        assert!(result.is_ok());
        let identity = test_locator.read_identity("test_name").unwrap();
        assert!(matches!(identity, Key::Secret(Secret::SeedPhrase { .. })));
    }

    #[tokio::test]
    async fn test_storing_secret_as_a_secret_key() {
        let (test_locator, mut cmd) = set_up_test();
        cmd.as_secret = true;
        let global_args = global_args();

        let result = cmd.run(&global_args).await;
        assert!(result.is_ok());
        let identity = test_locator.read_identity("test_name").unwrap();
        assert!(matches!(identity, Key::Secret(Secret::SecretKey { .. })));
    }

    #[tokio::test]
    async fn test_storing_secret_in_secure_store() {
        set_default_credential_builder(mock::default_credential_builder());
        let (test_locator, mut cmd) = set_up_test();
        cmd.secure_store = true;
        let global_args = global_args();

        let result = cmd.run(&global_args).await;
        assert!(result.is_ok());
        let identity = test_locator.read_identity("test_name").unwrap();
        assert!(matches!(identity, Key::Secret(Secret::SecureStore { .. })));
    }
}<|MERGE_RESOLUTION|>--- conflicted
+++ resolved
@@ -5,17 +5,14 @@
     locator, network,
     secret::{self, Secret},
 };
-<<<<<<< HEAD
-use crate::{commands::global, config::address::KeyName, print::Print, signer::secure_store};
-=======
 
 use crate::{
     commands::global,
     config::address::KeyName,
     print::Print,
+    signer::secure_store,
     signer::keyring::{self, StellarEntry},
 };
->>>>>>> f4a1fdf1
 
 #[derive(thiserror::Error, Debug)]
 pub enum Error {
