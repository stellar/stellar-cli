use clap::arg;

<<<<<<< HEAD
use crate::commands::config::{key, locator};
=======
use crate::{
    commands::config::{address, locator},
    config::UnresolvedMuxedAccount,
};
>>>>>>> 63f247e5

#[derive(thiserror::Error, Debug)]
pub enum Error {
    #[error(transparent)]
<<<<<<< HEAD
    Config(#[from] locator::Error),

    #[error(transparent)]
    Key(#[from] key::Error),

    #[error(transparent)]
    StrKey(#[from] stellar_strkey::DecodeError),
=======
    Address(#[from] address::Error),
>>>>>>> 63f247e5
}

#[derive(Debug, clap::Parser, Clone)]
#[group(skip)]
pub struct Cmd {
    /// Name of identity to lookup, default test identity used if not provided
    pub name: UnresolvedMuxedAccount,

    /// If identity is a seed phrase use this hd path, default is 0
    #[arg(long)]
    pub hd_path: Option<usize>,

    #[command(flatten)]
    pub locator: locator::Args,
}

impl Cmd {
    pub fn run(&self) -> Result<(), Error> {
        println!("{}", self.public_key()?);
        Ok(())
    }

<<<<<<< HEAD
    pub fn private_key(&self) -> Result<ed25519_dalek::SigningKey, Error> {
        Ok(ed25519_dalek::SigningKey::from_bytes(
            &self
                .locator
                .read_identity(&self.name)?
                .private_key(self.hd_path)?
                .0,
        ))
    }

=======
>>>>>>> 63f247e5
    pub fn public_key(&self) -> Result<stellar_strkey::ed25519::PublicKey, Error> {
        let muxed = self
            .name
            .resolve_muxed_account(&self.locator, self.hd_path)?;
        let bytes = match muxed {
            soroban_sdk::xdr::MuxedAccount::Ed25519(uint256) => uint256.0,
            soroban_sdk::xdr::MuxedAccount::MuxedEd25519(muxed_account) => muxed_account.ed25519.0,
        };
        Ok(stellar_strkey::ed25519::PublicKey(bytes))
    }
}<|MERGE_RESOLUTION|>--- conflicted
+++ resolved
@@ -1,28 +1,14 @@
 use clap::arg;
 
-<<<<<<< HEAD
-use crate::commands::config::{key, locator};
-=======
 use crate::{
     commands::config::{address, locator},
     config::UnresolvedMuxedAccount,
 };
->>>>>>> 63f247e5
 
 #[derive(thiserror::Error, Debug)]
 pub enum Error {
     #[error(transparent)]
-<<<<<<< HEAD
-    Config(#[from] locator::Error),
-
-    #[error(transparent)]
-    Key(#[from] key::Error),
-
-    #[error(transparent)]
-    StrKey(#[from] stellar_strkey::DecodeError),
-=======
     Address(#[from] address::Error),
->>>>>>> 63f247e5
 }
 
 #[derive(Debug, clap::Parser, Clone)]
@@ -45,19 +31,6 @@
         Ok(())
     }
 
-<<<<<<< HEAD
-    pub fn private_key(&self) -> Result<ed25519_dalek::SigningKey, Error> {
-        Ok(ed25519_dalek::SigningKey::from_bytes(
-            &self
-                .locator
-                .read_identity(&self.name)?
-                .private_key(self.hd_path)?
-                .0,
-        ))
-    }
-
-=======
->>>>>>> 63f247e5
     pub fn public_key(&self) -> Result<stellar_strkey::ed25519::PublicKey, Error> {
         let muxed = self
             .name
