--- conflicted
+++ resolved
@@ -22,12 +22,8 @@
     /// Fund an identity on a test network
     Fund(fund::Cmd),
 
-<<<<<<< HEAD
-    /// Generate a new identity with a seed phrase, currently 12 words
+    /// Generate a new identity using a 24-word seed phrase
     /// The seed phrase can be stored in a config file (default) or in an OS-specific secure store.
-=======
-    /// Generate a new identity using a 24-word seed phrase
->>>>>>> 27c9ad22
     Generate(generate::Cmd),
 
     /// List identities
