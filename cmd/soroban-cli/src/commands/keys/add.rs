--- conflicted
+++ resolved
@@ -2,11 +2,7 @@
 
 use crate::{
     commands::global,
-<<<<<<< HEAD
-    config::{key, locator, secret},
-=======
-    config::{address::KeyName, locator, secret},
->>>>>>> 63f247e5
+    config::{address::KeyName, key, locator, secret},
     print::Print,
 };
 
