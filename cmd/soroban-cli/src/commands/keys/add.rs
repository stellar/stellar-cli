use clap::command;

use crate::{
    commands::global,
    config::{address::KeyName, key, locator, secret},
    print::Print,
};

#[derive(thiserror::Error, Debug)]
pub enum Error {
    #[error(transparent)]
    Secret(#[from] secret::Error),
<<<<<<< HEAD
=======
    #[error(transparent)]
    Key(#[from] key::Error),
>>>>>>> 70240b22
    #[error(transparent)]
    Config(#[from] locator::Error),
}

#[derive(Debug, clap::Parser, Clone)]
#[group(skip)]
pub struct Cmd {
    /// Name of identity
    pub name: KeyName,

    #[command(flatten)]
    pub secrets: secret::Args,

    #[command(flatten)]
    pub config_locator: locator::Args,

    /// Add a public key, ed25519, or muxed account, e.g. G1.., M2..
    #[arg(long, conflicts_with = "seed_phrase", conflicts_with = "secret_key")]
    pub public_key: Option<String>,
}

impl Cmd {
    pub fn run(&self, global_args: &global::Args) -> Result<(), Error> {
        let key = if let Some(key) = self.public_key.as_ref() {
            key.parse()?
        } else {
            self.secrets.read_secret()?.into()
        };
        let print = Print::new(global_args.quiet);
        let path = self.config_locator.write_key(&self.name, &key)?;
        print.checkln(format!("Key saved with alias {:?} in {path:?}", self.name));
        Ok(())
    }
}<|MERGE_RESOLUTION|>--- conflicted
+++ resolved
@@ -10,11 +10,8 @@
 pub enum Error {
     #[error(transparent)]
     Secret(#[from] secret::Error),
-<<<<<<< HEAD
-=======
     #[error(transparent)]
     Key(#[from] key::Error),
->>>>>>> 70240b22
     #[error(transparent)]
     Config(#[from] locator::Error),
 }
