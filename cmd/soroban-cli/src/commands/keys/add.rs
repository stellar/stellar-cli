use std::io::Write;

use clap::command;
use sep5::SeedPhrase;

use crate::{
    commands::global,
    config::{
        address::KeyName,
<<<<<<< HEAD
        key,
=======
        key::{self, Key},
>>>>>>> 27c9ad22
        locator,
        secret::{self, Secret},
    },
    print::Print,
    signer::secure_store,
};

#[derive(thiserror::Error, Debug)]
pub enum Error {
    #[error(transparent)]
    Secret(#[from] secret::Error),
    #[error(transparent)]
    Key(#[from] key::Error),
    #[error(transparent)]
    Config(#[from] locator::Error),

    #[error(transparent)]
    SecureStore(#[from] secure_store::Error),

    #[error(transparent)]
    SeedPhrase(#[from] sep5::error::Error),

    #[error("secret input error")]
    PasswordRead,
}

#[derive(Debug, clap::Parser, Clone)]
#[group(skip)]
pub struct Cmd {
    /// Name of identity
    pub name: KeyName,

    #[command(flatten)]
    pub secrets: secret::Args,

    #[command(flatten)]
    pub config_locator: locator::Args,

    /// Add a public key, ed25519, or muxed account, e.g. G1.., M2..
    #[arg(long, conflicts_with = "seed_phrase", conflicts_with = "secret_key")]
    pub public_key: Option<String>,
}

impl Cmd {
    pub fn run(&self, global_args: &global::Args) -> Result<(), Error> {
        let print = Print::new(global_args.quiet);
        let key = if let Some(key) = self.public_key.as_ref() {
            key.parse()?
        } else {
            self.read_secret(&print)?.into()
        };
<<<<<<< HEAD
        // let path = self.config_locator.write_identity(&self.name, &secret)?;
=======

        let print = Print::new(global_args.quiet);
>>>>>>> 27c9ad22
        let path = self.config_locator.write_key(&self.name, &key)?;

        if let Key::Secret(Secret::SeedPhrase { seed_phrase }) = key {
            if seed_phrase.split_whitespace().count() < 24 {
                print.warnln("The provided seed phrase lacks sufficient entropy and should be avoided. Using a 24-word seed phrase is a safer option.".to_string());
                print.warnln(
                    "To generate a new key, use the `stellar keys generate` command.".to_string(),
                );
            }
        }

        print.checkln(format!("Key saved with alias {:?} in {path:?}", self.name));

        Ok(())
    }

    fn read_secret(&self, print: &Print) -> Result<Secret, Error> {
        if let Ok(secret_key) = std::env::var("SOROBAN_SECRET_KEY") {
            Ok(Secret::SecretKey { secret_key })
        } else if self.secrets.secure_store {
            let prompt = "Type a 12 or 24 word seed phrase:";
            let secret_key = read_password(print, prompt)?;

            let seed_phrase: SeedPhrase = secret_key.parse()?;

            Ok(secure_store::save_secret(print, &self.name, seed_phrase)?)
        } else {
            let prompt = "Type a secret key or 12/24 word seed phrase:";
            let secret_key = read_password(print, prompt)?;
            Ok(secret_key.parse()?)
        }
    }
}

fn read_password(print: &Print, prompt: &str) -> Result<String, Error> {
    print.arrowln(prompt);
    std::io::stdout().flush().map_err(|_| Error::PasswordRead)?;
    rpassword::read_password().map_err(|_| Error::PasswordRead)
}<|MERGE_RESOLUTION|>--- conflicted
+++ resolved
@@ -7,11 +7,7 @@
     commands::global,
     config::{
         address::KeyName,
-<<<<<<< HEAD
-        key,
-=======
         key::{self, Key},
->>>>>>> 27c9ad22
         locator,
         secret::{self, Secret},
     },
@@ -63,12 +59,7 @@
         } else {
             self.read_secret(&print)?.into()
         };
-<<<<<<< HEAD
-        // let path = self.config_locator.write_identity(&self.name, &secret)?;
-=======
 
-        let print = Print::new(global_args.quiet);
->>>>>>> 27c9ad22
         let path = self.config_locator.write_key(&self.name, &key)?;
 
         if let Key::Secret(Secret::SeedPhrase { seed_phrase }) = key {
