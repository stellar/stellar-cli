use clap::command;

<<<<<<< HEAD
use crate::config::{
    address::{self, KeyName},
    locator, secret,
=======
use crate::{
    commands::global,
    config::{address::KeyName, locator, secret},
    print::Print,
>>>>>>> 63f247e5
};

#[derive(thiserror::Error, Debug)]
pub enum Error {
    #[error(transparent)]
    Secret(#[from] secret::Error),
    #[error(transparent)]
    Config(#[from] locator::Error),
    #[error(transparent)]
    Address(#[from] address::Error),
}

#[derive(Debug, clap::Parser, Clone)]
#[group(skip)]
pub struct Cmd {
    /// Name of identity
    pub name: KeyName,

    #[command(flatten)]
    pub secrets: secret::Args,

    #[command(flatten)]
    pub config_locator: locator::Args,
}

impl Cmd {
    pub fn run(&self, global_args: &global::Args) -> Result<(), Error> {
        let print = Print::new(global_args.quiet);
        let secret = self.secrets.read_secret()?;
        let path = self.config_locator.write_identity(&self.name, &secret)?;
        print.checkln(format!("Key saved with alias {:?} in {path:?}", self.name));
        Ok(())
    }
}<|MERGE_RESOLUTION|>--- conflicted
+++ resolved
@@ -1,15 +1,9 @@
 use clap::command;
 
-<<<<<<< HEAD
-use crate::config::{
-    address::{self, KeyName},
-    locator, secret,
-=======
 use crate::{
     commands::global,
     config::{address::KeyName, locator, secret},
     print::Print,
->>>>>>> 63f247e5
 };
 
 #[derive(thiserror::Error, Debug)]
@@ -18,8 +12,6 @@
     Secret(#[from] secret::Error),
     #[error(transparent)]
     Config(#[from] locator::Error),
-    #[error(transparent)]
-    Address(#[from] address::Error),
 }
 
 #[derive(Debug, clap::Parser, Clone)]
