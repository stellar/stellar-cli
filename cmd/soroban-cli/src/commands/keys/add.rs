use clap::command;

<<<<<<< HEAD
use crate::config::{key, locator, secret};
=======
use crate::{
    commands::global,
    config::{locator, secret},
    print::Print,
};
>>>>>>> 2790dc15

#[derive(thiserror::Error, Debug)]
pub enum Error {
    #[error(transparent)]
    Key(#[from] key::Error),

    #[error(transparent)]
    Config(#[from] locator::Error),
}

#[derive(Debug, clap::Parser, Clone)]
#[group(skip)]
pub struct Cmd {
    /// Name of identity
    pub name: String,

    #[command(flatten)]
    pub secrets: secret::Args,

    #[command(flatten)]
    pub config_locator: locator::Args,
}

impl Cmd {
<<<<<<< HEAD
    pub fn run(&self) -> Result<(), Error> {
        Ok(self
            .config_locator
            .write_key(&self.name, &self.secrets.read_key()?)?)
=======
    pub fn run(&self, global_args: &global::Args) -> Result<(), Error> {
        let print = Print::new(global_args.quiet);
        let secret = self.secrets.read_secret()?;
        let path = self.config_locator.write_identity(&self.name, &secret)?;
        print.checkln(format!("Key saved with alias {:?} in {path:?}", self.name));
        Ok(())
>>>>>>> 2790dc15
    }
}<|MERGE_RESOLUTION|>--- conflicted
+++ resolved
@@ -1,20 +1,17 @@
 use clap::command;
 
-<<<<<<< HEAD
-use crate::config::{key, locator, secret};
-=======
 use crate::{
     commands::global,
-    config::{locator, secret},
+    config::{key, locator, secret},
     print::Print,
 };
->>>>>>> 2790dc15
 
 #[derive(thiserror::Error, Debug)]
 pub enum Error {
     #[error(transparent)]
+    Secret(#[from] secret::Error),
+    #[error(transparent)]
     Key(#[from] key::Error),
-
     #[error(transparent)]
     Config(#[from] locator::Error),
 }
@@ -30,21 +27,22 @@
 
     #[command(flatten)]
     pub config_locator: locator::Args,
+
+    /// Add a public key, ed25519, or muxed account, e.g. G1.., M2..
+    #[arg(long, conflicts_with = "seed_phrase", conflicts_with = "secret_key")]
+    pub public_key: Option<String>,
 }
 
 impl Cmd {
-<<<<<<< HEAD
-    pub fn run(&self) -> Result<(), Error> {
-        Ok(self
-            .config_locator
-            .write_key(&self.name, &self.secrets.read_key()?)?)
-=======
     pub fn run(&self, global_args: &global::Args) -> Result<(), Error> {
+        let key = if let Some(key) = self.public_key.as_ref() {
+            key.parse()?
+        } else {
+            self.secrets.read_secret()?.into()
+        };
         let print = Print::new(global_args.quiet);
-        let secret = self.secrets.read_secret()?;
-        let path = self.config_locator.write_identity(&self.name, &secret)?;
+        let path = self.config_locator.write_key(&self.name, &key)?;
         print.checkln(format!("Key saved with alias {:?} in {path:?}", self.name));
         Ok(())
->>>>>>> 2790dc15
     }
 }