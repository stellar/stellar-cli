--- conflicted
+++ resolved
@@ -18,15 +18,10 @@
         NetworkRunnable,
     },
     config::{self, data, network},
-<<<<<<< HEAD
-    rpc::Error as SorobanRpcError,
+    rpc::{Client, Error as SorobanRpcError},
     rpc_client::{Error as RpcClientError, RpcClient},
-    utils::{contract_id_hash_from_asset, parsing::parse_asset},
-=======
-    rpc::{Client, Error as SorobanRpcError},
     tx::builder,
     utils::contract_id_hash_from_asset,
->>>>>>> 88a8ca91
 };
 
 #[derive(thiserror::Error, Debug)]
@@ -50,11 +45,9 @@
     #[error(transparent)]
     Network(#[from] network::Error),
     #[error(transparent)]
-<<<<<<< HEAD
     RpcClient(#[from] RpcClientError),
-=======
+    #[error(transparent)]
     Builder(#[from] builder::Error),
->>>>>>> 88a8ca91
 }
 
 impl From<Infallible> for Error {
