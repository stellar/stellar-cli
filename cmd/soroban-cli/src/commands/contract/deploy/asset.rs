--- conflicted
+++ resolved
@@ -92,12 +92,9 @@
         client
             .verify_network_passphrase(Some(&network.network_passphrase))
             .await?;
-<<<<<<< HEAD
+
         let source_account = config.source_account().await?;
 
-=======
-        let source_account = config.source_account()?;
->>>>>>> f1f95831
         // Get the account sequence number
         // TODO: use symbols for the method names (both here and in serve)
         let account_details = client
