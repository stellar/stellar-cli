use std::fmt::Debug;
use std::num::ParseIntError;
use std::{array::TryFromSliceError, ffi::OsString};

use clap::{arg, command, Parser};
use rand::Rng;
use regex::Regex;
use soroban_env_host::{
    xdr::{
        AccountId, ContractExecutable, ContractIdPreimage, ContractIdPreimageFromAddress,
        CreateContractArgs, Error as XdrError, Hash, HostFunction, InvokeHostFunctionOp, Limits,
        Memo, MuxedAccount, Operation, OperationBody, Preconditions, PublicKey, ScAddress,
        SequenceNumber, Transaction, TransactionExt, Uint256, VecM, WriteXdr,
    },
    HostError,
};
use soroban_sdk::xdr::{CreateContractArgsV2, InvokeContractArgs};
use soroban_spec_tools::contract as contract_spec;

use crate::commands::contract::arg_parsing;
use crate::utils::rpc::get_remote_wasm_from_hash;
use crate::{
    assembled::simulate_and_assemble_transaction,
    commands::{contract::install, HEADING_RPC},
    config::{self, data, locator, network},
    rpc::{self, Client},
    utils, wasm,
};
use crate::{
    commands::{
        contract::{self, id::wasm::get_contract_id},
        global,
        txn_result::{TxnEnvelopeResult, TxnResult},
        NetworkRunnable,
    },
    print::Print,
};

pub const CONSTRUCTOR_FUNCTION_NAME: &str = "__constructor";

#[derive(Parser, Debug, Clone)]
#[command(group(
    clap::ArgGroup::new("wasm_src")
        .required(true)
        .args(&["wasm", "wasm_hash"]),
))]
#[group(skip)]
pub struct Cmd {
    /// WASM file to deploy
    #[arg(long, group = "wasm_src")]
    pub wasm: Option<std::path::PathBuf>,
    /// Hash of the already installed/deployed WASM file
    #[arg(long = "wasm-hash", conflicts_with = "wasm", group = "wasm_src")]
    pub wasm_hash: Option<String>,
    /// Custom salt 32-byte salt for the token id
    #[arg(
        long,
        help_heading = HEADING_RPC,
    )]
    pub salt: Option<String>,
    #[command(flatten)]
    pub config: config::Args,
    #[command(flatten)]
    pub fee: crate::fee::Args,
    #[arg(long, short = 'i', default_value = "false")]
    /// Whether to ignore safety checks when deploying contracts
    pub ignore_checks: bool,
    /// The alias that will be used to save the contract's id.
    /// Whenever used, `--alias` will always overwrite the existing contract id
    /// configuration without asking for confirmation.
    #[arg(long, value_parser = clap::builder::ValueParser::new(alias_validator))]
    pub alias: Option<String>,
    /// If provided, in one transaction will deploy and call `__constructor` with provided arguments for that function as `--arg-name value`
    #[arg(last = true, id = "CONTRACT_CONSTRUCTOR_ARGS")]
    pub slop: Vec<OsString>,
}

#[derive(thiserror::Error, Debug)]
pub enum Error {
    #[error(transparent)]
    Install(#[from] install::Error),
    #[error(transparent)]
    Host(#[from] HostError),
    #[error("error parsing int: {0}")]
    ParseIntError(#[from] ParseIntError),
    #[error("internal conversion error: {0}")]
    TryFromSliceError(#[from] TryFromSliceError),
    #[error("xdr processing error: {0}")]
    Xdr(#[from] XdrError),
    #[error("jsonrpc error: {0}")]
    JsonRpc(#[from] jsonrpsee_core::Error),
    #[error("cannot parse salt: {salt}")]
    CannotParseSalt { salt: String },
    #[error("cannot parse contract ID {contract_id}: {error}")]
    CannotParseContractId {
        contract_id: String,
        error: stellar_strkey::DecodeError,
    },
    #[error("cannot parse WASM hash {wasm_hash}: {error}")]
    CannotParseWasmHash {
        wasm_hash: String,
        error: stellar_strkey::DecodeError,
    },
    #[error("Must provide either --wasm or --wash-hash")]
    WasmNotProvided,
    #[error(transparent)]
    Rpc(#[from] rpc::Error),
    #[error(transparent)]
    Config(#[from] config::Error),
    #[error(transparent)]
    StrKey(#[from] stellar_strkey::DecodeError),
    #[error(transparent)]
    Infallible(#[from] std::convert::Infallible),
    #[error(transparent)]
    WasmId(#[from] contract::id::wasm::Error),
    #[error(transparent)]
    Data(#[from] data::Error),
    #[error(transparent)]
    Network(#[from] network::Error),
    #[error(transparent)]
    Wasm(#[from] wasm::Error),
    #[error(
        "alias must be 1-30 chars long, and have only letters, numbers, underscores and dashes"
    )]
    InvalidAliasFormat { alias: String },
    #[error(transparent)]
    Locator(#[from] locator::Error),
<<<<<<< HEAD
    #[error(transparent)]
    ContractSpec(#[from] contract_spec::Error),
    #[error(transparent)]
    ArgParse(#[from] arg_parsing::Error),
=======
    #[error("Only ed25519 accounts are allowed")]
    OnlyEd25519AccountsAllowed,
>>>>>>> b940978a
}

impl Cmd {
    pub async fn run(&self, global_args: &global::Args) -> Result<(), Error> {
        let res = self
            .run_against_rpc_server(Some(global_args), None)
            .await?
            .to_envelope();
        match res {
            TxnEnvelopeResult::TxnEnvelope(tx) => println!("{}", tx.to_xdr_base64(Limits::none())?),
            TxnEnvelopeResult::Res(contract) => {
                let network = self.config.get_network()?;

                if let Some(alias) = self.alias.clone() {
                    self.config.locator.save_contract_id(
                        &network.network_passphrase,
                        &contract,
                        &alias,
                    )?;
                }

                println!("{contract}");
            }
        }
        Ok(())
    }
}

fn alias_validator(alias: &str) -> Result<String, Error> {
    let regex = Regex::new(r"^[a-zA-Z0-9_-]{1,30}$").unwrap();

    if regex.is_match(alias) {
        Ok(alias.into())
    } else {
        Err(Error::InvalidAliasFormat {
            alias: alias.into(),
        })
    }
}

#[async_trait::async_trait]
impl NetworkRunnable for Cmd {
    type Error = Error;
    type Result = TxnResult<stellar_strkey::Contract>;

    #[allow(clippy::too_many_lines)]
    async fn run_against_rpc_server(
        &self,
        global_args: Option<&global::Args>,
        config: Option<&config::Args>,
    ) -> Result<TxnResult<stellar_strkey::Contract>, Error> {
        let print = Print::new(global_args.map_or(false, |a| a.quiet));
        let config = config.unwrap_or(&self.config);
        let wasm_hash = if let Some(wasm) = &self.wasm {
            let hash = if self.fee.build_only || self.fee.sim_only {
                wasm::Args { wasm: wasm.clone() }.hash()?
            } else {
                install::Cmd {
                    wasm: wasm::Args { wasm: wasm.clone() },
                    config: config.clone(),
                    fee: self.fee.clone(),
                    ignore_checks: self.ignore_checks,
                }
                .run_against_rpc_server(global_args, Some(config))
                .await?
                .into_result()
                .expect("the value (hash) is expected because it should always be available since build-only is a shared parameter")
            };
            hex::encode(hash)
        } else {
            self.wasm_hash
                .as_ref()
                .ok_or(Error::WasmNotProvided)?
                .to_string()
        };

        let wasm_hash = Hash(
            utils::contract_id_from_str(&wasm_hash)
                .map_err(|e| Error::CannotParseWasmHash {
                    wasm_hash: wasm_hash.clone(),
                    error: e,
                })?
                .0,
        );

        print.infoln(format!("Using wasm hash {wasm_hash}").as_str());

        let network = config.get_network()?;
        let salt: [u8; 32] = match &self.salt {
            Some(h) => soroban_spec_tools::utils::padded_hex_from_str(h, 32)
                .map_err(|_| Error::CannotParseSalt { salt: h.clone() })?
                .try_into()
                .map_err(|_| Error::CannotParseSalt { salt: h.clone() })?,
            None => rand::thread_rng().gen::<[u8; 32]>(),
        };

        let client = Client::new(&network.rpc_url)?;
        client
            .verify_network_passphrase(Some(&network.network_passphrase))
            .await?;
<<<<<<< HEAD
        let source_account = config.source_account()?;
        let public_strkey = source_account.to_string();

        let contract_id_preimage = ContractIdPreimage::Address(ContractIdPreimageFromAddress {
            address: ScAddress::Account(AccountId(PublicKey::PublicKeyTypeEd25519(
                source_account.0.into(),
            ))),
            salt: Uint256(salt),
        });
        let contract_id =
            get_contract_id(contract_id_preimage.clone(), &network.network_passphrase)?;
        let raw_wasm = if let Some(wasm) = self.wasm.as_ref() {
            wasm::Args { wasm: wasm.clone() }.read()?
        } else {
            get_remote_wasm_from_hash(&client, &wasm_hash).await?
        };
        let entries = soroban_spec_tools::contract::Spec::new(&raw_wasm)?.spec;
        let res = soroban_spec_tools::Spec::new(entries.clone());
        let constructor_params = if res.find_function(CONSTRUCTOR_FUNCTION_NAME).is_ok() {
            let mut slop = vec![OsString::from(CONSTRUCTOR_FUNCTION_NAME)];
            slop.extend_from_slice(&self.slop);
            if let Ok((_, _, args, _)) = arg_parsing::build_host_function_parameters(
                &stellar_strkey::Contract(contract_id.0),
                &slop,
                &entries,
                config,
            ) {
                Some(args)
            } else {
                print.warnln("Contract has `__constructor` function but no arguments provided so skipping deploy and init");
                None
            }
        } else {
            None
=======
        let MuxedAccount::Ed25519(bytes) = config.source_account()? else {
            return Err(Error::OnlyEd25519AccountsAllowed);
>>>>>>> b940978a
        };

        let key = stellar_strkey::ed25519::PublicKey(bytes.into());
        // Get the account sequence number
<<<<<<< HEAD
        let account_details = client.get_account(&public_strkey).await?;
=======
        let account_details = client.get_account(&key.to_string()).await?;
>>>>>>> b940978a
        let sequence: i64 = account_details.seq_num.into();
        let txn = build_create_contract_tx(
            wasm_hash,
            sequence + 1,
            self.fee.fee,
<<<<<<< HEAD
            &source_account,
            contract_id_preimage,
            constructor_params.as_ref(),
=======
            &network.network_passphrase,
            salt,
            key,
>>>>>>> b940978a
        )?;

        if self.fee.build_only {
            print.checkln("Transaction built!");
            return Ok(TxnResult::Txn(txn));
        }

        print.infoln("Simulating deploy transaction…");

        let txn = simulate_and_assemble_transaction(&client, &txn).await?;
        let txn = self.fee.apply_to_assembled_txn(txn).transaction().clone();

        if self.fee.sim_only {
            print.checkln("Done!");
            return Ok(TxnResult::Txn(txn));
        }

        print.globeln("Submitting deploy transaction…");
        print.log_transaction(&txn, &network, true)?;

        let get_txn_resp = client
            .send_transaction_polling(&config.sign_with_local_key(txn).await?)
            .await?
            .try_into()?;

        if global_args.map_or(true, |a| !a.no_cache) {
            data::write(get_txn_resp, &network.rpc_uri()?)?;
        }

        if let Some(url) = utils::explorer_url_for_contract(&network, &contract_id) {
            print.linkln(url);
        }

        print.checkln("Deployed!");

        Ok(TxnResult::Res(contract_id))
    }
}

fn build_create_contract_tx(
    wasm_hash: Hash,
    sequence: i64,
    fee: u32,
<<<<<<< HEAD
    key: &stellar_strkey::ed25519::PublicKey,
    contract_id_preimage: ContractIdPreimage,
    constructor_params: Option<&InvokeContractArgs>,
) -> Result<Transaction, Error> {
    let op = if let Some(InvokeContractArgs { args, .. }) = constructor_params {
        Operation {
            source_account: None,
            body: OperationBody::InvokeHostFunction(InvokeHostFunctionOp {
                host_function: HostFunction::CreateContractV2(CreateContractArgsV2 {
                    contract_id_preimage,
                    executable: ContractExecutable::Wasm(wasm_hash),
                    constructor_args: args.clone(),
                }),
                auth: VecM::default(),
=======
    network_passphrase: &str,
    salt: [u8; 32],
    key: stellar_strkey::ed25519::PublicKey,
) -> Result<(Transaction, stellar_strkey::Contract), Error> {
    let source_account = AccountId(PublicKey::PublicKeyTypeEd25519(key.0.into()));

    let contract_id_preimage = ContractIdPreimage::Address(ContractIdPreimageFromAddress {
        address: ScAddress::Account(source_account),
        salt: Uint256(salt),
    });
    let contract_id = get_contract_id(contract_id_preimage.clone(), network_passphrase)?;

    let op = Operation {
        source_account: None,
        body: OperationBody::InvokeHostFunction(InvokeHostFunctionOp {
            host_function: HostFunction::CreateContract(CreateContractArgs {
                contract_id_preimage,
                executable: ContractExecutable::Wasm(hash),
>>>>>>> b940978a
            }),
        }
    } else {
        Operation {
            source_account: None,
            body: OperationBody::InvokeHostFunction(InvokeHostFunctionOp {
                host_function: HostFunction::CreateContract(CreateContractArgs {
                    contract_id_preimage,
                    executable: ContractExecutable::Wasm(wasm_hash),
                }),
                auth: VecM::default(),
            }),
        }
    };
    let tx = Transaction {
        source_account: MuxedAccount::Ed25519(key.0.into()),
        fee,
        seq_num: SequenceNumber(sequence),
        cond: Preconditions::None,
        memo: Memo::None,
        operations: vec![op].try_into()?,
        ext: TransactionExt::V0,
    };

<<<<<<< HEAD
    Ok(tx)
=======
    Ok((tx, contract_id))
>>>>>>> b940978a
}

#[cfg(test)]
mod tests {
    use super::*;

    #[test]
    fn test_build_create_contract() {
        let hash = hex::decode("0000000000000000000000000000000000000000000000000000000000000000")
            .unwrap()
            .try_into()
            .unwrap();
        let salt = [0u8; 32];
        let key =
            &utils::parse_secret_key("SBFGFF27Y64ZUGFAIG5AMJGQODZZKV2YQKAVUUN4HNE24XZXD2OEUVUP")
                .unwrap();
        let source_account = stellar_strkey::ed25519::PublicKey(key.verifying_key().to_bytes());

        let contract_id_preimage = ContractIdPreimage::Address(ContractIdPreimageFromAddress {
            address: ScAddress::Account(AccountId(PublicKey::PublicKeyTypeEd25519(
                source_account.0.into(),
            ))),
            salt: Uint256(salt),
        });

        let result = build_create_contract_tx(
            Hash(hash),
            300,
            1,
<<<<<<< HEAD
            &source_account,
            contract_id_preimage,
            None,
=======
            "Public Global Stellar Network ; September 2015",
            [0u8; 32],
            stellar_strkey::ed25519::PublicKey(
                utils::parse_secret_key("SBFGFF27Y64ZUGFAIG5AMJGQODZZKV2YQKAVUUN4HNE24XZXD2OEUVUP")
                    .unwrap()
                    .verifying_key()
                    .to_bytes(),
            ),
>>>>>>> b940978a
        );

        assert!(result.is_ok());
    }

    #[test]
    fn test_alias_validator_with_valid_inputs() {
        let valid_inputs = [
            "hello",
            "123",
            "hello123",
            "hello_123",
            "123_hello",
            "123-hello",
            "hello-123",
            "HeLlo-123",
        ];

        for input in valid_inputs {
            let result = alias_validator(input);
            assert!(result.is_ok());
            assert!(result.unwrap() == input);
        }
    }

    #[test]
    fn test_alias_validator_with_invalid_inputs() {
        let invalid_inputs = ["", "invalid!", "aaaaaaaaaaaaaaaaaaaaaaaaaaaaaaa"];

        for input in invalid_inputs {
            let result = alias_validator(input);
            assert!(result.is_err());
        }
    }
}<|MERGE_RESOLUTION|>--- conflicted
+++ resolved
@@ -125,15 +125,12 @@
     InvalidAliasFormat { alias: String },
     #[error(transparent)]
     Locator(#[from] locator::Error),
-<<<<<<< HEAD
     #[error(transparent)]
     ContractSpec(#[from] contract_spec::Error),
     #[error(transparent)]
     ArgParse(#[from] arg_parsing::Error),
-=======
     #[error("Only ed25519 accounts are allowed")]
     OnlyEd25519AccountsAllowed,
->>>>>>> b940978a
 }
 
 impl Cmd {
@@ -234,10 +231,11 @@
         client
             .verify_network_passphrase(Some(&network.network_passphrase))
             .await?;
-<<<<<<< HEAD
-        let source_account = config.source_account()?;
-        let public_strkey = source_account.to_string();
-
+        let MuxedAccount::Ed25519(bytes) = config.source_account()? else {
+            return Err(Error::OnlyEd25519AccountsAllowed);
+        };
+
+        let source_account = stellar_strkey::ed25519::PublicKey(bytes.into());
         let contract_id_preimage = ContractIdPreimage::Address(ContractIdPreimageFromAddress {
             address: ScAddress::Account(AccountId(PublicKey::PublicKeyTypeEd25519(
                 source_account.0.into(),
@@ -269,33 +267,18 @@
             }
         } else {
             None
-=======
-        let MuxedAccount::Ed25519(bytes) = config.source_account()? else {
-            return Err(Error::OnlyEd25519AccountsAllowed);
->>>>>>> b940978a
         };
 
-        let key = stellar_strkey::ed25519::PublicKey(bytes.into());
         // Get the account sequence number
-<<<<<<< HEAD
-        let account_details = client.get_account(&public_strkey).await?;
-=======
-        let account_details = client.get_account(&key.to_string()).await?;
->>>>>>> b940978a
+        let account_details = client.get_account(&source_account.to_string()).await?;
         let sequence: i64 = account_details.seq_num.into();
         let txn = build_create_contract_tx(
             wasm_hash,
             sequence + 1,
             self.fee.fee,
-<<<<<<< HEAD
             &source_account,
             contract_id_preimage,
             constructor_params.as_ref(),
-=======
-            &network.network_passphrase,
-            salt,
-            key,
->>>>>>> b940978a
         )?;
 
         if self.fee.build_only {
@@ -339,7 +322,6 @@
     wasm_hash: Hash,
     sequence: i64,
     fee: u32,
-<<<<<<< HEAD
     key: &stellar_strkey::ed25519::PublicKey,
     contract_id_preimage: ContractIdPreimage,
     constructor_params: Option<&InvokeContractArgs>,
@@ -354,26 +336,6 @@
                     constructor_args: args.clone(),
                 }),
                 auth: VecM::default(),
-=======
-    network_passphrase: &str,
-    salt: [u8; 32],
-    key: stellar_strkey::ed25519::PublicKey,
-) -> Result<(Transaction, stellar_strkey::Contract), Error> {
-    let source_account = AccountId(PublicKey::PublicKeyTypeEd25519(key.0.into()));
-
-    let contract_id_preimage = ContractIdPreimage::Address(ContractIdPreimageFromAddress {
-        address: ScAddress::Account(source_account),
-        salt: Uint256(salt),
-    });
-    let contract_id = get_contract_id(contract_id_preimage.clone(), network_passphrase)?;
-
-    let op = Operation {
-        source_account: None,
-        body: OperationBody::InvokeHostFunction(InvokeHostFunctionOp {
-            host_function: HostFunction::CreateContract(CreateContractArgs {
-                contract_id_preimage,
-                executable: ContractExecutable::Wasm(hash),
->>>>>>> b940978a
             }),
         }
     } else {
@@ -398,11 +360,7 @@
         ext: TransactionExt::V0,
     };
 
-<<<<<<< HEAD
     Ok(tx)
-=======
-    Ok((tx, contract_id))
->>>>>>> b940978a
 }
 
 #[cfg(test)]
@@ -432,20 +390,9 @@
             Hash(hash),
             300,
             1,
-<<<<<<< HEAD
             &source_account,
             contract_id_preimage,
             None,
-=======
-            "Public Global Stellar Network ; September 2015",
-            [0u8; 32],
-            stellar_strkey::ed25519::PublicKey(
-                utils::parse_secret_key("SBFGFF27Y64ZUGFAIG5AMJGQODZZKV2YQKAVUUN4HNE24XZXD2OEUVUP")
-                    .unwrap()
-                    .verifying_key()
-                    .to_bytes(),
-            ),
->>>>>>> b940978a
         );
 
         assert!(result.is_ok());
