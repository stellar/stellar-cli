use std::array::TryFromSliceError;
use std::fmt::Debug;
use std::num::ParseIntError;

use clap::{arg, command, Parser};
use rand::Rng;
use regex::Regex;
use soroban_env_host::{
    xdr::{
        AccountId, ContractExecutable, ContractIdPreimage, ContractIdPreimageFromAddress,
        CreateContractArgs, Error as XdrError, Hash, HostFunction, InvokeHostFunctionOp, Limits,
        Memo, MuxedAccount, Operation, OperationBody, Preconditions, PublicKey, ScAddress,
        SequenceNumber, Transaction, TransactionExt, Uint256, VecM, WriteXdr,
    },
    HostError,
};

use crate::{
    commands::{contract::install, HEADING_RPC},
    config::{self, data, locator, network},
    rpc::{self, Client},
    utils, wasm,
};
use crate::{
    commands::{
        contract::{self, id::wasm::get_contract_id},
        global,
        txn_result::{TxnEnvelopeResult, TxnResult},
        NetworkRunnable,
    },
    print::Print,
};

#[derive(Parser, Debug, Clone)]
#[command(group(
    clap::ArgGroup::new("wasm_src")
        .required(true)
        .args(&["wasm", "wasm_hash"]),
))]
#[group(skip)]
pub struct Cmd {
    /// WASM file to deploy
    #[arg(long, group = "wasm_src")]
    pub wasm: Option<std::path::PathBuf>,
    /// Hash of the already installed/deployed WASM file
    #[arg(long = "wasm-hash", conflicts_with = "wasm", group = "wasm_src")]
    pub wasm_hash: Option<String>,
    /// Custom salt 32-byte salt for the token id
    #[arg(
        long,
        help_heading = HEADING_RPC,
    )]
    pub salt: Option<String>,
    #[command(flatten)]
    pub config: config::Args,
    #[command(flatten)]
    pub fee: crate::fee::Args,
    #[arg(long, short = 'i', default_value = "false")]
    /// Whether to ignore safety checks when deploying contracts
    pub ignore_checks: bool,
    /// The alias that will be used to save the contract's id.
    /// Whenever used, `--alias` will always overwrite the existing contract id
    /// configuration without asking for confirmation.
    #[arg(long, value_parser = clap::builder::ValueParser::new(alias_validator))]
    pub alias: Option<String>,
}

#[derive(thiserror::Error, Debug)]
pub enum Error {
    #[error(transparent)]
    Install(#[from] install::Error),
    #[error(transparent)]
    Host(#[from] HostError),
    #[error("error parsing int: {0}")]
    ParseIntError(#[from] ParseIntError),
    #[error("internal conversion error: {0}")]
    TryFromSliceError(#[from] TryFromSliceError),
    #[error("xdr processing error: {0}")]
    Xdr(#[from] XdrError),
    #[error("jsonrpc error: {0}")]
    JsonRpc(#[from] jsonrpsee_core::Error),
    #[error("cannot parse salt: {salt}")]
    CannotParseSalt { salt: String },
    #[error("cannot parse contract ID {contract_id}: {error}")]
    CannotParseContractId {
        contract_id: String,
        error: stellar_strkey::DecodeError,
    },
    #[error("cannot parse WASM hash {wasm_hash}: {error}")]
    CannotParseWasmHash {
        wasm_hash: String,
        error: stellar_strkey::DecodeError,
    },
    #[error("Must provide either --wasm or --wash-hash")]
    WasmNotProvided,
    #[error(transparent)]
    Rpc(#[from] rpc::Error),
    #[error(transparent)]
    Config(#[from] config::Error),
    #[error(transparent)]
    StrKey(#[from] stellar_strkey::DecodeError),
    #[error(transparent)]
    Infallible(#[from] std::convert::Infallible),
    #[error(transparent)]
    WasmId(#[from] contract::id::wasm::Error),
    #[error(transparent)]
    Data(#[from] data::Error),
    #[error(transparent)]
    Network(#[from] network::Error),
    #[error(transparent)]
    Wasm(#[from] wasm::Error),
    #[error(
        "alias must be 1-30 chars long, and have only letters, numbers, underscores and dashes"
    )]
    InvalidAliasFormat { alias: String },
    #[error(transparent)]
    Locator(#[from] locator::Error),
}

impl Cmd {
<<<<<<< HEAD
    pub async fn run(&self) -> Result<(), Error> {
        let res = self.run_against_rpc_server(None, None).await?.to_envelope();
        match &res {
=======
    pub async fn run(&self, global_args: &global::Args) -> Result<(), Error> {
        let res = self
            .run_against_rpc_server(Some(global_args), None)
            .await?
            .to_envelope();
        match res {
>>>>>>> 0b3425c2
            TxnEnvelopeResult::TxnEnvelope(tx) => println!("{}", tx.to_xdr_base64(Limits::none())?),
            TxnEnvelopeResult::Res(contract) => {
                if let Some(alias) = self.alias.as_deref() {
                    self.config.save_contract_id(contract, alias)?;
                }
                println!("{contract}");
            }
        }
        Ok(())
    }
}

fn alias_validator(alias: &str) -> Result<String, Error> {
    let regex = Regex::new(r"^[a-zA-Z0-9_-]{1,30}$").unwrap();

    if regex.is_match(alias) {
        Ok(alias.into())
    } else {
        Err(Error::InvalidAliasFormat {
            alias: alias.into(),
        })
    }
}

#[async_trait::async_trait]
impl NetworkRunnable for Cmd {
    type Error = Error;
    type Result = TxnResult<String>;

    async fn run_against_rpc_server(
        &self,
        global_args: Option<&global::Args>,
        config: Option<&config::Args>,
    ) -> Result<TxnResult<String>, Error> {
        let print = Print::new(global_args.map_or(false, |a| a.quiet));
        let config = config.unwrap_or(&self.config);
        let wasm_hash = if let Some(wasm) = &self.wasm {
            let hash = if self.fee.build_only || self.fee.sim_only {
                wasm::Args { wasm: wasm.clone() }.hash()?
            } else {
                install::Cmd {
                    wasm: wasm::Args { wasm: wasm.clone() },
                    config: config.clone(),
                    fee: self.fee.clone(),
                    ignore_checks: self.ignore_checks,
                }
                .run_against_rpc_server(global_args, Some(config))
                .await?
                .into_result()
                .expect("the value (hash) is expected because it should always be available since build-only is a shared parameter")
            };
            hex::encode(hash)
        } else {
            self.wasm_hash
                .as_ref()
                .ok_or(Error::WasmNotProvided)?
                .to_string()
        };

        let wasm_hash = Hash(utils::contract_id_from_str(&wasm_hash).map_err(|e| {
            Error::CannotParseWasmHash {
                wasm_hash: wasm_hash.clone(),
                error: e,
            }
        })?);

        print.info(format!("Using wasm hash {wasm_hash}").as_str());

        let network = config.get_network()?;
        let salt: [u8; 32] = match &self.salt {
            Some(h) => soroban_spec_tools::utils::padded_hex_from_str(h, 32)
                .map_err(|_| Error::CannotParseSalt { salt: h.clone() })?
                .try_into()
                .map_err(|_| Error::CannotParseSalt { salt: h.clone() })?,
            None => rand::thread_rng().gen::<[u8; 32]>(),
        };

        let client = Client::new(&network.rpc_url)?;
        client
            .verify_network_passphrase(Some(&network.network_passphrase))
            .await?;
        // Get the account sequence number
        let public_strkey = config.public_key().await?;
        let account_details = client.get_account(&public_strkey.to_string()).await?;
        let sequence: i64 = account_details.seq_num.into();
        let (txn, contract_id) = build_create_contract_tx(
            wasm_hash,
            sequence + 1,
            self.fee.fee,
            &network.network_passphrase,
            salt,
            &public_strkey,
        )?;

        if self.fee.build_only {
            print.check("Transaction built!");
            return Ok(TxnResult::Txn(txn));
        }

        print.info("Simulating deploy transaction…");

        let txn = client.simulate_and_assemble_transaction(&txn).await?;
        let txn = self.fee.apply_to_assembled_txn(txn).transaction().clone();

        if self.fee.sim_only {
            print.check("Done!");
            return Ok(TxnResult::Txn(txn));
        }

        print.globe("Submitting deploy transaction…");
        print.log_transaction(&txn, &network, true)?;

        let get_txn_resp = client
            .send_transaction_polling(&config.sign(txn).await?)
            .await?
            .try_into()?;

        if global_args.map_or(true, |a| !a.no_cache) {
            data::write(get_txn_resp, &network.rpc_uri()?)?;
        }

        let contract_id = stellar_strkey::Contract(contract_id.0).to_string();

        if let Some(url) = utils::explorer_url_for_contract(&network, &contract_id) {
            print.link(url);
        }

        print.check("Deployed!");

        Ok(TxnResult::Res(contract_id))
    }
}

fn build_create_contract_tx(
    hash: Hash,
    sequence: i64,
    fee: u32,
    network_passphrase: &str,
    salt: [u8; 32],
    key: &stellar_strkey::ed25519::PublicKey,
) -> Result<(Transaction, Hash), Error> {
    let source_account = AccountId(PublicKey::PublicKeyTypeEd25519(key.0.into()));

    let contract_id_preimage = ContractIdPreimage::Address(ContractIdPreimageFromAddress {
        address: ScAddress::Account(source_account),
        salt: Uint256(salt),
    });
    let contract_id = get_contract_id(contract_id_preimage.clone(), network_passphrase)?;

    let op = Operation {
        source_account: None,
        body: OperationBody::InvokeHostFunction(InvokeHostFunctionOp {
            host_function: HostFunction::CreateContract(CreateContractArgs {
                contract_id_preimage,
                executable: ContractExecutable::Wasm(hash),
            }),
            auth: VecM::default(),
        }),
    };
    let tx = Transaction {
        source_account: MuxedAccount::Ed25519(Uint256(key.0)),
        fee,
        seq_num: SequenceNumber(sequence),
        cond: Preconditions::None,
        memo: Memo::None,
        operations: vec![op].try_into()?,
        ext: TransactionExt::V0,
    };

    Ok((tx, Hash(contract_id.into())))
}

#[cfg(test)]
mod tests {

    use super::*;

    #[test]
    fn test_build_create_contract() {
        let hash = hex::decode("0000000000000000000000000000000000000000000000000000000000000000")
            .unwrap()
            .try_into()
            .unwrap();
        let result = build_create_contract_tx(
            Hash(hash),
            300,
            1,
            "Public Global Stellar Network ; September 2015",
            [0u8; 32],
            &stellar_strkey::ed25519::PublicKey(
                utils::parse_secret_key("SBFGFF27Y64ZUGFAIG5AMJGQODZZKV2YQKAVUUN4HNE24XZXD2OEUVUP")
                    .unwrap()
                    .verifying_key()
                    .to_bytes(),
            ),
        );

        assert!(result.is_ok());
    }

    #[test]
    fn test_alias_validator_with_valid_inputs() {
        let valid_inputs = [
            "hello",
            "123",
            "hello123",
            "hello_123",
            "123_hello",
            "123-hello",
            "hello-123",
            "HeLlo-123",
        ];

        for input in valid_inputs {
            let result = alias_validator(input);
            assert!(result.is_ok());
            assert!(result.unwrap() == input);
        }
    }

    #[test]
    fn test_alias_validator_with_invalid_inputs() {
        let invalid_inputs = ["", "invalid!", "aaaaaaaaaaaaaaaaaaaaaaaaaaaaaaa"];

        for input in invalid_inputs {
            let result = alias_validator(input);
            assert!(result.is_err());
        }
    }
}<|MERGE_RESOLUTION|>--- conflicted
+++ resolved
@@ -118,18 +118,12 @@
 }
 
 impl Cmd {
-<<<<<<< HEAD
-    pub async fn run(&self) -> Result<(), Error> {
-        let res = self.run_against_rpc_server(None, None).await?.to_envelope();
-        match &res {
-=======
     pub async fn run(&self, global_args: &global::Args) -> Result<(), Error> {
         let res = self
             .run_against_rpc_server(Some(global_args), None)
             .await?
             .to_envelope();
-        match res {
->>>>>>> 0b3425c2
+        match &res {
             TxnEnvelopeResult::TxnEnvelope(tx) => println!("{}", tx.to_xdr_base64(Limits::none())?),
             TxnEnvelopeResult::Res(contract) => {
                 if let Some(alias) = self.alias.as_deref() {
