--- conflicted
+++ resolved
@@ -6,7 +6,6 @@
 use rand::Rng;
 use regex::Regex;
 
-<<<<<<< HEAD
 use soroban_spec_tools::contract as contract_spec;
 
 use crate::xdr::{
@@ -15,13 +14,6 @@
     InvokeContractArgs, InvokeHostFunctionOp, Limits, Memo, MuxedAccount, Operation, OperationBody,
     Preconditions, PublicKey, ScAddress, SequenceNumber, Transaction, TransactionExt, Uint256,
     VecM, WriteXdr,
-=======
-use crate::{
-    assembled::simulate_and_assemble_transaction,
-    commands::{contract::install, HEADING_RPC},
-    config::{self, data, locator, network},
-    rpc, utils, wasm,
->>>>>>> 8b58676d
 };
 
 use crate::{
@@ -34,7 +26,7 @@
     },
     config::{self, data, locator, network},
     print::Print,
-    rpc::{self, Client},
+    rpc,
     utils::{self, rpc::get_remote_wasm_from_hash},
     wasm,
 };
