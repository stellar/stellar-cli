use std::fmt::Debug;
use std::num::ParseIntError;
use std::{array::TryFromSliceError, ffi::OsString};

use crate::xdr::{
    AccountId, ContractExecutable, ContractIdPreimage, ContractIdPreimageFromAddress,
    CreateContractArgs, Error as XdrError, Hash, HostFunction, InvokeHostFunctionOp, Limits, Memo,
    MuxedAccount, Operation, OperationBody, Preconditions, PublicKey, ScAddress, SequenceNumber,
    Transaction, TransactionExt, Uint256, VecM, WriteXdr,
};
use clap::{arg, command, Parser};
use rand::Rng;
use regex::Regex;
<<<<<<< HEAD
use soroban_env_host::{
    xdr::{
        AccountId, ContractExecutable, ContractIdPreimage, ContractIdPreimageFromAddress,
        CreateContractArgs, Error as XdrError, Hash, HostFunction, InvokeHostFunctionOp, Limits,
        Memo, MuxedAccount, Operation, OperationBody, Preconditions, PublicKey, ScAddress,
        SequenceNumber, Transaction, TransactionExt, Uint256, VecM, WriteXdr,
    },
    HostError,
};
use soroban_sdk::xdr::{CreateContractArgsV2, InvokeContractArgs};
use soroban_spec_tools::contract as contract_spec;
=======
>>>>>>> e8aba253

use crate::commands::contract::arg_parsing;
use crate::utils::rpc::get_remote_wasm_from_hash;
use crate::{
    assembled::simulate_and_assemble_transaction,
    commands::{contract::install, HEADING_RPC},
    config::{self, data, locator, network},
    rpc::{self, Client},
    utils, wasm,
};
use crate::{
    commands::{
        contract::{self, id::wasm::get_contract_id},
        global,
        txn_result::{TxnEnvelopeResult, TxnResult},
        NetworkRunnable,
    },
    print::Print,
};

pub const CONSTRUCTOR_FUNCTION_NAME: &str = "__constructor";

#[derive(Parser, Debug, Clone)]
#[command(group(
    clap::ArgGroup::new("wasm_src")
        .required(true)
        .args(&["wasm", "wasm_hash"]),
))]
#[group(skip)]
pub struct Cmd {
    /// WASM file to deploy
    #[arg(long, group = "wasm_src")]
    pub wasm: Option<std::path::PathBuf>,
    /// Hash of the already installed/deployed WASM file
    #[arg(long = "wasm-hash", conflicts_with = "wasm", group = "wasm_src")]
    pub wasm_hash: Option<String>,
    /// Custom salt 32-byte salt for the token id
    #[arg(
        long,
        help_heading = HEADING_RPC,
    )]
    pub salt: Option<String>,
    #[command(flatten)]
    pub config: config::Args,
    #[command(flatten)]
    pub fee: crate::fee::Args,
    #[arg(long, short = 'i', default_value = "false")]
    /// Whether to ignore safety checks when deploying contracts
    pub ignore_checks: bool,
    /// The alias that will be used to save the contract's id.
    /// Whenever used, `--alias` will always overwrite the existing contract id
    /// configuration without asking for confirmation.
    #[arg(long, value_parser = clap::builder::ValueParser::new(alias_validator))]
    pub alias: Option<String>,
    /// If provided, in one transaction will deploy and call `__constructor` with provided arguments for that function as `--arg-name value`
    #[arg(last = true, id = "CONTRACT_CONSTRUCTOR_ARGS")]
    pub slop: Vec<OsString>,
}

#[derive(thiserror::Error, Debug)]
pub enum Error {
    #[error(transparent)]
    Install(#[from] install::Error),
    #[error("error parsing int: {0}")]
    ParseIntError(#[from] ParseIntError),
    #[error("internal conversion error: {0}")]
    TryFromSliceError(#[from] TryFromSliceError),
    #[error("xdr processing error: {0}")]
    Xdr(#[from] XdrError),
    #[error("jsonrpc error: {0}")]
    JsonRpc(#[from] jsonrpsee_core::Error),
    #[error("cannot parse salt: {salt}")]
    CannotParseSalt { salt: String },
    #[error("cannot parse contract ID {contract_id}: {error}")]
    CannotParseContractId {
        contract_id: String,
        error: stellar_strkey::DecodeError,
    },
    #[error("cannot parse WASM hash {wasm_hash}: {error}")]
    CannotParseWasmHash {
        wasm_hash: String,
        error: stellar_strkey::DecodeError,
    },
    #[error("Must provide either --wasm or --wash-hash")]
    WasmNotProvided,
    #[error(transparent)]
    Rpc(#[from] rpc::Error),
    #[error(transparent)]
    Config(#[from] config::Error),
    #[error(transparent)]
    StrKey(#[from] stellar_strkey::DecodeError),
    #[error(transparent)]
    Infallible(#[from] std::convert::Infallible),
    #[error(transparent)]
    WasmId(#[from] contract::id::wasm::Error),
    #[error(transparent)]
    Data(#[from] data::Error),
    #[error(transparent)]
    Network(#[from] network::Error),
    #[error(transparent)]
    Wasm(#[from] wasm::Error),
    #[error(
        "alias must be 1-30 chars long, and have only letters, numbers, underscores and dashes"
    )]
    InvalidAliasFormat { alias: String },
    #[error(transparent)]
    Locator(#[from] locator::Error),
    #[error(transparent)]
    ContractSpec(#[from] contract_spec::Error),
    #[error(transparent)]
    ArgParse(#[from] arg_parsing::Error),
    #[error("Only ed25519 accounts are allowed")]
    OnlyEd25519AccountsAllowed,
}

impl Cmd {
    pub async fn run(&self, global_args: &global::Args) -> Result<(), Error> {
        let res = self
            .run_against_rpc_server(Some(global_args), None)
            .await?
            .to_envelope();
        match res {
            TxnEnvelopeResult::TxnEnvelope(tx) => println!("{}", tx.to_xdr_base64(Limits::none())?),
            TxnEnvelopeResult::Res(contract) => {
                let network = self.config.get_network()?;

                if let Some(alias) = self.alias.clone() {
                    self.config.locator.save_contract_id(
                        &network.network_passphrase,
                        &contract,
                        &alias,
                    )?;
                }

                println!("{contract}");
            }
        }
        Ok(())
    }
}

fn alias_validator(alias: &str) -> Result<String, Error> {
    let regex = Regex::new(r"^[a-zA-Z0-9_-]{1,30}$").unwrap();

    if regex.is_match(alias) {
        Ok(alias.into())
    } else {
        Err(Error::InvalidAliasFormat {
            alias: alias.into(),
        })
    }
}

#[async_trait::async_trait]
impl NetworkRunnable for Cmd {
    type Error = Error;
    type Result = TxnResult<stellar_strkey::Contract>;

    #[allow(clippy::too_many_lines)]
    async fn run_against_rpc_server(
        &self,
        global_args: Option<&global::Args>,
        config: Option<&config::Args>,
    ) -> Result<TxnResult<stellar_strkey::Contract>, Error> {
        let print = Print::new(global_args.map_or(false, |a| a.quiet));
        let config = config.unwrap_or(&self.config);
        let wasm_hash = if let Some(wasm) = &self.wasm {
            let hash = if self.fee.build_only || self.fee.sim_only {
                wasm::Args { wasm: wasm.clone() }.hash()?
            } else {
                install::Cmd {
                    wasm: wasm::Args { wasm: wasm.clone() },
                    config: config.clone(),
                    fee: self.fee.clone(),
                    ignore_checks: self.ignore_checks,
                }
                .run_against_rpc_server(global_args, Some(config))
                .await?
                .into_result()
                .expect("the value (hash) is expected because it should always be available since build-only is a shared parameter")
            };
            hex::encode(hash)
        } else {
            self.wasm_hash
                .as_ref()
                .ok_or(Error::WasmNotProvided)?
                .to_string()
        };

        let wasm_hash = Hash(
            utils::contract_id_from_str(&wasm_hash)
                .map_err(|e| Error::CannotParseWasmHash {
                    wasm_hash: wasm_hash.clone(),
                    error: e,
                })?
                .0,
        );

        print.infoln(format!("Using wasm hash {wasm_hash}").as_str());

        let network = config.get_network()?;
        let salt: [u8; 32] = match &self.salt {
            Some(h) => soroban_spec_tools::utils::padded_hex_from_str(h, 32)
                .map_err(|_| Error::CannotParseSalt { salt: h.clone() })?
                .try_into()
                .map_err(|_| Error::CannotParseSalt { salt: h.clone() })?,
            None => rand::thread_rng().gen::<[u8; 32]>(),
        };

        let client = Client::new(&network.rpc_url)?;
        client
            .verify_network_passphrase(Some(&network.network_passphrase))
            .await?;
        let MuxedAccount::Ed25519(bytes) = config.source_account()? else {
            return Err(Error::OnlyEd25519AccountsAllowed);
        };

        let source_account = stellar_strkey::ed25519::PublicKey(bytes.into());
        let contract_id_preimage = ContractIdPreimage::Address(ContractIdPreimageFromAddress {
            address: ScAddress::Account(AccountId(PublicKey::PublicKeyTypeEd25519(
                source_account.0.into(),
            ))),
            salt: Uint256(salt),
        });
        let contract_id =
            get_contract_id(contract_id_preimage.clone(), &network.network_passphrase)?;
        let raw_wasm = if let Some(wasm) = self.wasm.as_ref() {
            wasm::Args { wasm: wasm.clone() }.read()?
        } else {
            get_remote_wasm_from_hash(&client, &wasm_hash).await?
        };
        let entries = soroban_spec_tools::contract::Spec::new(&raw_wasm)?.spec;
        let res = soroban_spec_tools::Spec::new(entries.clone());
        let constructor_params = if res.find_function(CONSTRUCTOR_FUNCTION_NAME).is_ok() {
            let mut slop = vec![OsString::from(CONSTRUCTOR_FUNCTION_NAME)];
            slop.extend_from_slice(&self.slop);
            if let Ok((_, _, args, _)) = arg_parsing::build_host_function_parameters(
                &stellar_strkey::Contract(contract_id.0),
                &slop,
                &entries,
                config,
            ) {
                Some(args)
            } else {
                print.warnln("Contract has `__constructor` function but no arguments provided so skipping deploy and init");
                None
            }
        } else {
            None
        };

        // Get the account sequence number
        let account_details = client
            .get_account(config.source_account()?.account_id())
            .await?;
        let sequence: i64 = account_details.seq_num.into();
        let txn = build_create_contract_tx(
            wasm_hash,
            sequence + 1,
            self.fee.fee,
            &source_account,
            contract_id_preimage,
            constructor_params.as_ref(),
        )?;

        if self.fee.build_only {
            print.checkln("Transaction built!");
            return Ok(TxnResult::Txn(txn));
        }

        print.infoln("Simulating deploy transaction…");

        let txn = simulate_and_assemble_transaction(&client, &txn).await?;
        let txn = self.fee.apply_to_assembled_txn(txn).transaction().clone();

        if self.fee.sim_only {
            print.checkln("Done!");
            return Ok(TxnResult::Txn(txn));
        }

        print.globeln("Submitting deploy transaction…");
        print.log_transaction(&txn, &network, true)?;

        let get_txn_resp = client
            .send_transaction_polling(&config.sign_with_local_key(txn).await?)
            .await?
            .try_into()?;

        if global_args.map_or(true, |a| !a.no_cache) {
            data::write(get_txn_resp, &network.rpc_uri()?)?;
        }

        if let Some(url) = utils::explorer_url_for_contract(&network, &contract_id) {
            print.linkln(url);
        }

        print.checkln("Deployed!");

        Ok(TxnResult::Res(contract_id))
    }
}

fn build_create_contract_tx(
    wasm_hash: Hash,
    sequence: i64,
    fee: u32,
    key: &stellar_strkey::ed25519::PublicKey,
    contract_id_preimage: ContractIdPreimage,
    constructor_params: Option<&InvokeContractArgs>,
) -> Result<Transaction, Error> {
    let op = if let Some(InvokeContractArgs { args, .. }) = constructor_params {
        Operation {
            source_account: None,
            body: OperationBody::InvokeHostFunction(InvokeHostFunctionOp {
                host_function: HostFunction::CreateContractV2(CreateContractArgsV2 {
                    contract_id_preimage,
                    executable: ContractExecutable::Wasm(wasm_hash),
                    constructor_args: args.clone(),
                }),
                auth: VecM::default(),
            }),
        }
    } else {
        Operation {
            source_account: None,
            body: OperationBody::InvokeHostFunction(InvokeHostFunctionOp {
                host_function: HostFunction::CreateContract(CreateContractArgs {
                    contract_id_preimage,
                    executable: ContractExecutable::Wasm(wasm_hash),
                }),
                auth: VecM::default(),
            }),
        }
    };
    let tx = Transaction {
        source_account: MuxedAccount::Ed25519(key.0.into()),
        fee,
        seq_num: SequenceNumber(sequence),
        cond: Preconditions::None,
        memo: Memo::None,
        operations: vec![op].try_into()?,
        ext: TransactionExt::V0,
    };

    Ok(tx)
}

#[cfg(test)]
mod tests {
    use super::*;

    #[test]
    fn test_build_create_contract() {
        let hash = hex::decode("0000000000000000000000000000000000000000000000000000000000000000")
            .unwrap()
            .try_into()
            .unwrap();
        let salt = [0u8; 32];
        let key =
            &utils::parse_secret_key("SBFGFF27Y64ZUGFAIG5AMJGQODZZKV2YQKAVUUN4HNE24XZXD2OEUVUP")
                .unwrap();
        let source_account = stellar_strkey::ed25519::PublicKey(key.verifying_key().to_bytes());

        let contract_id_preimage = ContractIdPreimage::Address(ContractIdPreimageFromAddress {
            address: ScAddress::Account(AccountId(PublicKey::PublicKeyTypeEd25519(
                source_account.0.into(),
            ))),
            salt: Uint256(salt),
        });

        let result = build_create_contract_tx(
            Hash(hash),
            300,
            1,
            &source_account,
            contract_id_preimage,
            None,
        );

        assert!(result.is_ok());
    }

    #[test]
    fn test_alias_validator_with_valid_inputs() {
        let valid_inputs = [
            "hello",
            "123",
            "hello123",
            "hello_123",
            "123_hello",
            "123-hello",
            "hello-123",
            "HeLlo-123",
        ];

        for input in valid_inputs {
            let result = alias_validator(input);
            assert!(result.is_ok());
            assert!(result.unwrap() == input);
        }
    }

    #[test]
    fn test_alias_validator_with_invalid_inputs() {
        let invalid_inputs = ["", "invalid!", "aaaaaaaaaaaaaaaaaaaaaaaaaaaaaaa"];

        for input in invalid_inputs {
            let result = alias_validator(input);
            assert!(result.is_err());
        }
    }
}<|MERGE_RESOLUTION|>--- conflicted
+++ resolved
@@ -2,47 +2,33 @@
 use std::num::ParseIntError;
 use std::{array::TryFromSliceError, ffi::OsString};
 
-use crate::xdr::{
-    AccountId, ContractExecutable, ContractIdPreimage, ContractIdPreimageFromAddress,
-    CreateContractArgs, Error as XdrError, Hash, HostFunction, InvokeHostFunctionOp, Limits, Memo,
-    MuxedAccount, Operation, OperationBody, Preconditions, PublicKey, ScAddress, SequenceNumber,
-    Transaction, TransactionExt, Uint256, VecM, WriteXdr,
-};
 use clap::{arg, command, Parser};
 use rand::Rng;
 use regex::Regex;
-<<<<<<< HEAD
-use soroban_env_host::{
-    xdr::{
-        AccountId, ContractExecutable, ContractIdPreimage, ContractIdPreimageFromAddress,
-        CreateContractArgs, Error as XdrError, Hash, HostFunction, InvokeHostFunctionOp, Limits,
-        Memo, MuxedAccount, Operation, OperationBody, Preconditions, PublicKey, ScAddress,
-        SequenceNumber, Transaction, TransactionExt, Uint256, VecM, WriteXdr,
-    },
-    HostError,
+
+use soroban_spec_tools::contract as contract_spec;
+
+use crate::xdr::{
+    AccountId, ContractExecutable, ContractIdPreimage, ContractIdPreimageFromAddress,
+    CreateContractArgs, CreateContractArgsV2, Error as XdrError, Hash, HostFunction,
+    InvokeContractArgs, InvokeHostFunctionOp, Limits, Memo, MuxedAccount, Operation, OperationBody,
+    Preconditions, PublicKey, ScAddress, SequenceNumber, Transaction, TransactionExt, Uint256,
+    VecM, WriteXdr,
 };
-use soroban_sdk::xdr::{CreateContractArgsV2, InvokeContractArgs};
-use soroban_spec_tools::contract as contract_spec;
-=======
->>>>>>> e8aba253
-
-use crate::commands::contract::arg_parsing;
-use crate::utils::rpc::get_remote_wasm_from_hash;
+
 use crate::{
     assembled::simulate_and_assemble_transaction,
-    commands::{contract::install, HEADING_RPC},
-    config::{self, data, locator, network},
-    rpc::{self, Client},
-    utils, wasm,
-};
-use crate::{
     commands::{
-        contract::{self, id::wasm::get_contract_id},
+        contract::{self, arg_parsing, id::wasm::get_contract_id, install},
         global,
         txn_result::{TxnEnvelopeResult, TxnResult},
-        NetworkRunnable,
+        NetworkRunnable, HEADING_RPC,
     },
+    config::{self, data, locator, network},
     print::Print,
+    rpc::{self, Client},
+    utils::{self, rpc::get_remote_wasm_from_hash},
+    wasm,
 };
 
 pub const CONSTRUCTOR_FUNCTION_NAME: &str = "__constructor";
