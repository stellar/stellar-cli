<<<<<<< HEAD
=======
use crate::commands::contract::deploy::utils::alias_validator;
use std::array::TryFromSliceError;
use std::ffi::OsString;
use std::fmt::Debug;
use std::num::ParseIntError;

>>>>>>> b062c8f4
use crate::xdr::{
    AccountId, ContractExecutable, ContractIdPreimage, ContractIdPreimageFromAddress,
    CreateContractArgs, CreateContractArgsV2, Error as XdrError, Hash, HostFunction,
    InvokeContractArgs, InvokeHostFunctionOp, Limits, Memo, MuxedAccount, Operation, OperationBody,
    Preconditions, PublicKey, ScAddress, SequenceNumber, Transaction, TransactionExt, Uint256,
    VecM, WriteXdr,
};
use clap::{arg, command, Parser};
use rand::Rng;
<<<<<<< HEAD
use regex::Regex;
=======

>>>>>>> b062c8f4
use soroban_spec_tools::contract as contract_spec;
use std::array::TryFromSliceError;
use std::ffi::OsString;
use std::fmt::Debug;
use std::num::ParseIntError;

use crate::commands::contract::arg_parsing::Error::HelpMessage;
use crate::commands::contract::deploy::wasm::Error::ArgParse;
use crate::{
    assembled::simulate_and_assemble_transaction,
    commands::{
        contract::{self, arg_parsing, id::wasm::get_contract_id, upload},
        global,
        txn_result::{TxnEnvelopeResult, TxnResult},
        NetworkRunnable, HEADING_RPC,
    },
    config::{self, data, locator, network},
    print::Print,
    rpc,
    utils::{self, rpc::get_remote_wasm_from_hash},
    wasm,
};

pub const CONSTRUCTOR_FUNCTION_NAME: &str = "__constructor";

#[derive(Parser, Debug, Clone)]
#[command(group(
    clap::ArgGroup::new("wasm_src")
        .required(true)
        .args(&["wasm", "wasm_hash"]),
))]
#[group(skip)]
pub struct Cmd {
    /// WASM file to deploy
    #[arg(long, group = "wasm_src")]
    pub wasm: Option<std::path::PathBuf>,
    /// Hash of the already installed/deployed WASM file
    #[arg(long = "wasm-hash", conflicts_with = "wasm", group = "wasm_src")]
    pub wasm_hash: Option<String>,
    /// Custom salt 32-byte salt for the token id
    #[arg(
        long,
        help_heading = HEADING_RPC,
    )]
    pub salt: Option<String>,
    #[command(flatten)]
    pub config: config::Args,
    #[command(flatten)]
    pub fee: crate::fee::Args,
    #[arg(long, short = 'i', default_value = "false")]
    /// Whether to ignore safety checks when deploying contracts
    pub ignore_checks: bool,
    /// The alias that will be used to save the contract's id.
    /// Whenever used, `--alias` will always overwrite the existing contract id
    /// configuration without asking for confirmation.
    #[arg(long, value_parser = clap::builder::ValueParser::new(alias_validator))]
    pub alias: Option<String>,
    /// If provided, will be passed to the contract's `__constructor` function with provided arguments for that function as `--arg-name value`
    #[arg(last = true, id = "CONTRACT_CONSTRUCTOR_ARGS")]
    pub slop: Vec<OsString>,
}

#[derive(thiserror::Error, Debug)]
pub enum Error {
    #[error(transparent)]
    Install(#[from] upload::Error),
    #[error("error parsing int: {0}")]
    ParseIntError(#[from] ParseIntError),
    #[error("internal conversion error: {0}")]
    TryFromSliceError(#[from] TryFromSliceError),
    #[error("xdr processing error: {0}")]
    Xdr(#[from] XdrError),
    #[error("jsonrpc error: {0}")]
    JsonRpc(#[from] jsonrpsee_core::Error),
    #[error("cannot parse salt: {salt}")]
    CannotParseSalt { salt: String },
    #[error("cannot parse contract ID {contract_id}: {error}")]
    CannotParseContractId {
        contract_id: String,
        error: stellar_strkey::DecodeError,
    },
    #[error("cannot parse WASM hash {wasm_hash}: {error}")]
    CannotParseWasmHash {
        wasm_hash: String,
        error: stellar_strkey::DecodeError,
    },
    #[error("Must provide either --wasm or --wash-hash")]
    WasmNotProvided,
    #[error(transparent)]
    Rpc(#[from] rpc::Error),
    #[error(transparent)]
    Config(#[from] config::Error),
    #[error(transparent)]
    StrKey(#[from] stellar_strkey::DecodeError),
    #[error(transparent)]
    Infallible(#[from] std::convert::Infallible),
    #[error(transparent)]
    WasmId(#[from] contract::id::wasm::Error),
    #[error(transparent)]
    Data(#[from] data::Error),
    #[error(transparent)]
    Network(#[from] network::Error),
    #[error(transparent)]
    Wasm(#[from] wasm::Error),
    #[error(
        "alias must be 1-30 chars long, and have only letters, numbers, underscores and dashes"
    )]
    InvalidAliasFormat { alias: String },
    #[error(transparent)]
    Locator(#[from] locator::Error),
    #[error(transparent)]
    ContractSpec(#[from] contract_spec::Error),
    #[error(transparent)]
    ArgParse(#[from] arg_parsing::Error),
    #[error("Only ed25519 accounts are allowed")]
    OnlyEd25519AccountsAllowed,
}

impl Cmd {
    pub async fn run(&self, global_args: &global::Args) -> Result<(), Error> {
        let res = self.run_against_rpc_server(Some(global_args), None).await;
        match res {
<<<<<<< HEAD
            Ok(res) => match res.to_envelope() {
                TxnEnvelopeResult::TxnEnvelope(tx) => {
                    println!("{}", tx.to_xdr_base64(Limits::none())?);
=======
            TxnEnvelopeResult::TxnEnvelope(tx) => println!("{}", tx.to_xdr_base64(Limits::none())?),
            TxnEnvelopeResult::Res(contract) => {
                let network = self.config.get_network()?;

                if let Some(alias) = self.alias.clone() {
                    if let Some(existing_contract) = self
                        .config
                        .locator
                        .get_contract_id(&alias, &network.network_passphrase)?
                    {
                        let print = Print::new(global_args.quiet);
                        print.warnln(format!(
                            "Overwriting existing contract id: {existing_contract}"
                        ));
                    };

                    self.config.locator.save_contract_id(
                        &network.network_passphrase,
                        &contract,
                        &alias,
                    )?;
>>>>>>> b062c8f4
                }
                TxnEnvelopeResult::Res(contract) => {
                    let network = self.config.get_network()?;

                    if let Some(alias) = self.alias.clone() {
                        self.config.locator.save_contract_id(
                            &network.network_passphrase,
                            &contract,
                            &alias,
                        )?;
                    }

                    println!("{contract}");
                }
            },
            Err(ArgParse(HelpMessage(help))) => {
                println!("{help}");
            }
            Err(e) => return Err(e),
        }

        Ok(())
    }
}

#[async_trait::async_trait]
impl NetworkRunnable for Cmd {
    type Error = Error;
    type Result = TxnResult<stellar_strkey::Contract>;

    #[allow(clippy::too_many_lines)]
    async fn run_against_rpc_server(
        &self,
        global_args: Option<&global::Args>,
        config: Option<&config::Args>,
    ) -> Result<TxnResult<stellar_strkey::Contract>, Error> {
        let print = Print::new(global_args.map_or(false, |a| a.quiet));
        let config = config.unwrap_or(&self.config);
        let wasm_hash = if let Some(wasm) = &self.wasm {
            let hash = if self.fee.build_only || self.fee.sim_only {
                wasm::Args { wasm: wasm.clone() }.hash()?
            } else {
                upload::Cmd {
                    wasm: wasm::Args { wasm: wasm.clone() },
                    config: config.clone(),
                    fee: self.fee.clone(),
                    ignore_checks: self.ignore_checks,
                }
                .run_against_rpc_server(global_args, Some(config))
                .await?
                .into_result()
                .expect("the value (hash) is expected because it should always be available since build-only is a shared parameter")
            };
            hex::encode(hash)
        } else {
            self.wasm_hash
                .as_ref()
                .ok_or(Error::WasmNotProvided)?
                .to_string()
        };

        let wasm_hash = Hash(
            utils::contract_id_from_str(&wasm_hash)
                .map_err(|e| Error::CannotParseWasmHash {
                    wasm_hash: wasm_hash.clone(),
                    error: e,
                })?
                .0,
        );

        print.infoln(format!("Using wasm hash {wasm_hash}").as_str());

        let network = config.get_network()?;
        let salt: [u8; 32] = match &self.salt {
            Some(h) => soroban_spec_tools::utils::padded_hex_from_str(h, 32)
                .map_err(|_| Error::CannotParseSalt { salt: h.clone() })?
                .try_into()
                .map_err(|_| Error::CannotParseSalt { salt: h.clone() })?,
            None => rand::thread_rng().gen::<[u8; 32]>(),
        };

        let client = network.rpc_client()?;
        client
            .verify_network_passphrase(Some(&network.network_passphrase))
            .await?;

        let MuxedAccount::Ed25519(bytes) = config.source_account()? else {
            return Err(Error::OnlyEd25519AccountsAllowed);
        };
        let source_account = AccountId(PublicKey::PublicKeyTypeEd25519(bytes));
        let contract_id_preimage = ContractIdPreimage::Address(ContractIdPreimageFromAddress {
            address: ScAddress::Account(source_account.clone()),
            salt: Uint256(salt),
        });
        let contract_id =
            get_contract_id(contract_id_preimage.clone(), &network.network_passphrase)?;
        let raw_wasm = if let Some(wasm) = self.wasm.as_ref() {
            wasm::Args { wasm: wasm.clone() }.read()?
        } else {
            get_remote_wasm_from_hash(&client, &wasm_hash).await?
        };
        let entries = soroban_spec_tools::contract::Spec::new(&raw_wasm)?.spec;
        let res = soroban_spec_tools::Spec::new(entries.clone());
        let constructor_params = if let Ok(func) = res.find_function(CONSTRUCTOR_FUNCTION_NAME) {
            if func.inputs.len() == 0 {
                None
            } else {
                let mut slop = vec![OsString::from(CONSTRUCTOR_FUNCTION_NAME)];
                slop.extend_from_slice(&self.slop);
                let params = arg_parsing::build_host_function_parameters(
                    &stellar_strkey::Contract(contract_id.0),
                    &slop,
                    &entries,
                    config,
                )?;
                Some(params.2)
            }
        } else {
            None
        };

        // Get the account sequence number
        let account_details = client.get_account(&source_account.to_string()).await?;
        let sequence: i64 = account_details.seq_num.into();
        let txn = Box::new(build_create_contract_tx(
            wasm_hash,
            sequence + 1,
            self.fee.fee,
            source_account,
            contract_id_preimage,
            constructor_params.as_ref(),
        )?);

        if self.fee.build_only {
            print.checkln("Transaction built!");
            return Ok(TxnResult::Txn(txn));
        }

        print.infoln("Simulating deploy transaction…");

        let txn = simulate_and_assemble_transaction(&client, &txn).await?;
        let txn = Box::new(self.fee.apply_to_assembled_txn(txn).transaction().clone());

        if self.fee.sim_only {
            print.checkln("Done!");
            return Ok(TxnResult::Txn(txn));
        }

        print.log_transaction(&txn, &network, true)?;
        let signed_txn = &config.sign_with_local_key(*txn).await?;
        print.globeln("Submitting deploy transaction…");

        let get_txn_resp = client
            .send_transaction_polling(signed_txn)
            .await?
            .try_into()?;

        if global_args.map_or(true, |a| !a.no_cache) {
            data::write(get_txn_resp, &network.rpc_uri()?)?;
        }

        if let Some(url) = utils::explorer_url_for_contract(&network, &contract_id) {
            print.linkln(url);
        }

        print.checkln("Deployed!");

        Ok(TxnResult::Res(contract_id))
    }
}

fn build_create_contract_tx(
    wasm_hash: Hash,
    sequence: i64,
    fee: u32,
    key: AccountId,
    contract_id_preimage: ContractIdPreimage,
    constructor_params: Option<&InvokeContractArgs>,
) -> Result<Transaction, Error> {
    let op = if let Some(InvokeContractArgs { args, .. }) = constructor_params {
        Operation {
            source_account: None,
            body: OperationBody::InvokeHostFunction(InvokeHostFunctionOp {
                host_function: HostFunction::CreateContractV2(CreateContractArgsV2 {
                    contract_id_preimage,
                    executable: ContractExecutable::Wasm(wasm_hash),
                    constructor_args: args.clone(),
                }),
                auth: VecM::default(),
            }),
        }
    } else {
        Operation {
            source_account: None,
            body: OperationBody::InvokeHostFunction(InvokeHostFunctionOp {
                host_function: HostFunction::CreateContract(CreateContractArgs {
                    contract_id_preimage,
                    executable: ContractExecutable::Wasm(wasm_hash),
                }),
                auth: VecM::default(),
            }),
        }
    };
    let tx = Transaction {
        source_account: key.into(),
        fee,
        seq_num: SequenceNumber(sequence),
        cond: Preconditions::None,
        memo: Memo::None,
        operations: vec![op].try_into()?,
        ext: TransactionExt::V0,
    };

    Ok(tx)
}

#[cfg(test)]
mod tests {
    use super::*;

    #[test]
    fn test_build_create_contract() {
        let hash = hex::decode("0000000000000000000000000000000000000000000000000000000000000000")
            .unwrap()
            .try_into()
            .unwrap();
        let salt = [0u8; 32];
        let key =
            &utils::parse_secret_key("SBFGFF27Y64ZUGFAIG5AMJGQODZZKV2YQKAVUUN4HNE24XZXD2OEUVUP")
                .unwrap();
        let source_account = AccountId(PublicKey::PublicKeyTypeEd25519(Uint256(
            key.verifying_key().to_bytes(),
        )));

        let contract_id_preimage = ContractIdPreimage::Address(ContractIdPreimageFromAddress {
            address: ScAddress::Account(source_account.clone()),
            salt: Uint256(salt),
        });

        let result = build_create_contract_tx(
            Hash(hash),
            300,
            1,
            source_account,
            contract_id_preimage,
            None,
        );

        assert!(result.is_ok());
    }
}<|MERGE_RESOLUTION|>--- conflicted
+++ resolved
@@ -1,12 +1,9 @@
-<<<<<<< HEAD
-=======
 use crate::commands::contract::deploy::utils::alias_validator;
 use std::array::TryFromSliceError;
 use std::ffi::OsString;
 use std::fmt::Debug;
 use std::num::ParseIntError;
 
->>>>>>> b062c8f4
 use crate::xdr::{
     AccountId, ContractExecutable, ContractIdPreimage, ContractIdPreimageFromAddress,
     CreateContractArgs, CreateContractArgsV2, Error as XdrError, Hash, HostFunction,
@@ -16,16 +13,7 @@
 };
 use clap::{arg, command, Parser};
 use rand::Rng;
-<<<<<<< HEAD
-use regex::Regex;
-=======
-
->>>>>>> b062c8f4
 use soroban_spec_tools::contract as contract_spec;
-use std::array::TryFromSliceError;
-use std::ffi::OsString;
-use std::fmt::Debug;
-use std::num::ParseIntError;
 
 use crate::commands::contract::arg_parsing::Error::HelpMessage;
 use crate::commands::contract::deploy::wasm::Error::ArgParse;
@@ -143,38 +131,24 @@
     pub async fn run(&self, global_args: &global::Args) -> Result<(), Error> {
         let res = self.run_against_rpc_server(Some(global_args), None).await;
         match res {
-<<<<<<< HEAD
             Ok(res) => match res.to_envelope() {
                 TxnEnvelopeResult::TxnEnvelope(tx) => {
                     println!("{}", tx.to_xdr_base64(Limits::none())?);
-=======
-            TxnEnvelopeResult::TxnEnvelope(tx) => println!("{}", tx.to_xdr_base64(Limits::none())?),
-            TxnEnvelopeResult::Res(contract) => {
-                let network = self.config.get_network()?;
-
-                if let Some(alias) = self.alias.clone() {
-                    if let Some(existing_contract) = self
-                        .config
-                        .locator
-                        .get_contract_id(&alias, &network.network_passphrase)?
-                    {
-                        let print = Print::new(global_args.quiet);
-                        print.warnln(format!(
-                            "Overwriting existing contract id: {existing_contract}"
-                        ));
-                    };
-
-                    self.config.locator.save_contract_id(
-                        &network.network_passphrase,
-                        &contract,
-                        &alias,
-                    )?;
->>>>>>> b062c8f4
                 }
                 TxnEnvelopeResult::Res(contract) => {
                     let network = self.config.get_network()?;
 
                     if let Some(alias) = self.alias.clone() {
+                        if let Some(existing_contract) = self
+                            .config
+                            .locator
+                            .get_contract_id(&alias, &network.network_passphrase)?
+                        {
+                            let print = Print::new(global_args.quiet);
+                            print.warnln(format!(
+                                "Overwriting existing contract id: {existing_contract}"
+                            ));
+                        };
                         self.config.locator.save_contract_id(
                             &network.network_passphrase,
                             &contract,
