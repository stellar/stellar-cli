--- conflicted
+++ resolved
@@ -181,13 +181,8 @@
         let network = self.config.network.get(&locator)?;
 
         tracing::trace!(?network);
-<<<<<<< HEAD
         let client = network.rpc_client()?;
-        let keys = self.key.parse_keys(&config.locator, &network)?;
-=======
-        let client = Client::new(&network.rpc_url)?;
         let keys = self.key.parse_keys(&locator, &network)?;
->>>>>>> a041c68b
         Ok(client.get_full_ledger_entries(&keys).await?)
     }
 }