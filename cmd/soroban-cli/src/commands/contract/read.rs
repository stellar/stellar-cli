use std::{
    fmt::Debug,
    io::{self, stdout},
};

use clap::{command, Parser, ValueEnum};
use soroban_env_host::{
    xdr::{
        ContractDataEntry, Error as XdrError, LedgerEntryData, LedgerKey, LedgerKeyContractData,
        Limits, ScVal, WriteXdr,
    },
    HostError,
};

use crate::{
    commands::{global, NetworkRunnable},
    config::{self, locator},
    key,
    rpc::{self, Client, FullLedgerEntries, FullLedgerEntry},
};

#[derive(Parser, Debug, Clone)]
#[group(skip)]
pub struct Cmd {
    /// Type of output to generate
    #[arg(long, value_enum, default_value("string"))]
    pub output: Output,
    #[command(flatten)]
    pub key: key::Args,
    #[command(flatten)]
    config: config::Args,
}

#[derive(Clone, Copy, Debug, Eq, Hash, PartialEq, ValueEnum)]
pub enum Output {
    /// String
    String,
    /// Json
    Json,
    /// XDR
    Xdr,
}

#[derive(thiserror::Error, Debug)]
pub enum Error {
    #[error("parsing key {key}: {error}")]
    CannotParseKey {
        key: String,
        error: soroban_spec_tools::Error,
    },
    #[error("parsing XDR key {key}: {error}")]
    CannotParseXdrKey { key: String, error: XdrError },
    #[error("cannot parse contract ID {contract_id}: {error}")]
    CannotParseContractId {
        contract_id: String,
        error: stellar_strkey::DecodeError,
    },
    #[error("cannot print result {result:?}: {error}")]
    CannotPrintResult {
        result: ScVal,
        error: soroban_spec_tools::Error,
    },
    #[error("cannot print result {result:?}: {error}")]
    CannotPrintJsonResult {
        result: ScVal,
        error: serde_json::Error,
    },
    #[error("cannot print as csv: {error}")]
    CannotPrintAsCsv { error: csv::Error },
    #[error("cannot print: {error}")]
    CannotPrintFlush { error: io::Error },
    #[error(transparent)]
    Config(#[from] config::Error),
    #[error("either `--key` or `--key-xdr` are required when querying a network")]
    KeyIsRequired,
    #[error(transparent)]
    Rpc(#[from] rpc::Error),
    #[error(transparent)]
    Xdr(#[from] XdrError),
    #[error(transparent)]
    // TODO: the Display impl of host errors is pretty user-unfriendly
    //       (it just calls Debug). I think we can do better than that
    Host(#[from] HostError),
    #[error("no matching contract data entries were found for the specified contract id")]
    NoContractDataEntryFoundForContractID,
    #[error(transparent)]
    Key(#[from] key::Error),
    #[error("Only contract data and code keys are allowed")]
    OnlyDataAllowed,
    #[error(transparent)]
    Locator(#[from] locator::Error),
}

impl Cmd {
    pub async fn run(&self) -> Result<(), Error> {
        let entries = self.run_against_rpc_server(None, None).await?;
        self.output_entries(&entries)
    }

    fn output_entries(&self, entries: &FullLedgerEntries) -> Result<(), Error> {
        if entries.entries.is_empty() {
            return Err(Error::NoContractDataEntryFoundForContractID);
        }
        tracing::trace!("{entries:#?}");
        let mut out = csv::Writer::from_writer(stdout());
        for FullLedgerEntry {
            key,
            val,
            live_until_ledger_seq,
            last_modified_ledger,
        } in &entries.entries
        {
            let (
                LedgerKey::ContractData(LedgerKeyContractData { key, .. }),
                LedgerEntryData::ContractData(ContractDataEntry { val, .. }),
            ) = &(key, val)
            else {
                return Err(Error::OnlyDataAllowed);
            };
            let output = match self.output {
                Output::String => [
                    soroban_spec_tools::to_string(key).map_err(|e| Error::CannotPrintResult {
                        result: key.clone(),
                        error: e,
                    })?,
                    soroban_spec_tools::to_string(val).map_err(|e| Error::CannotPrintResult {
                        result: val.clone(),
                        error: e,
                    })?,
                    last_modified_ledger.to_string(),
                    live_until_ledger_seq.to_string(),
                ],
                Output::Json => [
                    serde_json::to_string_pretty(&key).map_err(|error| {
                        Error::CannotPrintJsonResult {
                            result: key.clone(),
                            error,
                        }
                    })?,
                    serde_json::to_string_pretty(&val).map_err(|error| {
                        Error::CannotPrintJsonResult {
                            result: val.clone(),
                            error,
                        }
                    })?,
                    serde_json::to_string_pretty(&last_modified_ledger).map_err(|error| {
                        Error::CannotPrintJsonResult {
                            result: val.clone(),
                            error,
                        }
                    })?,
                    serde_json::to_string_pretty(&live_until_ledger_seq).map_err(|error| {
                        Error::CannotPrintJsonResult {
                            result: val.clone(),
                            error,
                        }
                    })?,
                ],
                Output::Xdr => [
                    key.to_xdr_base64(Limits::none())?,
                    val.to_xdr_base64(Limits::none())?,
                    last_modified_ledger.to_xdr_base64(Limits::none())?,
                    live_until_ledger_seq.to_xdr_base64(Limits::none())?,
                ],
            };
            out.write_record(output)
                .map_err(|e| Error::CannotPrintAsCsv { error: e })?;
        }
        out.flush()
            .map_err(|e| Error::CannotPrintFlush { error: e })?;
        Ok(())
    }
}

#[async_trait::async_trait]
impl NetworkRunnable for Cmd {
    type Error = Error;
    type Result = FullLedgerEntries;

    async fn run_against_rpc_server(
        &self,
        _: Option<&global::Args>,
        config: Option<&config::Args>,
    ) -> Result<FullLedgerEntries, Error> {
        let config = config.unwrap_or(&self.config);
        let network = config.get_network()?;
        tracing::trace!(?network);
        let client = Client::new(&network.rpc_url)?;
<<<<<<< HEAD
        let contract = config.resolve_contract_id(self.key.contract_id.as_ref().unwrap())?;
        let keys = self.key.parse_keys(contract)?;
=======
        let keys = self.key.parse_keys(&config.locator, &network)?;
>>>>>>> d11c7e07
        Ok(client.get_full_ledger_entries(&keys).await?)
    }
}<|MERGE_RESOLUTION|>--- conflicted
+++ resolved
@@ -186,12 +186,7 @@
         let network = config.get_network()?;
         tracing::trace!(?network);
         let client = Client::new(&network.rpc_url)?;
-<<<<<<< HEAD
-        let contract = config.resolve_contract_id(self.key.contract_id.as_ref().unwrap())?;
-        let keys = self.key.parse_keys(contract)?;
-=======
         let keys = self.key.parse_keys(&config.locator, &network)?;
->>>>>>> d11c7e07
         Ok(client.get_full_ledger_entries(&keys).await?)
     }
 }