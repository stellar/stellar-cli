--- conflicted
+++ resolved
@@ -13,14 +13,12 @@
 };
 
 use crate::commands::txn_result::TxnResult;
-<<<<<<< HEAD
-use crate::config::{self, address, secret};
-=======
+
 use crate::config::{
     self,
     sc_address::{self, UnresolvedScAddress},
 };
->>>>>>> 63f247e5
+
 use soroban_spec_tools::Spec;
 
 #[derive(thiserror::Error, Debug)]
@@ -45,10 +43,6 @@
     Xdr(#[from] xdr::Error),
     #[error(transparent)]
     StrVal(#[from] soroban_spec_tools::Error),
-    #[error(transparent)]
-    Address(#[from] address::Error),
-    #[error(transparent)]
-    Secret(#[from] secret::Error),
     #[error("Missing argument {0}")]
     MissingArgument(String),
     #[error("")]
@@ -101,20 +95,11 @@
                     .trim_matches('"')
                     .to_string();
                 if matches!(i.type_, ScSpecTypeDef::Address) {
-<<<<<<< HEAD
-                    let addr: address::Address = s.parse()?;
-                    if let Ok(address) = addr.resolve_muxed_account_sync(&config.locator, None) {
-                        s = address.to_string();
-                    }
-                    if let Ok(key) = addr.resolve_secret(&config.locator) {
-                        signers.push(SigningKey::from_bytes(&key.private_key(None)?.0));
-=======
                     let addr = resolve_address(&s, config)?;
                     let signer = resolve_signer(&s, config);
                     s = addr;
                     if let Some(signer) = signer {
                         signers.push(signer);
->>>>>>> 63f247e5
                     }
                 }
                 spec.from_string(&s, &i.type_)
