use crate::commands::contract::arg_parsing::Error::HelpMessage;
use crate::commands::contract::deploy::wasm::CONSTRUCTOR_FUNCTION_NAME;
use crate::commands::txn_result::TxnResult;
use crate::config::{self, sc_address, UnresolvedScAddress};
use crate::print::Print;
use crate::signer::{self, Signer};
use crate::xdr::{
    self, Hash, InvokeContractArgs, ScSpecEntry, ScSpecFunctionV0, ScSpecTypeDef, ScVal, ScVec,
};
use clap::error::ErrorKind::DisplayHelp;
use clap::value_parser;
use heck::ToKebabCase;
use soroban_spec_tools::Spec;
use std::collections::HashMap;
use std::convert::TryInto;
use std::env;
use std::ffi::OsString;
use std::fmt::Debug;
use std::path::PathBuf;
use stellar_xdr::curr::ContractId;

#[derive(thiserror::Error, Debug)]
pub enum Error {
    #[error("Failed to parse argument '{arg}': {error}\n\nContext: Expected type {expected_type}, but received: '{received_value}'\n\nSuggestion: {suggestion}")]
    CannotParseArg {
        arg: String,
        error: soroban_spec_tools::Error,
        expected_type: String,
        received_value: String,
        suggestion: String,
    },
    #[error("Invalid JSON in argument '{arg}': {json_error}\n\nReceived value: '{received_value}'\n\nSuggestions:\n- Check for missing quotes around strings\n- Ensure proper JSON syntax (commas, brackets, etc.)\n- For complex objects, consider using --{arg}-file-path to load from a file")]
    InvalidJsonArg {
        arg: String,
        json_error: String,
        received_value: String,
    },
    #[error("Type mismatch for argument '{arg}': expected {expected_type}, but got {actual_type}\n\nReceived value: '{received_value}'\n\nSuggestions:\n- For {expected_type}, ensure the value is properly formatted\n- Check the contract specification for the correct argument type")]
    TypeMismatch {
        arg: String,
        expected_type: String,
        actual_type: String,
        received_value: String,
    },
    #[error("Missing required argument '{arg}' of type {expected_type}\n\nSuggestions:\n- Add the argument: --{arg} <value>\n- Or use a file: --{arg}-file-path <path-to-json-file>\n- Check the contract specification for required arguments")]
    MissingArgument { arg: String, expected_type: String },
    #[error("Cannot read file {file_path:?}: {error}\n\nSuggestions:\n- Check if the file exists and is readable\n- Ensure the file path is correct\n- Verify file permissions")]
    MissingFileArg { file_path: PathBuf, error: String },
    #[error("cannot print result {result:?}: {error}")]
    CannotPrintResult {
        result: ScVal,
        error: soroban_spec_tools::Error,
    },
    #[error("function '{function_name}' was not found in the contract\n\nAvailable functions: {available_functions}\n\nSuggestions:\n- Check the function name spelling\n- Use 'stellar contract invoke --help' to see available functions\n- Verify the contract ID is correct")]
    FunctionNotFoundInContractSpec {
        function_name: String,
        available_functions: String,
    },
    #[error("function name '{function_name}' is too long (max 32 characters)\n\nReceived: {function_name} ({length} characters)")]
    FunctionNameTooLong {
        function_name: String,
        length: usize,
    },
    #[error("argument count ({current}) surpasses maximum allowed count ({maximum})\n\nSuggestions:\n- Reduce the number of arguments\n- Consider using file-based arguments for complex data\n- Check if some arguments can be combined")]
    MaxNumberOfArgumentsReached { current: usize, maximum: usize },
    #[error("Unsupported address type '{address}'\n\nSupported formats:\n- Account addresses: G... (starts with G)\n- Contract addresses: C... (starts with C)\n- Muxed accounts: M... (starts with M)\n- Identity names: alice, bob, etc.\n\nReceived: '{address}'")]
    UnsupportedScAddress { address: String },
    #[error(transparent)]
    Xdr(#[from] xdr::Error),
    #[error(transparent)]
    StrVal(#[from] soroban_spec_tools::Error),
    #[error(transparent)]
    ScAddress(#[from] sc_address::Error),
    #[error(transparent)]
    Config(#[from] config::Error),
    #[error("")]
    HelpMessage(String),
<<<<<<< HEAD
    #[error("Unsupported ScAddress {0}")]
    UnsupportedScAddress(String),
=======
>>>>>>> 24bfc548
    #[error(transparent)]
    Signer(#[from] signer::Error),
}

pub type HostFunctionParameters = (String, Spec, InvokeContractArgs, Vec<Signer>);

fn running_cmd() -> String {
    let mut args: Vec<String> = env::args().collect();

    if let Some(pos) = args.iter().position(|arg| arg == "--") {
        args.truncate(pos);
    }

    format!("{} --", args.join(" "))
}

pub async fn build_host_function_parameters(
    contract_id: &stellar_strkey::Contract,
    slop: &[OsString],
    spec_entries: &[ScSpecEntry],
    config: &config::Args,
) -> Result<HostFunctionParameters, Error> {
    build_host_function_parameters_with_filter(contract_id, slop, spec_entries, config, true).await
}

pub async fn build_constructor_parameters(
    contract_id: &stellar_strkey::Contract,
    slop: &[OsString],
    spec_entries: &[ScSpecEntry],
    config: &config::Args,
) -> Result<HostFunctionParameters, Error> {
    build_host_function_parameters_with_filter(contract_id, slop, spec_entries, config, false).await
}

async fn build_host_function_parameters_with_filter(
    contract_id: &stellar_strkey::Contract,
    slop: &[OsString],
    spec_entries: &[ScSpecEntry],
    config: &config::Args,
    filter_constructor: bool,
) -> Result<HostFunctionParameters, Error> {
    let spec = Spec(Some(spec_entries.to_vec()));
    let cmd = build_clap_command(&spec, filter_constructor)?;
    let (function, matches_) = parse_command_matches(cmd, slop)?;
    let func = get_function_spec(&spec, &function)?;
    let (parsed_args, signers) = parse_function_arguments(&func, &matches_, &spec, config).await?;
    let invoke_args = build_invoke_contract_args(contract_id, &function, parsed_args)?;

    Ok((function, spec, invoke_args, signers))
}

fn build_clap_command(spec: &Spec, filter_constructor: bool) -> Result<clap::Command, Error> {
    let mut cmd = clap::Command::new(running_cmd())
        .no_binary_name(true)
        .term_width(300)
        .max_term_width(300);

    for ScSpecFunctionV0 { name, .. } in spec.find_functions()? {
        let function_name = name.to_utf8_string_lossy();
        // Filter out the constructor function from the invoke command
        if !filter_constructor || function_name != CONSTRUCTOR_FUNCTION_NAME {
            cmd = cmd.subcommand(build_custom_cmd(&function_name, spec)?);
        }
    }
    cmd.build();
    Ok(cmd)
}

fn parse_command_matches(
    mut cmd: clap::Command,
    slop: &[OsString],
) -> Result<(String, clap::ArgMatches), Error> {
    let long_help = cmd.render_long_help();
    let maybe_matches = cmd.try_get_matches_from(slop);

    let Some((function, matches_)) = (match maybe_matches {
        Ok(mut matches) => matches.remove_subcommand(),
        Err(e) => {
            if e.kind() == DisplayHelp {
                return Err(HelpMessage(e.to_string()));
            }
            e.exit();
        }
    }) else {
        return Err(HelpMessage(format!("{long_help}")));
    };

<<<<<<< HEAD
    let func = spec.find_function(function)?;
    // create parsed_args in same order as the inputs to func
    let mut parsed_args = Vec::with_capacity(func.inputs.len());
    let mut signers = Vec::<Signer>::new();
    for i in func.inputs.iter() {
        let name = i.name.to_utf8_string()?;
        if let Some(mut val) = matches_.get_raw(&name) {
            let mut s = val
                .next()
                .unwrap()
                .to_string_lossy()
                .trim_matches('"')
                .to_string();
            if matches!(
                i.type_,
                ScSpecTypeDef::Address | ScSpecTypeDef::MuxedAddress
            ) {
                let addr = resolve_address(&s, config).await?;
                let signer = resolve_signer(&s, config).await;
                s = addr;
                if let Some(signer) = signer {
                    signers.push(signer);
                }
            }
            let scval = spec
                .from_string(&s, &i.type_)
                .map_err(|error| Error::CannotParseArg { arg: name, error })?;

            parsed_args.push(scval);
        } else if matches!(i.type_, ScSpecTypeDef::Option(_)) {
            parsed_args.push(ScVal::Void);
        } else if let Some(arg_path) = matches_.get_one::<PathBuf>(&fmt_arg_file_name(&name)) {
            if matches!(i.type_, ScSpecTypeDef::Bytes | ScSpecTypeDef::BytesN(_)) {
                let bytes =
                    std::fs::read(arg_path).map_err(|_| Error::MissingFileArg(arg_path.clone()))?;
                parsed_args.push(ScVal::try_from(&bytes).map_err(|()| Error::CannotParseArg {
                    arg: name.clone(),
                    error: soroban_spec_tools::Error::Unknown,
                })?);
            } else {
                let file_contents = std::fs::read_to_string(arg_path)
                    .map_err(|_| Error::MissingFileArg(arg_path.clone()))?;
                tracing::debug!(
                    "file {arg_path:?}, has contents:\n{file_contents}\nAnd type {:#?}\n{}",
                    i.type_,
                    file_contents.len()
                );
                parsed_args.push(
                    spec.from_string(&file_contents, &i.type_)
                        .map_err(|error| Error::CannotParseArg { arg: name, error })?,
                );
            }
        } else {
            return Err(Error::MissingArgument(name));
        }
    }
=======
    Ok((function.clone(), matches_))
}

fn get_function_spec(spec: &Spec, function: &str) -> Result<ScSpecFunctionV0, Error> {
    spec.find_function(function)
        .map_err(|_| Error::FunctionNotFoundInContractSpec {
            function_name: function.to_string(),
            available_functions: get_available_functions(spec),
        })
        .cloned()
}

async fn parse_function_arguments(
    func: &ScSpecFunctionV0,
    matches_: &clap::ArgMatches,
    spec: &Spec,
    config: &config::Args,
) -> Result<(Vec<ScVal>, Vec<Signer>), Error> {
    let mut parsed_args = Vec::with_capacity(func.inputs.len());
    let mut signers = Vec::<Signer>::new();

    for i in func.inputs.iter() {
        parse_single_argument(i, matches_, spec, config, &mut signers, &mut parsed_args).await?;
    }

    Ok((parsed_args, signers))
}

async fn parse_single_argument(
    input: &stellar_xdr::curr::ScSpecFunctionInputV0,
    matches_: &clap::ArgMatches,
    spec: &Spec,
    config: &config::Args,
    signers: &mut Vec<Signer>,
    parsed_args: &mut Vec<ScVal>,
) -> Result<(), Error> {
    let name = input.name.to_utf8_string()?;
    let expected_type_name = get_type_name(&input.type_); //-0--

    if let Some(mut val) = matches_.get_raw(&name) {
        let s = match val.next() {
            Some(v) => v.to_string_lossy().to_string(),
            None => {
                return Err(Error::MissingArgument {
                    arg: name.clone(),
                    expected_type: expected_type_name,
                });
            }
        };

        // Handle address types with signer resolution
        if matches!(
            input.type_,
            ScSpecTypeDef::Address | ScSpecTypeDef::MuxedAddress
        ) {
            let trimmed_s = s.trim_matches('"');
            let addr = resolve_address(trimmed_s, config)?;
            if let Some(signer) = resolve_signer(trimmed_s, config).await {
                signers.push(signer);
            }
            parsed_args.push(parse_argument_with_validation(
                &name,
                &addr,
                &input.type_,
                spec,
                config,
            )?);
            return Ok(());
        }

        parsed_args.push(parse_argument_with_validation(
            &name,
            &s,
            &input.type_,
            spec,
            config,
        )?);
        Ok(())
    } else if matches!(input.type_, ScSpecTypeDef::Option(_)) {
        parsed_args.push(ScVal::Void);
        Ok(())
    } else if let Some(arg_path) = matches_.get_one::<PathBuf>(&fmt_arg_file_name(&name)) {
        parsed_args.push(parse_file_argument(
            &name,
            arg_path,
            &input.type_,
            expected_type_name,
            spec,
            config,
        )?);
        Ok(())
    } else {
        Err(Error::MissingArgument {
            arg: name,
            expected_type: expected_type_name,
        })
    }
}
>>>>>>> 24bfc548

fn parse_file_argument(
    name: &str,
    arg_path: &PathBuf,
    type_def: &ScSpecTypeDef,
    expected_type_name: String,
    spec: &Spec,
    config: &config::Args,
) -> Result<ScVal, Error> {
    if matches!(type_def, ScSpecTypeDef::Bytes | ScSpecTypeDef::BytesN(_)) {
        let bytes = std::fs::read(arg_path).map_err(|e| Error::MissingFileArg {
            file_path: arg_path.clone(),
            error: e.to_string(),
        })?;
        ScVal::try_from(&bytes).map_err(|()| Error::CannotParseArg {
            arg: name.to_string(),
            error: soroban_spec_tools::Error::Unknown,
            expected_type: expected_type_name,
            received_value: format!("{} bytes from file", bytes.len()),
            suggestion: "Ensure the file contains valid binary data for the expected byte type"
                .to_string(),
        })
    } else {
        let file_contents =
            std::fs::read_to_string(arg_path).map_err(|e| Error::MissingFileArg {
                file_path: arg_path.clone(),
                error: e.to_string(),
            })?;
        tracing::debug!(
            "file {arg_path:?}, has contents:\n{file_contents}\nAnd type {:#?}\n{}",
            type_def,
            file_contents.len()
        );
        parse_argument_with_validation(name, &file_contents, type_def, spec, config)
    }
}

fn build_invoke_contract_args(
    contract_id: &stellar_strkey::Contract,
    function: &str,
    parsed_args: Vec<ScVal>,
) -> Result<InvokeContractArgs, Error> {
    let contract_address_arg = xdr::ScAddress::Contract(ContractId(Hash(contract_id.0)));
    let function_symbol_arg = function
        .try_into()
        .map_err(|()| Error::FunctionNameTooLong {
            function_name: function.to_string(),
            length: function.len(),
        })?;

    let final_args =
        parsed_args
            .clone()
            .try_into()
            .map_err(|_| Error::MaxNumberOfArgumentsReached {
                current: parsed_args.len(),
                maximum: ScVec::default().max_len(),
            })?;

    Ok(InvokeContractArgs {
        contract_address: contract_address_arg,
        function_name: function_symbol_arg,
        args: final_args,
    })
}

pub fn build_custom_cmd(name: &str, spec: &Spec) -> Result<clap::Command, Error> {
    let func = spec
        .find_function(name)
        .map_err(|_| Error::FunctionNotFoundInContractSpec {
            function_name: name.to_string(),
            available_functions: get_available_functions(spec),
        })?;

    // Parse the function arguments
    let inputs_map = &func
        .inputs
        .iter()
        .map(|i| (i.name.to_utf8_string().unwrap(), i.type_.clone()))
        .collect::<HashMap<String, ScSpecTypeDef>>();
    let name: &'static str = Box::leak(name.to_string().into_boxed_str());
    let mut cmd = clap::Command::new(name)
        .no_binary_name(true)
        .term_width(300)
        .max_term_width(300);
    let kebab_name = name.to_kebab_case();
    if kebab_name != name {
        cmd = cmd.alias(kebab_name);
    }
    let doc: &'static str = Box::leak(func.doc.to_utf8_string_lossy().into_boxed_str());
    let long_doc: &'static str = Box::leak(arg_file_help(doc).into_boxed_str());

    cmd = cmd.about(Some(doc)).long_about(long_doc);
    for (name, type_) in inputs_map {
        let mut arg = clap::Arg::new(name);
        let file_arg_name = fmt_arg_file_name(name);
        let mut file_arg = clap::Arg::new(&file_arg_name);
        arg = arg
            .long(name)
            .alias(name.to_kebab_case())
            .num_args(1)
            .value_parser(clap::builder::NonEmptyStringValueParser::new())
            .long_help(spec.doc(name, type_)?);

        file_arg = file_arg
            .long(&file_arg_name)
            .alias(file_arg_name.to_kebab_case())
            .num_args(1)
            .hide(true)
            .value_parser(value_parser!(PathBuf))
            .conflicts_with(name);

        if let Some(value_name) = spec.arg_value_name(type_, 0) {
            let value_name: &'static str = Box::leak(value_name.into_boxed_str());
            arg = arg.value_name(value_name);
        }

        // Set up special-case arg rules
        arg = match type_ {
            ScSpecTypeDef::Bool => arg
                .num_args(0..1)
                .default_missing_value("true")
                .default_value("false")
                .num_args(0..=1),
            ScSpecTypeDef::Option(_val) => arg.required(false),
            ScSpecTypeDef::I256 | ScSpecTypeDef::I128 | ScSpecTypeDef::I64 | ScSpecTypeDef::I32 => {
                arg.allow_hyphen_values(true)
            }
            _ => arg,
        };

        cmd = cmd.arg(arg);
        cmd = cmd.arg(file_arg);
    }
    Ok(cmd)
}

fn fmt_arg_file_name(name: &str) -> String {
    format!("{name}-file-path")
}

fn arg_file_help(docs: &str) -> String {
    format!(
        r"{docs}
Usage Notes:
Each arg has a corresponding --<arg_name>-file-path which is a path to a file containing the corresponding JSON argument.
Note: The only types which aren't JSON are Bytes and BytesN, which are raw bytes"
    )
}

pub fn output_to_string(
    spec: &Spec,
    res: &ScVal,
    function: &str,
) -> Result<TxnResult<String>, Error> {
    let mut res_str = String::new();
    if let Some(output) = spec.find_function(function)?.outputs.first() {
        res_str = spec
            .xdr_to_json(res, output)
            .map_err(|e| Error::CannotPrintResult {
                result: res.clone(),
                error: e,
            })?
            .to_string();
    }
    Ok(TxnResult::Res(res_str))
}

async fn resolve_address(addr_or_alias: &str, config: &config::Args) -> Result<String, Error> {
    let sc_address: UnresolvedScAddress = addr_or_alias.parse().unwrap();
    let account = match sc_address {
        UnresolvedScAddress::Resolved(addr) => addr.to_string(),
        addr @ UnresolvedScAddress::Alias(_) => {
            let addr = addr.resolve_async(&config.locator, &config.get_network()?.network_passphrase).await?;
            match addr {
                xdr::ScAddress::Account(account) => account.to_string(),
                contract @ xdr::ScAddress::Contract(_) => contract.to_string(),
                stellar_xdr::curr::ScAddress::MuxedAccount(account) => account.to_string(),
                stellar_xdr::curr::ScAddress::ClaimableBalance(_)
                | stellar_xdr::curr::ScAddress::LiquidityPool(_) => {
                    return Err(Error::UnsupportedScAddress {
                        address: addr.to_string(),
                    })
                }
            }
        }
    };
    Ok(account)
}

async fn resolve_signer(addr_or_alias: &str, config: &config::Args) -> Option<Signer> {
    let secret = config.locator.get_secret_key(addr_or_alias).ok()?;
    let print = Print::new(false);
    let signer = secret.signer(None, print).await.ok()?;
    Some(signer)
<<<<<<< HEAD
=======
}

/// Validates JSON string and returns a more descriptive error if invalid
fn validate_json_arg(arg_name: &str, value: &str) -> Result<(), Error> {
    // Try to parse as JSON first
    if let Err(json_err) = serde_json::from_str::<serde_json::Value>(value) {
        return Err(Error::InvalidJsonArg {
            arg: arg_name.to_string(),
            json_error: json_err.to_string(),
            received_value: value.to_string(),
        });
    }
    Ok(())
}

/// Gets a human-readable type name for error messages
fn get_type_name(type_def: &ScSpecTypeDef) -> String {
    match type_def {
        ScSpecTypeDef::Val => "any value".to_string(),
        ScSpecTypeDef::U64 => "u64 (unsigned 64-bit integer)".to_string(),
        ScSpecTypeDef::I64 => "i64 (signed 64-bit integer)".to_string(),
        ScSpecTypeDef::U128 => "u128 (unsigned 128-bit integer)".to_string(),
        ScSpecTypeDef::I128 => "i128 (signed 128-bit integer)".to_string(),
        ScSpecTypeDef::U32 => "u32 (unsigned 32-bit integer)".to_string(),
        ScSpecTypeDef::I32 => "i32 (signed 32-bit integer)".to_string(),
        ScSpecTypeDef::U256 => "u256 (unsigned 256-bit integer)".to_string(),
        ScSpecTypeDef::I256 => "i256 (signed 256-bit integer)".to_string(),
        ScSpecTypeDef::Bool => "bool (true/false)".to_string(),
        ScSpecTypeDef::Symbol => "symbol (identifier)".to_string(),
        ScSpecTypeDef::String => "string".to_string(),
        ScSpecTypeDef::Bytes => "bytes (raw binary data)".to_string(),
        ScSpecTypeDef::BytesN(n) => format!("bytes{} (exactly {} bytes)", n.n, n.n),
        ScSpecTypeDef::Address => {
            "address (G... for account, C... for contract, or identity name)".to_string()
        }
        ScSpecTypeDef::MuxedAddress => "muxed address (M... or identity name)".to_string(),
        ScSpecTypeDef::Void => "void (no value)".to_string(),
        ScSpecTypeDef::Error => "error".to_string(),
        ScSpecTypeDef::Timepoint => "timepoint (timestamp)".to_string(),
        ScSpecTypeDef::Duration => "duration (time span)".to_string(),
        ScSpecTypeDef::Option(inner) => format!("optional {}", get_type_name(&inner.value_type)),
        ScSpecTypeDef::Vec(inner) => format!("vector of {}", get_type_name(&inner.element_type)),
        ScSpecTypeDef::Map(map_type) => format!(
            "map from {} to {}",
            get_type_name(&map_type.key_type),
            get_type_name(&map_type.value_type)
        ),
        ScSpecTypeDef::Tuple(tuple_type) => {
            let types: Vec<String> = tuple_type.value_types.iter().map(get_type_name).collect();
            format!("tuple({})", types.join(", "))
        }
        ScSpecTypeDef::Result(_) => "result".to_string(),
        ScSpecTypeDef::Udt(udt) => {
            format!("user-defined type '{}'", udt.name.to_utf8_string_lossy())
        }
    }
}

/// Gets available function names for error messages
fn get_available_functions(spec: &Spec) -> String {
    match spec.find_functions() {
        Ok(functions) => functions
            .map(|f| f.name.to_utf8_string_lossy())
            .collect::<Vec<_>>()
            .join(", "),
        Err(_) => "unknown".to_string(),
    }
}

/// Checks if a type is a primitive type that doesn't require JSON validation
fn is_primitive_type(type_def: &ScSpecTypeDef) -> bool {
    matches!(
        type_def,
        ScSpecTypeDef::U32
            | ScSpecTypeDef::U64
            | ScSpecTypeDef::U128
            | ScSpecTypeDef::U256
            | ScSpecTypeDef::I32
            | ScSpecTypeDef::I64
            | ScSpecTypeDef::I128
            | ScSpecTypeDef::I256
            | ScSpecTypeDef::Bool
            | ScSpecTypeDef::Symbol
            | ScSpecTypeDef::String
            | ScSpecTypeDef::Bytes
            | ScSpecTypeDef::BytesN(_)
            | ScSpecTypeDef::Address
            | ScSpecTypeDef::MuxedAddress
            | ScSpecTypeDef::Timepoint
            | ScSpecTypeDef::Duration
            | ScSpecTypeDef::Void
    )
}

/// Generates context-aware suggestions based on the expected type and error
fn get_context_suggestions(expected_type: &ScSpecTypeDef, received_value: &str) -> String {
    match expected_type {
        ScSpecTypeDef::U64 | ScSpecTypeDef::I64 | ScSpecTypeDef::U128 | ScSpecTypeDef::I128
        | ScSpecTypeDef::U32 | ScSpecTypeDef::I32 | ScSpecTypeDef::U256 | ScSpecTypeDef::I256 => {
            if received_value.starts_with('"') && received_value.ends_with('"') {
                "For numbers, ensure no quotes around the value (e.g., use 100 instead of \"100\")".to_string()
            } else if received_value.contains('.') {
                "Integer types don't support decimal values - use a whole number".to_string()
            } else {
                "Ensure the value is a valid integer within the type's range".to_string()
            }
        }
        ScSpecTypeDef::Bool => {
            "For booleans, use 'true' or 'false' (without quotes)".to_string()
        }
        ScSpecTypeDef::String => {
            if !received_value.starts_with('"') || !received_value.ends_with('"') {
                "For strings, ensure the value is properly quoted (e.g., \"hello world\")".to_string()
            } else {
                "Check for proper string escaping if the string contains special characters".to_string()
            }
        }
        ScSpecTypeDef::Address => {
            "For addresses, use format: G... (account), C... (contract), or identity name (e.g., alice)".to_string()
        }
        ScSpecTypeDef::MuxedAddress => {
            "For muxed addresses, use format: M... or identity name".to_string()
        }
        ScSpecTypeDef::Vec(_) => {
            "For arrays, use JSON array format: [\"item1\", \"item2\"] or [{\"key\": \"value\"}]".to_string()
        }
        ScSpecTypeDef::Map(_) => {
            "For maps, use JSON object format: {\"key1\": \"value1\", \"key2\": \"value2\"}".to_string()
        }
        ScSpecTypeDef::Option(_) => {
            "For optional values, use null for none or the expected value type".to_string()
        }
        _ => {
            "Check the contract specification for the correct argument format and type".to_string()
        }
    }
}

/// Enhanced argument parsing with better error handling
fn parse_argument_with_validation(
    arg_name: &str,
    value: &str,
    expected_type: &ScSpecTypeDef,
    spec: &Spec,
    config: &config::Args,
) -> Result<ScVal, Error> {
    let expected_type_name = get_type_name(expected_type);

    // Pre-validate JSON for non-primitive types
    if !is_primitive_type(expected_type) {
        validate_json_arg(arg_name, value)?;
    }

    // Handle special address types
    if matches!(
        expected_type,
        ScSpecTypeDef::Address | ScSpecTypeDef::MuxedAddress
    ) {
        let trimmed_value = value.trim_matches('"');
        let addr = resolve_address(trimmed_value, config)?;
        return spec
            .from_string(&addr, expected_type)
            .map_err(|error| Error::CannotParseArg {
                arg: arg_name.to_string(),
                error,
                expected_type: expected_type_name.clone(),
                received_value: value.to_string(),
                suggestion: get_context_suggestions(expected_type, value),
            });
    }

    // Parse the argument
    spec.from_string(value, expected_type)
        .map_err(|error| Error::CannotParseArg {
            arg: arg_name.to_string(),
            error,
            expected_type: expected_type_name,
            received_value: value.to_string(),
            suggestion: get_context_suggestions(expected_type, value),
        })
}

#[cfg(test)]
mod tests {
    use super::*;
    use stellar_xdr::curr::{ScSpecTypeBytesN, ScSpecTypeDef, ScSpecTypeOption, ScSpecTypeVec};

    #[test]
    fn test_get_type_name_primitives() {
        assert_eq!(
            get_type_name(&ScSpecTypeDef::U32),
            "u32 (unsigned 32-bit integer)"
        );
        assert_eq!(
            get_type_name(&ScSpecTypeDef::I64),
            "i64 (signed 64-bit integer)"
        );
        assert_eq!(get_type_name(&ScSpecTypeDef::Bool), "bool (true/false)");
        assert_eq!(get_type_name(&ScSpecTypeDef::String), "string");
        assert_eq!(
            get_type_name(&ScSpecTypeDef::Address),
            "address (G... for account, C... for contract, or identity name)"
        );
    }

    #[test]
    fn test_get_type_name_complex() {
        let option_type = ScSpecTypeDef::Option(Box::new(ScSpecTypeOption {
            value_type: Box::new(ScSpecTypeDef::U32),
        }));
        assert_eq!(
            get_type_name(&option_type),
            "optional u32 (unsigned 32-bit integer)"
        );

        let vec_type = ScSpecTypeDef::Vec(Box::new(ScSpecTypeVec {
            element_type: Box::new(ScSpecTypeDef::String),
        }));
        assert_eq!(get_type_name(&vec_type), "vector of string");
    }

    #[test]
    fn test_is_primitive_type_all_primitives() {
        assert!(is_primitive_type(&ScSpecTypeDef::U32));
        assert!(is_primitive_type(&ScSpecTypeDef::I32));
        assert!(is_primitive_type(&ScSpecTypeDef::U64));
        assert!(is_primitive_type(&ScSpecTypeDef::I64));
        assert!(is_primitive_type(&ScSpecTypeDef::U128));
        assert!(is_primitive_type(&ScSpecTypeDef::I128));
        assert!(is_primitive_type(&ScSpecTypeDef::U256));
        assert!(is_primitive_type(&ScSpecTypeDef::I256));

        assert!(is_primitive_type(&ScSpecTypeDef::Bool));
        assert!(is_primitive_type(&ScSpecTypeDef::Symbol));
        assert!(is_primitive_type(&ScSpecTypeDef::String));
        assert!(is_primitive_type(&ScSpecTypeDef::Void));
        assert!(is_primitive_type(&ScSpecTypeDef::Bytes));
        assert!(is_primitive_type(&ScSpecTypeDef::BytesN(
            ScSpecTypeBytesN { n: 32 }
        )));
        assert!(is_primitive_type(&ScSpecTypeDef::BytesN(
            ScSpecTypeBytesN { n: 64 }
        )));

        assert!(is_primitive_type(&ScSpecTypeDef::Address));
        assert!(is_primitive_type(&ScSpecTypeDef::MuxedAddress));
        assert!(is_primitive_type(&ScSpecTypeDef::Timepoint));
        assert!(is_primitive_type(&ScSpecTypeDef::Duration));

        assert!(!is_primitive_type(&ScSpecTypeDef::Vec(Box::new(
            ScSpecTypeVec {
                element_type: Box::new(ScSpecTypeDef::U32),
            }
        ))));
    }

    #[test]
    fn test_validate_json_arg_valid() {
        // Valid JSON should not return an error
        assert!(validate_json_arg("test_arg", r#"{"key": "value"}"#).is_ok());
        assert!(validate_json_arg("test_arg", "123").is_ok());
        assert!(validate_json_arg("test_arg", r#""string""#).is_ok());
        assert!(validate_json_arg("test_arg", "true").is_ok());
        assert!(validate_json_arg("test_arg", "null").is_ok());
    }

    #[test]
    fn test_validate_json_arg_invalid() {
        // Invalid JSON should return an error
        let result = validate_json_arg("test_arg", r#"{"key": value}"#); // Missing quotes around value
        assert!(result.is_err());

        if let Err(Error::InvalidJsonArg {
            arg,
            json_error,
            received_value,
        }) = result
        {
            assert_eq!(arg, "test_arg");
            assert_eq!(received_value, r#"{"key": value}"#);
            assert!(json_error.contains("expected"));
        } else {
            panic!("Expected InvalidJsonArg error");
        }
    }

    #[test]
    fn test_validate_json_arg_malformed() {
        // Test various malformed JSON cases
        let test_cases = vec![
            r#"{"key": }"#,         // Missing value
            r#"{key: "value"}"#,    // Missing quotes around key
            r#"{"key": "value",}"#, // Trailing comma
            r#"{"key" "value"}"#,   // Missing colon
        ];

        for case in test_cases {
            let result = validate_json_arg("test_arg", case);
            assert!(result.is_err(), "Expected error for case: {case}");
        }
    }

    #[test]
    fn test_context_aware_error_messages() {
        use stellar_xdr::curr::ScSpecTypeDef;

        // Test context-aware suggestions for different types

        // Test u64 with quoted value
        let suggestion = get_context_suggestions(&ScSpecTypeDef::U64, "\"100\"");
        assert!(suggestion.contains("no quotes around the value"));
        assert!(suggestion.contains("use 100 instead of \"100\""));

        // Test u64 with decimal value
        let suggestion = get_context_suggestions(&ScSpecTypeDef::U64, "100.5");
        assert!(suggestion.contains("don't support decimal values"));

        // Test string without quotes
        let suggestion = get_context_suggestions(&ScSpecTypeDef::String, "hello");
        assert!(suggestion.contains("properly quoted"));

        // Test address type
        let suggestion = get_context_suggestions(&ScSpecTypeDef::Address, "invalid_addr");
        assert!(suggestion.contains("G... (account), C... (contract)"));

        // Test boolean type
        let suggestion = get_context_suggestions(&ScSpecTypeDef::Bool, "yes");
        assert!(suggestion.contains("'true' or 'false'"));

        println!("=== Context-Aware Error Message Examples ===");
        println!("U64 with quotes: {suggestion}");

        let decimal_suggestion = get_context_suggestions(&ScSpecTypeDef::U64, "100.5");
        println!("U64 with decimal: {decimal_suggestion}");

        let string_suggestion = get_context_suggestions(&ScSpecTypeDef::String, "hello");
        println!("String without quotes: {string_suggestion}");

        let address_suggestion = get_context_suggestions(&ScSpecTypeDef::Address, "invalid");
        println!("Invalid address: {address_suggestion}");
    }

    #[test]
    fn test_error_message_format() {
        use stellar_xdr::curr::ScSpecTypeDef;

        // Test that our CannotParseArg error formats correctly
        let error = Error::CannotParseArg {
            arg: "amount".to_string(),
            error: soroban_spec_tools::Error::InvalidValue(Some(ScSpecTypeDef::U64)),
            expected_type: "u64 (unsigned 64-bit integer)".to_string(),
            received_value: "\"100\"".to_string(),
            suggestion:
                "For numbers, ensure no quotes around the value (e.g., use 100 instead of \"100\")"
                    .to_string(),
        };

        let error_message = format!("{error}");
        println!("\n=== Complete Error Message Example ===");
        println!("{error_message}");

        // Verify the error message contains all expected parts
        assert!(error_message.contains("Failed to parse argument 'amount'"));
        assert!(error_message.contains("Expected type u64 (unsigned 64-bit integer)"));
        assert!(error_message.contains("received: '\"100\"'"));
        assert!(error_message.contains("Suggestion: For numbers, ensure no quotes"));
    }
>>>>>>> 24bfc548
}<|MERGE_RESOLUTION|>--- conflicted
+++ resolved
@@ -75,11 +75,6 @@
     Config(#[from] config::Error),
     #[error("")]
     HelpMessage(String),
-<<<<<<< HEAD
-    #[error("Unsupported ScAddress {0}")]
-    UnsupportedScAddress(String),
-=======
->>>>>>> 24bfc548
     #[error(transparent)]
     Signer(#[from] signer::Error),
 }
@@ -167,64 +162,6 @@
         return Err(HelpMessage(format!("{long_help}")));
     };
 
-<<<<<<< HEAD
-    let func = spec.find_function(function)?;
-    // create parsed_args in same order as the inputs to func
-    let mut parsed_args = Vec::with_capacity(func.inputs.len());
-    let mut signers = Vec::<Signer>::new();
-    for i in func.inputs.iter() {
-        let name = i.name.to_utf8_string()?;
-        if let Some(mut val) = matches_.get_raw(&name) {
-            let mut s = val
-                .next()
-                .unwrap()
-                .to_string_lossy()
-                .trim_matches('"')
-                .to_string();
-            if matches!(
-                i.type_,
-                ScSpecTypeDef::Address | ScSpecTypeDef::MuxedAddress
-            ) {
-                let addr = resolve_address(&s, config).await?;
-                let signer = resolve_signer(&s, config).await;
-                s = addr;
-                if let Some(signer) = signer {
-                    signers.push(signer);
-                }
-            }
-            let scval = spec
-                .from_string(&s, &i.type_)
-                .map_err(|error| Error::CannotParseArg { arg: name, error })?;
-
-            parsed_args.push(scval);
-        } else if matches!(i.type_, ScSpecTypeDef::Option(_)) {
-            parsed_args.push(ScVal::Void);
-        } else if let Some(arg_path) = matches_.get_one::<PathBuf>(&fmt_arg_file_name(&name)) {
-            if matches!(i.type_, ScSpecTypeDef::Bytes | ScSpecTypeDef::BytesN(_)) {
-                let bytes =
-                    std::fs::read(arg_path).map_err(|_| Error::MissingFileArg(arg_path.clone()))?;
-                parsed_args.push(ScVal::try_from(&bytes).map_err(|()| Error::CannotParseArg {
-                    arg: name.clone(),
-                    error: soroban_spec_tools::Error::Unknown,
-                })?);
-            } else {
-                let file_contents = std::fs::read_to_string(arg_path)
-                    .map_err(|_| Error::MissingFileArg(arg_path.clone()))?;
-                tracing::debug!(
-                    "file {arg_path:?}, has contents:\n{file_contents}\nAnd type {:#?}\n{}",
-                    i.type_,
-                    file_contents.len()
-                );
-                parsed_args.push(
-                    spec.from_string(&file_contents, &i.type_)
-                        .map_err(|error| Error::CannotParseArg { arg: name, error })?,
-                );
-            }
-        } else {
-            return Err(Error::MissingArgument(name));
-        }
-    }
-=======
     Ok((function.clone(), matches_))
 }
 
@@ -281,17 +218,20 @@
             ScSpecTypeDef::Address | ScSpecTypeDef::MuxedAddress
         ) {
             let trimmed_s = s.trim_matches('"');
-            let addr = resolve_address(trimmed_s, config)?;
-            if let Some(signer) = resolve_signer(trimmed_s, config).await {
-                signers.push(signer);
-            }
+            let addr = resolve_address(trimmed_s, config).await?;
+
+            let signer = resolve_signer(&s, config).await;
+                if let Some(signer) = signer {
+                    signers.push(signer);
+                }
+
             parsed_args.push(parse_argument_with_validation(
                 &name,
                 &addr,
                 &input.type_,
                 spec,
                 config,
-            )?);
+            ).await?);
             return Ok(());
         }
 
@@ -301,7 +241,7 @@
             &input.type_,
             spec,
             config,
-        )?);
+        ).await?);
         Ok(())
     } else if matches!(input.type_, ScSpecTypeDef::Option(_)) {
         parsed_args.push(ScVal::Void);
@@ -314,7 +254,7 @@
             expected_type_name,
             spec,
             config,
-        )?);
+        ).await?);
         Ok(())
     } else {
         Err(Error::MissingArgument {
@@ -323,9 +263,8 @@
         })
     }
 }
->>>>>>> 24bfc548
-
-fn parse_file_argument(
+
+async fn parse_file_argument(
     name: &str,
     arg_path: &PathBuf,
     type_def: &ScSpecTypeDef,
@@ -357,7 +296,7 @@
             type_def,
             file_contents.len()
         );
-        parse_argument_with_validation(name, &file_contents, type_def, spec, config)
+        parse_argument_with_validation(name, &file_contents, type_def, spec, config).await
     }
 }
 
@@ -519,8 +458,6 @@
     let print = Print::new(false);
     let signer = secret.signer(None, print).await.ok()?;
     Some(signer)
-<<<<<<< HEAD
-=======
 }
 
 /// Validates JSON string and returns a more descriptive error if invalid
@@ -660,7 +597,7 @@
 }
 
 /// Enhanced argument parsing with better error handling
-fn parse_argument_with_validation(
+async fn parse_argument_with_validation(
     arg_name: &str,
     value: &str,
     expected_type: &ScSpecTypeDef,
@@ -680,7 +617,7 @@
         ScSpecTypeDef::Address | ScSpecTypeDef::MuxedAddress
     ) {
         let trimmed_value = value.trim_matches('"');
-        let addr = resolve_address(trimmed_value, config)?;
+        let addr = resolve_address(trimmed_value, config).await?;
         return spec
             .from_string(&addr, expected_type)
             .map_err(|error| Error::CannotParseArg {
@@ -888,5 +825,4 @@
         assert!(error_message.contains("received: '\"100\"'"));
         assert!(error_message.contains("Suggestion: For numbers, ensure no quotes"));
     }
->>>>>>> 24bfc548
 }