--- conflicted
+++ resolved
@@ -75,13 +75,8 @@
     Config(#[from] config::Error),
     #[error("")]
     HelpMessage(String),
-<<<<<<< HEAD
-    #[error("Unsupported ScAddress {0}")]
-    UnsupportedScAddress(String),
     #[error(transparent)]
     Signer(#[from] signer::Error),
-=======
->>>>>>> 52a86ecf
 }
 
 pub type HostFunctionParameters = (String, Spec, InvokeContractArgs, Vec<Signer>);
@@ -125,7 +120,7 @@
     let cmd = build_clap_command(&spec, filter_constructor)?;
     let (function, matches_) = parse_command_matches(cmd, slop)?;
     let func = get_function_spec(&spec, &function)?;
-    let (parsed_args, signers) = parse_function_arguments(&func, &matches_, &spec, config)?;
+    let (parsed_args, signers) = parse_function_arguments(&func, &matches_, &spec, config).await?;
     let invoke_args = build_invoke_contract_args(contract_id, &function, parsed_args)?;
 
     Ok((function, spec, invoke_args, signers))
@@ -167,64 +162,6 @@
         return Err(HelpMessage(format!("{long_help}")));
     };
 
-<<<<<<< HEAD
-    let func = spec.find_function(function)?;
-    // create parsed_args in same order as the inputs to func
-    let mut parsed_args = Vec::with_capacity(func.inputs.len());
-    let mut signers = Vec::<Signer>::new();
-    for i in func.inputs.iter() {
-        let name = i.name.to_utf8_string()?;
-        if let Some(mut val) = matches_.get_raw(&name) {
-            let mut s = val
-                .next()
-                .unwrap()
-                .to_string_lossy()
-                .trim_matches('"')
-                .to_string();
-            if matches!(
-                i.type_,
-                ScSpecTypeDef::Address | ScSpecTypeDef::MuxedAddress
-            ) {
-                let addr = resolve_address(&s, config)?;
-                let signer = resolve_signer(&s, config).await;
-                s = addr;
-                if let Some(signer) = signer {
-                    signers.push(signer);
-                }
-            }
-            let scval = spec
-                .from_string(&s, &i.type_)
-                .map_err(|error| Error::CannotParseArg { arg: name, error })?;
-
-            parsed_args.push(scval);
-        } else if matches!(i.type_, ScSpecTypeDef::Option(_)) {
-            parsed_args.push(ScVal::Void);
-        } else if let Some(arg_path) = matches_.get_one::<PathBuf>(&fmt_arg_file_name(&name)) {
-            if matches!(i.type_, ScSpecTypeDef::Bytes | ScSpecTypeDef::BytesN(_)) {
-                let bytes =
-                    std::fs::read(arg_path).map_err(|_| Error::MissingFileArg(arg_path.clone()))?;
-                parsed_args.push(ScVal::try_from(&bytes).map_err(|()| Error::CannotParseArg {
-                    arg: name.clone(),
-                    error: soroban_spec_tools::Error::Unknown,
-                })?);
-            } else {
-                let file_contents = std::fs::read_to_string(arg_path)
-                    .map_err(|_| Error::MissingFileArg(arg_path.clone()))?;
-                tracing::debug!(
-                    "file {arg_path:?}, has contents:\n{file_contents}\nAnd type {:#?}\n{}",
-                    i.type_,
-                    file_contents.len()
-                );
-                parsed_args.push(
-                    spec.from_string(&file_contents, &i.type_)
-                        .map_err(|error| Error::CannotParseArg { arg: name, error })?,
-                );
-            }
-        } else {
-            return Err(Error::MissingArgument(name));
-        }
-    }
-=======
     Ok((function.clone(), matches_))
 }
 
@@ -237,31 +174,32 @@
         .cloned()
 }
 
-fn parse_function_arguments(
+async fn parse_function_arguments(
     func: &ScSpecFunctionV0,
     matches_: &clap::ArgMatches,
     spec: &Spec,
     config: &config::Args,
-) -> Result<(Vec<ScVal>, Vec<SigningKey>), Error> {
-    let mut signers: Vec<SigningKey> = vec![];
-    let parsed_args = func
-        .inputs
-        .iter()
-        .map(|i| parse_single_argument(i, matches_, spec, config, &mut signers))
-        .collect::<Result<Vec<_>, Error>>()?;
+) -> Result<(Vec<ScVal>, Vec<Signer>), Error> {
+    let mut parsed_args = Vec::with_capacity(func.inputs.len());
+    let mut signers = Vec::<Signer>::new();
+
+    for i in func.inputs.iter() {
+         parse_single_argument(i, matches_, spec, config, &mut signers, &mut parsed_args).await?;
+    }
 
     Ok((parsed_args, signers))
 }
 
-fn parse_single_argument(
+async fn parse_single_argument(
     input: &stellar_xdr::curr::ScSpecFunctionInputV0,
     matches_: &clap::ArgMatches,
     spec: &Spec,
     config: &config::Args,
-    signers: &mut Vec<SigningKey>,
-) -> Result<ScVal, Error> {
+    signers: &mut Vec<Signer>,
+    parsed_args: &mut Vec<ScVal>
+) -> Result<(), Error> {
     let name = input.name.to_utf8_string()?;
-    let expected_type_name = get_type_name(&input.type_);
+    let expected_type_name = get_type_name(&input.type_); //-0--
 
     if let Some(mut val) = matches_.get_raw(&name) {
         let s = match val.next() {
@@ -281,24 +219,28 @@
         ) {
             let trimmed_s = s.trim_matches('"');
             let addr = resolve_address(trimmed_s, config)?;
-            if let Some(signer) = resolve_signer(trimmed_s, config) {
+            if let Some(signer) = resolve_signer(trimmed_s, config).await {
                 signers.push(signer);
             }
-            return parse_argument_with_validation(&name, &addr, &input.type_, spec, config);
-        }
-
-        parse_argument_with_validation(&name, &s, &input.type_, spec, config)
+            parsed_args.push( parse_argument_with_validation(&name, &addr, &input.type_, spec, config)?);
+            return Ok(())
+        }
+
+        parsed_args.push(parse_argument_with_validation(&name, &s, &input.type_, spec, config)?);
+        Ok(())
     } else if matches!(input.type_, ScSpecTypeDef::Option(_)) {
-        Ok(ScVal::Void)
+        parsed_args.push(ScVal::Void);
+        Ok(())
     } else if let Some(arg_path) = matches_.get_one::<PathBuf>(&fmt_arg_file_name(&name)) {
-        parse_file_argument(
+        parsed_args.push(parse_file_argument(
             &name,
             arg_path,
             &input.type_,
             expected_type_name,
             spec,
             config,
-        )
+        )?);
+        Ok(())
     } else {
         Err(Error::MissingArgument {
             arg: name,
@@ -306,7 +248,6 @@
         })
     }
 }
->>>>>>> 52a86ecf
 
 fn parse_file_argument(
     name: &str,
@@ -497,21 +438,11 @@
     Ok(account)
 }
 
-<<<<<<< HEAD
 async fn resolve_signer(addr_or_alias: &str, config: &config::Args) -> Option<Signer> {
     let secret = config.locator.get_secret_key(addr_or_alias).ok()?;
     let print = Print::new(false);
     let signer = secret.signer(None, print).await.ok()?;
     Some(signer)
-=======
-fn resolve_signer(addr_or_alias: &str, config: &config::Args) -> Option<SigningKey> {
-    config
-        .locator
-        .read_key(addr_or_alias)
-        .ok()?
-        .private_key(None)
-        .ok()
-        .map(|pk| SigningKey::from_bytes(&pk.0))
 }
 
 /// Validates JSON string and returns a more descriptive error if invalid
@@ -840,5 +771,4 @@
         assert!(error_message.contains("received: '\"100\"'"));
         assert!(error_message.contains("Suggestion: For numbers, ensure no quotes"));
     }
->>>>>>> 52a86ecf
 }