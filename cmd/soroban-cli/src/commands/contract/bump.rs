use std::{
    fmt::Debug,
    path::{Path, PathBuf},
    str::FromStr,
};

use clap::{command, Parser};
use soroban_env_host::xdr::{
    BumpFootprintExpirationOp, ContractCodeEntry, ContractDataEntry, ContractEntryBodyType,
    Error as XdrError, ExtensionPoint, Hash, LedgerEntry, LedgerEntryChange, LedgerEntryData,
    LedgerFootprint, LedgerKey, LedgerKeyContractCode, LedgerKeyContractData, Memo, MuxedAccount,
    Operation, OperationBody, Preconditions, ReadXdr, ScAddress, ScSpecTypeDef, ScVal,
    SequenceNumber, SorobanResources, SorobanTransactionData, Transaction, TransactionExt,
    TransactionMeta, TransactionMetaV3, Uint256,
};
use stellar_strkey::DecodeError;

use crate::{
    commands::config,
    commands::contract::Durability,
    rpc::{self, Client},
    utils, wasm, Pwd,
};

#[derive(Parser, Debug, Clone)]
#[group(skip)]
pub struct Cmd {
    /// Contract ID to which owns the data entries.
    /// If no keys provided the Contract's instance will be bumped
    #[arg(
        long = "id",
        required_unless_present = "wasm",
        required_unless_present = "wasm_hash"
    )]
    contract_id: Option<String>,
    /// Storage key (symbols only)
    #[arg(long = "key", conflicts_with = "key_xdr")]
    key: Option<String>,
    /// Storage key (base64-encoded XDR)
    #[arg(long = "key-xdr", conflicts_with = "key")]
    key_xdr: Option<String>,
    /// Path to Wasm file of contract code to bump
    #[arg(
        long,
        conflicts_with = "contract_id",
        conflicts_with = "key",
        conflicts_with = "key_xdr",
        conflicts_with = "wasm_hash"
    )]
    wasm: Option<PathBuf>,
    /// Path to Wasm file of contract code to bump
    #[arg(
        long,
        conflicts_with = "contract_id",
        conflicts_with = "key",
        conflicts_with = "key_xdr",
        conflicts_with = "wasm"
    )]
    wasm_hash: Option<String>,
    /// Storage entry durability
    #[arg(long, value_enum, required = true)]
    durability: Durability,

    /// Number of ledgers to extend the entries
    #[arg(long, required = true)]
    ledgers_to_expire: u32,

    #[command(flatten)]
    config: config::Args,
    #[command(flatten)]
    pub fee: crate::fee::Args,
}

impl FromStr for Cmd {
    type Err = clap::error::Error;

    fn from_str(s: &str) -> Result<Self, Self::Err> {
        use clap::{CommandFactory, FromArgMatches};
        Self::from_arg_matches_mut(&mut Self::command().get_matches_from(s.split_whitespace()))
    }
}

impl Pwd for Cmd {
    fn set_pwd(&mut self, pwd: &Path) {
        self.config.set_pwd(pwd);
    }
}

#[derive(thiserror::Error, Debug)]
pub enum Error {
    #[error("parsing key {key}: {error}")]
    CannotParseKey {
        key: String,
        error: soroban_spec_tools::Error,
    },
    #[error("parsing XDR key {key}: {error}")]
    CannotParseXdrKey { key: String, error: XdrError },
    #[error("cannot parse contract ID {0}: {1}")]
    CannotParseContractId(String, DecodeError),
    #[error(transparent)]
    Config(#[from] config::Error),
    #[error("either `--key` or `--key-xdr` are required")]
    KeyIsRequired,
    #[error("xdr processing error: {0}")]
    Xdr(#[from] XdrError),
    #[error("Ledger entry not found")]
    LedgerEntryNotFound,
    #[error("missing operation result")]
    MissingOperationResult,
    #[error(transparent)]
    Rpc(#[from] rpc::Error),
    #[error(transparent)]
    Wasm(#[from] wasm::Error),
}

impl Cmd {
    #[allow(clippy::too_many_lines)]
    pub async fn run(&self) -> Result<(), Error> {
        let expiration_ledger_seq = if self.config.is_no_network() {
            self.run_in_sandbox()?
        } else {
            self.run_against_rpc_server().await?
        };

        println!("New expiration ledger: {expiration_ledger_seq}");

        Ok(())
    }

    async fn run_against_rpc_server(&self) -> Result<u32, Error> {
        let network = self.config.get_network()?;
        tracing::trace!(?network);
        let needle = self.parse_key()?;
        let network = &self.config.get_network()?;
        let client = Client::new(&network.rpc_url)?;
        let key = self.config.key_pair()?;

        // Get the account sequence number
        let public_strkey = stellar_strkey::ed25519::PublicKey(key.public.to_bytes()).to_string();
        let account_details = client.get_account(&public_strkey).await?;
        let sequence: i64 = account_details.seq_num.into();

        let tx = Transaction {
            source_account: MuxedAccount::Ed25519(Uint256(key.public.to_bytes())),
            fee: self.fee.fee,
            seq_num: SequenceNumber(sequence + 1),
            cond: Preconditions::None,
            memo: Memo::None,
            operations: vec![Operation {
                source_account: None,
                body: OperationBody::BumpFootprintExpiration(BumpFootprintExpirationOp {
                    ext: ExtensionPoint::V0,
                    ledgers_to_expire: self.ledgers_to_expire,
                }),
            }]
            .try_into()?,
            ext: TransactionExt::V1(SorobanTransactionData {
                ext: ExtensionPoint::V0,
                resources: SorobanResources {
                    footprint: LedgerFootprint {
                        read_only: vec![needle].try_into()?,
                        read_write: vec![].try_into()?,
                    },
                    instructions: 0,
                    read_bytes: 0,
                    write_bytes: 0,
                    extended_meta_data_size_bytes: 0,
                },
                refundable_fee: 0,
            }),
        };

<<<<<<< HEAD
        let (result, _meta, events) = client
            .prepare_and_send_transaction(&tx, &key, &[], &network.network_passphrase, None)
=======
        let (result, meta, events) = client
            .prepare_and_send_transaction(&tx, &key, &network.network_passphrase, None)
>>>>>>> 9b75c00f
            .await?;

        tracing::trace!(?result);
        tracing::trace!(?meta);
        if !events.is_empty() {
            tracing::info!("Events:\n {events:#?}");
        }

        // The transaction from core will succeed regardless of whether it actually found & bumped
        // the entry, so we have to inspect the result meta to tell if it worked or not.
        let TransactionMeta::V3(TransactionMetaV3 { operations, .. }) = meta else {
            return Err(Error::LedgerEntryNotFound);
        };

        // Simply check if there is exactly one entry here. We only support bumping a single
        // entry via this command (which we should fix separately, but).
        if operations.len() == 0 {
            return Err(Error::LedgerEntryNotFound);
        }

        if operations[0].changes.len() != 2 {
            return Err(Error::LedgerEntryNotFound);
        }

        match (&operations[0].changes[0], &operations[0].changes[1]) {
            (
                LedgerEntryChange::State(_),
                LedgerEntryChange::Updated(LedgerEntry {
                    data:
                        LedgerEntryData::ContractData(ContractDataEntry {
                            expiration_ledger_seq,
                            ..
                        })
                        | LedgerEntryData::ContractCode(ContractCodeEntry {
                            expiration_ledger_seq,
                            ..
                        }),
                    ..
                }),
            ) => Ok(*expiration_ledger_seq),
            _ => Err(Error::LedgerEntryNotFound),
        }
    }

    fn run_in_sandbox(&self) -> Result<u32, Error> {
        let needle = self.parse_key()?;

        // Initialize storage and host
        // TODO: allow option to separate input and output file
        let mut state = self.config.get_state()?;

        // Update all matching entries
        let mut expiration_ledger_seq = None;
        state.ledger_entries = state
            .ledger_entries
            .iter()
            .map(|(k, v)| {
                let new_k = k.as_ref().clone();
                let new_v = v.as_ref().clone();
                (
                    Box::new(new_k.clone()),
                    Box::new(if needle == new_k {
                        let (new_v, new_expiration) = bump_entry(&new_v, self.ledgers_to_expire);
                        expiration_ledger_seq = Some(new_expiration);
                        new_v
                    } else {
                        new_v
                    }),
                )
            })
            .collect::<Vec<_>>();

        self.config.set_state(&mut state)?;

        let Some(new_expiration_ledger_seq) = expiration_ledger_seq else {
            return Err(Error::LedgerEntryNotFound);
        };

        Ok(new_expiration_ledger_seq)
    }

    fn parse_key(&self) -> Result<LedgerKey, Error> {
        let key = if let Some(key) = &self.key {
            soroban_spec_tools::from_string_primitive(key, &ScSpecTypeDef::Symbol).map_err(|e| {
                Error::CannotParseKey {
                    key: key.clone(),
                    error: e,
                }
            })?
        } else if let Some(key) = &self.key_xdr {
            ScVal::from_xdr_base64(key).map_err(|e| Error::CannotParseXdrKey {
                key: key.clone(),
                error: e,
            })?
        } else if let Some(wasm) = &self.wasm {
            return Ok(crate::wasm::Args { wasm: wasm.clone() }.try_into()?);
        } else if let Some(wasm_hash) = &self.wasm_hash {
            return Ok(LedgerKey::ContractCode(LedgerKeyContractCode {
                hash: Hash(
                    utils::contract_id_from_str(wasm_hash)
                        .map_err(|e| Error::CannotParseContractId(wasm_hash.clone(), e))?,
                ),
                body_type: ContractEntryBodyType::DataEntry,
            }));
        } else {
            ScVal::LedgerKeyContractInstance
        };
        let contract_id = contract_id(self.contract_id.as_ref().unwrap())?;

        Ok(LedgerKey::ContractData(LedgerKeyContractData {
            contract: ScAddress::Contract(Hash(contract_id)),
            durability: self.durability.into(),
            body_type: ContractEntryBodyType::DataEntry,
            key,
        }))
    }
}

fn bump_entry(v: &LedgerEntry, ledgers_to_expire: u32) -> (LedgerEntry, u32) {
    let mut new_v = v.clone();
    let mut new_expiration_ledger_seq = 0;
    if let LedgerEntryData::ContractData(ref mut data) = new_v.data {
        data.expiration_ledger_seq += ledgers_to_expire;
        new_expiration_ledger_seq = data.expiration_ledger_seq;
    } else if let LedgerEntryData::ContractCode(ref mut code) = new_v.data {
        code.expiration_ledger_seq += ledgers_to_expire;
        new_expiration_ledger_seq = code.expiration_ledger_seq;
    }
    (new_v, new_expiration_ledger_seq)
}

fn contract_id(s: &str) -> Result<[u8; 32], Error> {
    utils::contract_id_from_str(s).map_err(|e| Error::CannotParseContractId(s.to_string(), e))
}<|MERGE_RESOLUTION|>--- conflicted
+++ resolved
@@ -170,13 +170,8 @@
             }),
         };
 
-<<<<<<< HEAD
-        let (result, _meta, events) = client
+        let (result, meta, events) = client
             .prepare_and_send_transaction(&tx, &key, &[], &network.network_passphrase, None)
-=======
-        let (result, meta, events) = client
-            .prepare_and_send_transaction(&tx, &key, &network.network_passphrase, None)
->>>>>>> 9b75c00f
             .await?;
 
         tracing::trace!(?result);
