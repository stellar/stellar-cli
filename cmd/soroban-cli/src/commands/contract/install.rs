--- conflicted
+++ resolved
@@ -256,9 +256,8 @@
     source_code: &[u8],
     sequence: i64,
     fee: u32,
-<<<<<<< HEAD
-    key: &ed25519_dalek::SigningKey,
-) -> Result<(Transaction, Hash), Error> {
+    key: &stellar_strkey::ed25519::PublicKey,
+) -> Result<(Transaction, Hash), XdrError> {
     let hash = utils::contract_hash(source_code)?;
 
     let op = operation(
@@ -271,29 +270,6 @@
     let tx = builder::Transaction::new(key, fee, sequence)
         .add_operation(op)
         .build()?;
-=======
-    key: &stellar_strkey::ed25519::PublicKey,
-) -> Result<(Transaction, Hash), XdrError> {
-    let hash = utils::contract_hash(source_code)?;
-
-    let op = Operation {
-        source_account: Some(MuxedAccount::Ed25519(Uint256(key.0))),
-        body: OperationBody::InvokeHostFunction(InvokeHostFunctionOp {
-            host_function: HostFunction::UploadContractWasm(source_code.try_into()?),
-            auth: VecM::default(),
-        }),
-    };
-
-    let tx = Transaction {
-        source_account: MuxedAccount::Ed25519(Uint256(key.0)),
-        fee,
-        seq_num: SequenceNumber(sequence),
-        cond: Preconditions::None,
-        memo: Memo::None,
-        operations: vec![op].try_into()?,
-        ext: TransactionExt::V0,
-    };
->>>>>>> 9e976f1d
 
     Ok((tx, hash))
 }
