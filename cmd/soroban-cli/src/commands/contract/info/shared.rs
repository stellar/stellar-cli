use std::path::PathBuf;

use clap::arg;

use crate::{
    commands::contract::info::shared::Error::InvalidWasmHash,
    config::{
        self, locator,
        network::{self, Network},
    },
    print::Print,
    utils::rpc::get_remote_wasm_from_hash,
    wasm::{self, Error::ContractIsStellarAsset},
    xdr,
};

#[derive(Debug, clap::Args, Clone, Default)]
#[command(group(
    clap::ArgGroup::new("Source")
    .required(true)
    .args(& ["wasm", "wasm_hash", "contract_id"]),
))]
#[group(skip)]
pub struct Args {
    /// Wasm file path on local filesystem. Provide this OR `--wasm-hash` OR `--contract-id`.
    #[arg(
        long,
        group = "Source",
        conflicts_with = "contract_id",
        conflicts_with = "wasm_hash"
    )]
    pub wasm: Option<PathBuf>,
    /// Hash of Wasm blob on a network. Provide this OR `--wasm` OR `--contract-id`.
    #[arg(
        long = "wasm-hash",
        group = "Source",
        conflicts_with = "contract_id",
        conflicts_with = "wasm"
    )]
    pub wasm_hash: Option<String>,
<<<<<<< HEAD
    /// Contract id or contract alias to get the data for
    #[arg(long = "id", env = "STELLAR_CONTRACT_ID", group = "Source")]
    pub contract_id: Option<config::UnresolvedContract>,
=======
    /// Contract ID/alias on a network. Provide this OR `--wasm-hash` OR `--wasm`.
    #[arg(
        long,
        env = "STELLAR_CONTRACT_ID",
        group = "Source",
        visible_alias = "id",
        conflicts_with = "wasm",
        conflicts_with = "wasm_hash"
    )]
    pub contract_id: Option<config::ContractAddress>,
>>>>>>> b195d5c3
    #[command(flatten)]
    pub network: network::Args,
    #[command(flatten)]
    pub locator: locator::Args,
}

#[derive(Clone, Copy, Debug, Eq, Hash, PartialEq, clap::ValueEnum, Default)]
pub enum MetasInfoOutput {
    /// Text output of the meta info entry
    #[default]
    Text,
    /// XDR output of the info entry
    XdrBase64,
    /// JSON output of the info entry (one line, not formatted)
    Json,
    /// Formatted (multiline) JSON output of the info entry
    JsonFormatted,
}

#[derive(thiserror::Error, Debug)]
pub enum Error {
    #[error(transparent)]
    Network(#[from] network::Error),
    #[error(transparent)]
    Wasm(#[from] wasm::Error),
    #[error("provided wasm hash is invalid {0:?}")]
    InvalidWasmHash(String),
    #[error("must provide one of --wasm, --wasm-hash, or --contract-id")]
    MalformedWasmOrWasmHashOrContractId,
    #[error(transparent)]
    Rpc(#[from] soroban_rpc::Error),
    #[error(transparent)]
    Locator(#[from] locator::Error),
}

pub async fn fetch_wasm(
    args: &Args,
    print: &Print,
) -> Result<(Option<Vec<u8>>, Option<String>, Option<Network>), Error> {
    // Check if a local WASM file path is provided
    if let Some(path) = &args.wasm {
        // Read the WASM file and return its contents
        print.infoln("Loading contract spec from file...");
        let wasm_bytes = wasm::Args { wasm: path.clone() }.read()?;
        return Ok((Some(wasm_bytes), None, None));
    }

    // If no local wasm, then check for wasm_hash and fetch from the network
    let network = &args.network.get(&args.locator)?;
    print.infoln(format!("Network: {}", network.network_passphrase));

    if let Some(wasm_hash) = &args.wasm_hash {
        let hash = hex::decode(wasm_hash)
            .map_err(|_| InvalidWasmHash(wasm_hash.clone()))?
            .try_into()
            .map_err(|_| InvalidWasmHash(wasm_hash.clone()))?;

        let hash = xdr::Hash(hash);

        let client = network.rpc_client()?;

        client
            .verify_network_passphrase(Some(&network.network_passphrase))
            .await?;

        print.globeln(format!(
            "Downloading contract spec for wasm hash: {wasm_hash}"
        ));
        Ok((
            Some(get_remote_wasm_from_hash(&client, &hash).await?),
            None,
            Some(network.clone()),
        ))
    } else if let Some(contract_id) = &args.contract_id {
        let contract_id =
            contract_id.resolve_contract_id(&args.locator, &network.network_passphrase)?;
        let contract_address = xdr::ScAddress::Contract(xdr::Hash(contract_id.0)).to_string();
        print.globeln(format!("Downloading contract spec: {contract_address}"));
        let res = wasm::fetch_from_contract(&contract_id, network).await;
        if let Some(ContractIsStellarAsset) = res.as_ref().err() {
            return Ok((None, Some(contract_address), Some(network.clone())));
        }
        Ok((Some(res?), Some(contract_address), Some(network.clone())))
    } else {
        return Err(Error::MalformedWasmOrWasmHashOrContractId);
    }
}<|MERGE_RESOLUTION|>--- conflicted
+++ resolved
@@ -38,11 +38,6 @@
         conflicts_with = "wasm"
     )]
     pub wasm_hash: Option<String>,
-<<<<<<< HEAD
-    /// Contract id or contract alias to get the data for
-    #[arg(long = "id", env = "STELLAR_CONTRACT_ID", group = "Source")]
-    pub contract_id: Option<config::UnresolvedContract>,
-=======
     /// Contract ID/alias on a network. Provide this OR `--wasm-hash` OR `--wasm`.
     #[arg(
         long,
@@ -52,8 +47,7 @@
         conflicts_with = "wasm",
         conflicts_with = "wasm_hash"
     )]
-    pub contract_id: Option<config::ContractAddress>,
->>>>>>> b195d5c3
+    pub contract_id: Option<config::UnresolvedContract>,
     #[command(flatten)]
     pub network: network::Args,
     #[command(flatten)]
