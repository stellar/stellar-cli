use std::path::PathBuf;

use crate::xdr;
use clap::arg;
<<<<<<< HEAD
use soroban_env_host::xdr;
=======
use soroban_rpc::Client;
>>>>>>> a041c68b

use crate::{
    commands::contract::info::shared::Error::InvalidWasmHash,
    config::{locator, network},
    utils::rpc::get_remote_wasm_from_hash,
    wasm::{self, Error::ContractIsStellarAsset},
};

#[derive(Debug, clap::Args, Clone, Default)]
#[command(group(
    clap::ArgGroup::new("Source")
    .required(true)
    .args(& ["wasm", "wasm_hash", "contract_id"]),
))]
#[group(skip)]
pub struct Args {
    /// Wasm file to extract the data from
    #[arg(long, group = "Source")]
    pub wasm: Option<PathBuf>,
    /// Wasm hash to get the data for
    #[arg(long = "wasm-hash", group = "Source")]
    pub wasm_hash: Option<String>,
    /// Contract id to get the data for
    #[arg(long = "id", env = "STELLAR_CONTRACT_ID", group = "Source")]
    pub contract_id: Option<String>,
    #[command(flatten)]
    pub network: network::Args,
    #[command(flatten)]
    pub locator: locator::Args,
}

#[derive(Clone, Copy, Debug, Eq, Hash, PartialEq, clap::ValueEnum, Default)]
pub enum MetasInfoOutput {
    /// Text output of the meta info entry
    #[default]
    Text,
    /// XDR output of the info entry
    XdrBase64,
    /// JSON output of the info entry (one line, not formatted)
    Json,
    /// Formatted (multiline) JSON output of the info entry
    JsonFormatted,
}

#[derive(thiserror::Error, Debug)]
pub enum Error {
    #[error(transparent)]
    Network(#[from] network::Error),
    #[error(transparent)]
    Wasm(#[from] wasm::Error),
    #[error("provided wasm hash is invalid {0:?}")]
    InvalidWasmHash(String),
    #[error(transparent)]
    Rpc(#[from] soroban_rpc::Error),
}

pub async fn fetch_wasm(args: &Args) -> Result<Option<Vec<u8>>, Error> {
    let network = &args.network.get(&args.locator)?;

    let wasm = if let Some(path) = &args.wasm {
        wasm::Args { wasm: path.clone() }.read()?
    } else if let Some(wasm_hash) = &args.wasm_hash {
        let hash = hex::decode(wasm_hash)
            .map_err(|_| InvalidWasmHash(wasm_hash.clone()))?
            .try_into()
            .map_err(|_| InvalidWasmHash(wasm_hash.clone()))?;

        let hash = xdr::Hash(hash);

        let client = network.rpc_client()?;

        client
            .verify_network_passphrase(Some(&network.network_passphrase))
            .await?;

        get_remote_wasm_from_hash(&client, &hash).await?
    } else if let Some(contract_id) = &args.contract_id {
        let res = wasm::fetch_from_contract(contract_id, network, &args.locator).await;
        if let Some(ContractIsStellarAsset) = res.as_ref().err() {
            return Ok(None);
        }
        res?
    } else {
        unreachable!("One of contract location arguments must be passed");
    };

    Ok(Some(wasm))
}<|MERGE_RESOLUTION|>--- conflicted
+++ resolved
@@ -2,11 +2,7 @@
 
 use crate::xdr;
 use clap::arg;
-<<<<<<< HEAD
-use soroban_env_host::xdr;
-=======
 use soroban_rpc::Client;
->>>>>>> a041c68b
 
 use crate::{
     commands::contract::info::shared::Error::InvalidWasmHash,
