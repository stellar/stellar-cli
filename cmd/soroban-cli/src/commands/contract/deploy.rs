use std::array::TryFromSliceError;
use std::fmt::Debug;
use std::num::ParseIntError;

use clap::{arg, command, Parser};
use rand::Rng;
use sha2::{Digest, Sha256};
use soroban_env_host::{
    xdr::{
        AccountId, ContractExecutable, ContractIdPreimage, ContractIdPreimageFromAddress,
        CreateContractArgs, Error as XdrError, Hash, HashIdPreimage, HashIdPreimageContractId,
        HostFunction, InvokeHostFunctionOp, Memo, MuxedAccount, Operation, OperationBody,
        Preconditions, PublicKey, ScAddress, SequenceNumber, Transaction, TransactionExt, Uint256,
        VecM, WriteXdr,
    },
    HostError,
};

use crate::{
    commands::{config, contract::install, HEADING_RPC},
    rpc::{self, Client},
    utils, wasm,
};

#[derive(Parser, Debug, Clone)]
#[command(group(
    clap::ArgGroup::new("wasm_src")
        .required(true)
        .args(&["wasm", "wasm_hash"]),
))]
#[group(skip)]
pub struct Cmd {
    /// WASM file to deploy
    #[arg(long, group = "wasm_src")]
    wasm: Option<std::path::PathBuf>,
    /// Hash of the already installed/deployed WASM file
    #[arg(long = "wasm-hash", conflicts_with = "wasm", group = "wasm_src")]
    wasm_hash: Option<String>,
    /// Custom salt 32-byte salt for the token id
    #[arg(
        long,
        help_heading = HEADING_RPC,
    )]
    salt: Option<String>,
    #[command(flatten)]
    config: config::Args,
    #[command(flatten)]
    pub fee: crate::fee::Args,
}

#[derive(thiserror::Error, Debug)]
pub enum Error {
    #[error(transparent)]
    Install(#[from] install::Error),
    #[error(transparent)]
    Host(#[from] HostError),
    #[error("error parsing int: {0}")]
    ParseIntError(#[from] ParseIntError),
    #[error("internal conversion error: {0}")]
    TryFromSliceError(#[from] TryFromSliceError),
    #[error("xdr processing error: {0}")]
    Xdr(#[from] XdrError),
    #[error("jsonrpc error: {0}")]
    JsonRpc(#[from] jsonrpsee_core::Error),
    #[error("cannot parse salt: {salt}")]
    CannotParseSalt { salt: String },
    #[error("cannot parse contract ID {contract_id}: {error}")]
    CannotParseContractId {
        contract_id: String,
        error: stellar_strkey::DecodeError,
    },
    #[error("cannot parse WASM hash {wasm_hash}: {error}")]
    CannotParseWasmHash {
        wasm_hash: String,
        error: stellar_strkey::DecodeError,
    },
    #[error("Must provide either --wasm or --wash-hash")]
    WasmNotProvided,
    #[error(transparent)]
    Rpc(#[from] rpc::Error),
    #[error(transparent)]
    Config(#[from] config::Error),
    #[error(transparent)]
    StrKey(#[from] stellar_strkey::DecodeError),
}

impl Cmd {
    pub async fn run(&self) -> Result<(), Error> {
        let res_str = self.run_and_get_contract_id().await?;
        println!("{res_str}");
        Ok(())
    }

    pub async fn run_and_get_contract_id(&self) -> Result<String, Error> {
        let wasm_hash = if let Some(wasm) = &self.wasm {
            let hash = install::Cmd {
                wasm: wasm::Args { wasm: wasm.clone() },
                config: self.config.clone(),
                fee: self.fee.clone(),
            }
            .run_and_get_hash()
            .await?;
            hex::encode(hash)
        } else {
            self.wasm_hash
                .as_ref()
                .ok_or(Error::WasmNotProvided)?
                .to_string()
        };

        let hash = Hash(utils::contract_id_from_str(&wasm_hash).map_err(|e| {
            Error::CannotParseWasmHash {
                wasm_hash: wasm_hash.clone(),
                error: e,
            }
        })?);

<<<<<<< HEAD
        if self.config.is_no_network() {
            self.run_in_sandbox(hash)
        } else {
            self.run_against_rpc_server(hash).await
        }
    }

    #[allow(clippy::needless_pass_by_value)]
    pub fn run_in_sandbox(&self, wasm_hash: Hash) -> Result<String, Error> {
        let contract_id: [u8; 32] = match &self.contract_id {
            Some(id) => {
                utils::contract_id_from_str(id).map_err(|e| Error::CannotParseContractId {
                    contract_id: self.contract_id.as_ref().unwrap().clone(),
                    error: e,
                })?
            }
            None => rand::thread_rng().gen::<[u8; 32]>(),
        };

        let mut state = self.config.get_state()?;
        utils::add_contract_to_ledger_entries(
            &mut state.ledger_entries,
            contract_id,
            wasm_hash.0,
            state.min_persistent_entry_ttl,
        );
        self.config.set_state(&state)?;
        Ok(stellar_strkey::Contract(contract_id).to_string())
=======
        self.run_against_rpc_server(hash).await
>>>>>>> 37379dd2
    }

    async fn run_against_rpc_server(&self, wasm_hash: Hash) -> Result<String, Error> {
        let network = self.config.get_network()?;
        let salt: [u8; 32] = match &self.salt {
            Some(h) => soroban_spec_tools::utils::padded_hex_from_str(h, 32)
                .map_err(|_| Error::CannotParseSalt { salt: h.clone() })?
                .try_into()
                .map_err(|_| Error::CannotParseSalt { salt: h.clone() })?,
            None => rand::thread_rng().gen::<[u8; 32]>(),
        };

        let client = Client::new(&network.rpc_url)?;
        client
            .verify_network_passphrase(Some(&network.network_passphrase))
            .await?;
        let key = self.config.key_pair()?;

        // Get the account sequence number
        let public_strkey =
            stellar_strkey::ed25519::PublicKey(key.verifying_key().to_bytes()).to_string();

        let account_details = client.get_account(&public_strkey).await?;
        let sequence: i64 = account_details.seq_num.into();
        let (tx, contract_id) = build_create_contract_tx(
            wasm_hash,
            sequence + 1,
            self.fee.fee,
            &network.network_passphrase,
            salt,
            &key,
        )?;
        client
            .prepare_and_send_transaction(&tx, &key, &[], &network.network_passphrase, None, None)
            .await?;
        Ok(stellar_strkey::Contract(contract_id.0).to_string())
    }
}

fn build_create_contract_tx(
    hash: Hash,
    sequence: i64,
    fee: u32,
    network_passphrase: &str,
    salt: [u8; 32],
    key: &ed25519_dalek::SigningKey,
) -> Result<(Transaction, Hash), Error> {
    let source_account = AccountId(PublicKey::PublicKeyTypeEd25519(
        key.verifying_key().to_bytes().into(),
    ));

    let contract_id_preimage = ContractIdPreimage::Address(ContractIdPreimageFromAddress {
        address: ScAddress::Account(source_account),
        salt: Uint256(salt),
    });
    let contract_id = get_contract_id(contract_id_preimage.clone(), network_passphrase)?;

    let op = Operation {
        source_account: None,
        body: OperationBody::InvokeHostFunction(InvokeHostFunctionOp {
            host_function: HostFunction::CreateContract(CreateContractArgs {
                contract_id_preimage,
                executable: ContractExecutable::Wasm(hash),
            }),
            auth: VecM::default(),
        }),
    };
    let tx = Transaction {
        source_account: MuxedAccount::Ed25519(Uint256(key.verifying_key().to_bytes())),
        fee,
        seq_num: SequenceNumber(sequence),
        cond: Preconditions::None,
        memo: Memo::None,
        operations: vec![op].try_into()?,
        ext: TransactionExt::V0,
    };

    Ok((tx, Hash(contract_id.into())))
}

fn get_contract_id(
    contract_id_preimage: ContractIdPreimage,
    network_passphrase: &str,
) -> Result<Hash, Error> {
    let network_id = Hash(
        Sha256::digest(network_passphrase.as_bytes())
            .try_into()
            .unwrap(),
    );
    let preimage = HashIdPreimage::ContractId(HashIdPreimageContractId {
        network_id,
        contract_id_preimage,
    });
    let preimage_xdr = preimage.to_xdr()?;
    Ok(Hash(Sha256::digest(preimage_xdr).into()))
}

#[cfg(test)]
mod tests {
    use super::*;

    #[test]
    fn test_build_create_contract() {
        let hash = hex::decode("0000000000000000000000000000000000000000000000000000000000000000")
            .unwrap()
            .try_into()
            .unwrap();
        let result = build_create_contract_tx(
            Hash(hash),
            300,
            1,
            "Public Global Stellar Network ; September 2015",
            [0u8; 32],
            &utils::parse_secret_key("SBFGFF27Y64ZUGFAIG5AMJGQODZZKV2YQKAVUUN4HNE24XZXD2OEUVUP")
                .unwrap(),
        );

        assert!(result.is_ok());
    }
}<|MERGE_RESOLUTION|>--- conflicted
+++ resolved
@@ -115,38 +115,7 @@
             }
         })?);
 
-<<<<<<< HEAD
-        if self.config.is_no_network() {
-            self.run_in_sandbox(hash)
-        } else {
-            self.run_against_rpc_server(hash).await
-        }
-    }
-
-    #[allow(clippy::needless_pass_by_value)]
-    pub fn run_in_sandbox(&self, wasm_hash: Hash) -> Result<String, Error> {
-        let contract_id: [u8; 32] = match &self.contract_id {
-            Some(id) => {
-                utils::contract_id_from_str(id).map_err(|e| Error::CannotParseContractId {
-                    contract_id: self.contract_id.as_ref().unwrap().clone(),
-                    error: e,
-                })?
-            }
-            None => rand::thread_rng().gen::<[u8; 32]>(),
-        };
-
-        let mut state = self.config.get_state()?;
-        utils::add_contract_to_ledger_entries(
-            &mut state.ledger_entries,
-            contract_id,
-            wasm_hash.0,
-            state.min_persistent_entry_ttl,
-        );
-        self.config.set_state(&state)?;
-        Ok(stellar_strkey::Contract(contract_id).to_string())
-=======
         self.run_against_rpc_server(hash).await
->>>>>>> 37379dd2
     }
 
     async fn run_against_rpc_server(&self, wasm_hash: Hash) -> Result<String, Error> {
