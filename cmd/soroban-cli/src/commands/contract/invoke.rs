--- conflicted
+++ resolved
@@ -379,18 +379,14 @@
             if !no_cache {
                 data::write(res.clone().try_into()?, &network.rpc_uri()?)?;
             }
-<<<<<<< HEAD
-            (res.return_value()?, res.contract_events()?)
-        } else {
-            (sim_res.results()?[0].xdr.clone(), sim_res.events()?)
-=======
             let events = res
                 .result_meta
                 .as_ref()
                 .map(crate::log::extract_events)
                 .unwrap_or_default();
             (res.return_value()?, events)
->>>>>>> 00826cf3
+        } else {
+            (sim_res.results()?[0].xdr.clone(), sim_res.events()?)
         };
         crate::log::events(&events);
         output_to_string(&spec, &return_value, &function)
