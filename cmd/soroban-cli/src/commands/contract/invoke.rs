--- conflicted
+++ resolved
@@ -24,24 +24,14 @@
 use soroban_sdk::xdr::ScSpecFunctionInputV0;
 use soroban_spec::read::FromWasmError;
 
-<<<<<<< HEAD
-use super::super::{
-    config::{self, locator},
-    events,
-};
+use super::super::events;
 use crate::commands::config::secret::StellarSigner;
-=======
-use super::super::events;
->>>>>>> 0449dfd3
 use crate::commands::txn_result::{TxnEnvelopeResult, TxnResult};
 use crate::commands::NetworkRunnable;
+use crate::config::{self, data, locator, network};
 use crate::get_spec::{self, get_remote_contract_spec};
 use crate::signer::{self, Stellar};
-use crate::{
-    commands::global,
-    config::{self, data, locator, network},
-    rpc, Pwd,
-};
+use crate::{commands::global, rpc, Pwd};
 use soroban_spec_tools::{contract, Spec};
 
 #[derive(Parser, Debug, Default, Clone)]
