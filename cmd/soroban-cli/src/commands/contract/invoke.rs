use std::convert::{Infallible, TryInto};
use std::ffi::OsString;
use std::num::ParseIntError;
use std::path::{Path, PathBuf};
use std::str::FromStr;
use std::{fmt::Debug, fs, io};

<<<<<<< HEAD
use clap::{arg, command, value_parser, Parser, ValueEnum};
use heck::ToKebabCase;
=======
use clap::{arg, command, Parser, ValueEnum};
>>>>>>> d11c7e07

use soroban_env_host::{
    xdr::{
        self, AccountEntry, AccountEntryExt, AccountId, ContractEvent, ContractEventType,
        DiagnosticEvent, HostFunction, InvokeContractArgs, InvokeHostFunctionOp, LedgerEntryData,
        Limits, Memo, MuxedAccount, Operation, OperationBody, Preconditions, PublicKey,
        ScSpecEntry, SequenceNumber, String32, StringM, Thresholds, Transaction, TransactionExt,
        Uint256, VecM, WriteXdr,
    },
    HostError,
};

use soroban_rpc::{SimulateHostFunctionResult, SimulateTransactionResponse};
use soroban_sdk::xdr::ScSpecFunctionInputV0;
use soroban_spec::read::FromWasmError;

use super::super::events;
<<<<<<< HEAD
use crate::commands::config::secret::StellarSigner;
=======
use super::arg_parsing;
use crate::commands::contract::arg_parsing::{build_host_function_parameters, output_to_string};
>>>>>>> d11c7e07
use crate::commands::txn_result::{TxnEnvelopeResult, TxnResult};
use crate::commands::NetworkRunnable;
use crate::config::{self, data, locator, network};
use crate::get_spec::{self, get_remote_contract_spec};
use crate::print;
<<<<<<< HEAD
use crate::signer::auth::sign_soroban_authorizations;
use crate::signer::{self, Stellar};
use crate::{commands::global, rpc, Pwd};
use soroban_spec_tools::{contract, Spec};
=======
use crate::{
    commands::global,
    config::{self, data, locator, network},
    rpc, Pwd,
};
use soroban_spec_tools::contract;
>>>>>>> d11c7e07

#[derive(Parser, Debug, Default, Clone)]
#[allow(clippy::struct_excessive_bools)]
#[group(skip)]
pub struct Cmd {
    /// Contract ID to invoke
    #[arg(long = "id", env = "STELLAR_CONTRACT_ID")]
    pub contract_id: String,
    // For testing only
    #[arg(skip)]
    pub wasm: Option<std::path::PathBuf>,
    /// View the result simulating and do not sign and submit transaction. Deprecated use `--send=no`
    #[arg(long, env = "STELLAR_INVOKE_VIEW")]
    pub is_view: bool,
    /// Function name as subcommand, then arguments for that function as `--arg-name value`
    #[arg(last = true, id = "CONTRACT_FN_AND_ARGS")]
    pub slop: Vec<OsString>,
    #[command(flatten)]
    pub config: config::Args,
    #[command(flatten)]
    pub fee: crate::fee::Args,
    #[command(flatten)]
    pub auth: crate::commands::tx::auth::Args,
    /// Whether or not to send a transaction
    #[arg(long, value_enum, default_value_t, env = "STELLAR_SEND")]
    pub send: Send,
}

impl FromStr for Cmd {
    type Err = clap::error::Error;

    fn from_str(s: &str) -> Result<Self, Self::Err> {
        use clap::{CommandFactory, FromArgMatches};
        Self::from_arg_matches_mut(&mut Self::command().get_matches_from(s.split_whitespace()))
    }
}

impl Pwd for Cmd {
    fn set_pwd(&mut self, pwd: &Path) {
        self.config.set_pwd(pwd);
    }
}

#[derive(thiserror::Error, Debug)]
pub enum Error {
    #[error("cannot add contract to ledger entries: {0}")]
    CannotAddContractToLedgerEntries(xdr::Error),
    #[error(transparent)]
    // TODO: the Display impl of host errors is pretty user-unfriendly
    //       (it just calls Debug). I think we can do better than that
    Host(#[from] HostError),
    #[error("reading file {0:?}: {1}")]
    CannotReadContractFile(PathBuf, io::Error),
    #[error("committing file {filepath}: {error}")]
    CannotCommitEventsFile {
        filepath: std::path::PathBuf,
        error: events::Error,
    },
    #[error("parsing contract spec: {0}")]
    CannotParseContractSpec(FromWasmError),
    #[error(transparent)]
    Xdr(#[from] xdr::Error),
    #[error("error parsing int: {0}")]
    ParseIntError(#[from] ParseIntError),
    #[error(transparent)]
    Rpc(#[from] rpc::Error),
    #[error("unexpected contract code data type: {0:?}")]
    UnexpectedContractCodeDataType(LedgerEntryData),
    #[error("missing operation result")]
    MissingOperationResult,
    #[error("error loading signing key: {0}")]
    SignatureError(#[from] ed25519_dalek::SignatureError),
    #[error(transparent)]
    Config(#[from] config::Error),
    #[error("unexpected ({length}) simulate transaction result length")]
    UnexpectedSimulateTransactionResultSize { length: usize },
    #[error(transparent)]
    Clap(#[from] clap::Error),
    #[error(transparent)]
    Locator(#[from] locator::Error),
    #[error("Contract Error\n{0}: {1}")]
    ContractInvoke(String, String),
    #[error(transparent)]
    StrKey(#[from] stellar_strkey::DecodeError),
    #[error(transparent)]
    ContractSpec(#[from] contract::Error),
    #[error(transparent)]
    Io(#[from] std::io::Error),
    #[error(transparent)]
    Data(#[from] data::Error),
    #[error(transparent)]
    Network(#[from] network::Error),
    #[error(transparent)]
    GetSpecError(#[from] get_spec::Error),
    #[error(transparent)]
<<<<<<< HEAD
    Signer(#[from] signer::Error),
=======
    ArgParsing(#[from] arg_parsing::Error),
>>>>>>> d11c7e07
}

impl From<Infallible> for Error {
    fn from(_: Infallible) -> Self {
        unreachable!()
    }
}

impl Cmd {
<<<<<<< HEAD
    async fn build_host_function_parameters(
        &self,
        contract_id: [u8; 32],
        spec_entries: &[ScSpecEntry],
        config: &config::Args,
    ) -> Result<(String, Spec, InvokeContractArgs, Vec<StellarSigner>), Error> {
        let spec = Spec(Some(spec_entries.to_vec()));
        let mut cmd = clap::Command::new(self.contract_id.clone())
            .no_binary_name(true)
            .term_width(300)
            .max_term_width(300);

        for ScSpecFunctionV0 { name, .. } in spec.find_functions()? {
            cmd = cmd.subcommand(build_custom_cmd(&name.to_utf8_string_lossy(), &spec)?);
        }
        cmd.build();
        let long_help = cmd.render_long_help();
        let mut matches_ = cmd.get_matches_from(&self.slop);
        let Some((function, matches_)) = &matches_.remove_subcommand() else {
            println!("{long_help}");
            std::process::exit(1);
        };

        let func = spec.find_function(function)?;
        // create parsed_args in same order as the inputs to func
        let mut signers: Vec<StellarSigner> = vec![];
        let mut parsed_args: Vec<ScVal> = Vec::new();
        for i in func.inputs.iter() {
            let (val, signer) = self.parse_arg(i, matches_, config, &spec).await?;
            parsed_args.push(val);
            if let Some(signer) = signer {
                signers.push(signer);
            }
        }

        let contract_address_arg = ScAddress::Contract(Hash(contract_id));
        let function_symbol_arg = function
            .try_into()
            .map_err(|()| Error::FunctionNameTooLong(function.clone()))?;

        let final_args =
            parsed_args
                .clone()
                .try_into()
                .map_err(|_| Error::MaxNumberOfArgumentsReached {
                    current: parsed_args.len(),
                    maximum: ScVec::default().max_len(),
                })?;

        let invoke_args = InvokeContractArgs {
            contract_address: contract_address_arg,
            function_name: function_symbol_arg,
            args: final_args,
        };

        Ok((function.clone(), spec, invoke_args, signers))
    }

    pub async fn parse_arg(
        &self,
        input: &ScSpecFunctionInputV0,
        matches_: &clap::ArgMatches,
        config: &config::Args,
        spec: &Spec,
    ) -> Result<(ScVal, Option<StellarSigner>), Error> {
        let mut signer: Option<StellarSigner> = None;
        let name = input.name.to_utf8_string()?;
        let sc_val = if let Some(mut val) = matches_.get_raw(&name) {
            let mut s = val.next().unwrap().to_string_lossy().to_string();
            if matches!(input.type_, ScSpecTypeDef::Address) {
                // Currently we only support local keys, same as input for --sign-with-key`, for signing auth entries.
                if let Ok(signer_) = config
                    .sign_with
                    .locator
                    .account(&s)
                    .and_then(|signer| Ok(signer.signer(config.sign_with.hd_path, false)?))
                {
                    s = signer_.get_public_key().await?.to_string();
                    signer = Some(signer_);
                }
            }
            spec.from_string(&s, &input.type_)
                .map_err(|error| Error::CannotParseArg { arg: name, error })?
        } else if matches!(input.type_, ScSpecTypeDef::Option(_)) {
            ScVal::Void
        } else if let Some(arg_path) = matches_.get_one::<PathBuf>(&fmt_arg_file_name(&name)) {
            if matches!(input.type_, ScSpecTypeDef::Bytes | ScSpecTypeDef::BytesN(_)) {
                ScVal::try_from(
                    &std::fs::read(arg_path)
                        .map_err(|_| Error::MissingFileArg(arg_path.clone()))?,
                )
                .map_err(|()| Error::CannotParseArg {
                    arg: name.clone(),
                    error: soroban_spec_tools::Error::Unknown,
                })?
            } else {
                let file_contents = std::fs::read_to_string(arg_path)
                    .map_err(|_| Error::MissingFileArg(arg_path.clone()))?;
                tracing::debug!(
                    "file {arg_path:?}, has contents:\n{file_contents}\nAnd type {:#?}\n{}",
                    input.type_,
                    file_contents.len()
                );
                spec.from_string(&file_contents, &input.type_)
                    .map_err(|error| Error::CannotParseArg { arg: name, error })?
            }
        } else {
            return Err(Error::MissingArgument(name));
        };
        Ok((sc_val, signer))
    }

=======
>>>>>>> d11c7e07
    pub async fn run(&self, global_args: &global::Args) -> Result<(), Error> {
        let res = self.invoke(global_args).await?.to_envelope();
        match res {
            TxnEnvelopeResult::TxnEnvelope(tx) => println!("{}", tx.to_xdr_base64(Limits::none())?),
            TxnEnvelopeResult::Res(output) => {
                println!("{output}");
            }
        }
        Ok(())
    }

    pub async fn invoke(&self, global_args: &global::Args) -> Result<TxnResult<String>, Error> {
        self.run_against_rpc_server(Some(global_args), None).await
    }

    pub fn read_wasm(&self) -> Result<Option<Vec<u8>>, Error> {
        Ok(if let Some(wasm) = self.wasm.as_ref() {
            Some(fs::read(wasm).map_err(|e| Error::CannotReadContractFile(wasm.clone(), e))?)
        } else {
            None
        })
    }

    pub fn spec_entries(&self) -> Result<Option<Vec<ScSpecEntry>>, Error> {
        self.read_wasm()?
            .map(|wasm| {
                soroban_spec::read::from_wasm(&wasm).map_err(Error::CannotParseContractSpec)
            })
            .transpose()
    }

    fn send(&self, sim_res: &SimulateTransactionResponse) -> Result<ShouldSend, Error> {
        Ok(match self.send {
            Send::Default => {
                if self.is_view {
                    ShouldSend::No
                } else if has_write(sim_res)? || has_published_event(sim_res)? || has_auth(sim_res)?
                {
                    ShouldSend::Yes
                } else {
                    ShouldSend::DefaultNo
                }
            }
            Send::No => ShouldSend::No,
            Send::Yes => ShouldSend::Yes,
        })
    }
}

#[async_trait::async_trait]
impl NetworkRunnable for Cmd {
    type Error = Error;
    type Result = TxnResult<String>;

    async fn run_against_rpc_server(
        &self,
        global_args: Option<&global::Args>,
        config: Option<&config::Args>,
    ) -> Result<TxnResult<String>, Error> {
        let config = config.unwrap_or(&self.config);
        let network = config.get_network()?;
        tracing::trace!(?network);
<<<<<<< HEAD
        let contract_id = config.resolve_contract_id(&self.contract_id)?.0;
        let spec_entries = self.spec_entries()?;
        if let Some(spec_entries) = &spec_entries {
            // For testing wasm arg parsing
            let _ = self
                .build_host_function_parameters(contract_id, spec_entries, config)
                .await?;
=======
        let contract_id = self
            .config
            .locator
            .resolve_contract_id(&self.contract_id, &network.network_passphrase)?;

        let spec_entries = self.spec_entries()?;
        if let Some(spec_entries) = &spec_entries {
            // For testing wasm arg parsing
            let _ = build_host_function_parameters(&contract_id, &self.slop, spec_entries, config)?;
>>>>>>> d11c7e07
        }
        let client = rpc::Client::new(&network.rpc_url)?;
        let account_details = if self.is_view {
            default_account_entry()
        } else {
            client
                .verify_network_passphrase(Some(&network.network_passphrase))
                .await?;
            let key = config.source_account().await?;

            // Get the account sequence number
            client.get_account(&key.to_string()).await?
        };
        let sequence: i64 = account_details.seq_num.into();
        let AccountId(PublicKey::PublicKeyTypeEd25519(account_id)) = account_details.account_id;

        let spec_entries = get_remote_contract_spec(
<<<<<<< HEAD
            &contract_id,
            &config.sign_with.locator,
            &config.sign_with.network,
=======
            &contract_id.0,
            &config.locator,
            &config.network,
>>>>>>> d11c7e07
            global_args,
            Some(config),
        )
        .await
        .map_err(Error::from)?;

        // Get the ledger footprint
<<<<<<< HEAD
        let (function, spec, host_function_params, signers) = self
            .build_host_function_parameters(contract_id, &spec_entries, config)
            .await?;
=======
        let (function, spec, host_function_params, signers) =
            build_host_function_parameters(&contract_id, &self.slop, &spec_entries, config)?;
>>>>>>> d11c7e07
        let tx = build_invoke_contract_tx(
            host_function_params.clone(),
            sequence + 1,
            self.fee.fee,
            account_id,
        )?;
        if self.fee.build_only {
            return Ok(TxnResult::Txn(tx));
        }
        let txn = client.simulate_and_assemble_transaction(&tx).await?;
        let txn = self.fee.apply_to_assembled_txn(txn);
        if self.fee.sim_only {
            return Ok(TxnResult::Txn(txn.transaction().clone()));
        }
        let sim_res = txn.sim_response();
        if global_args.map_or(true, |a| !a.no_cache) {
            data::write(sim_res.clone().into(), &network.rpc_uri()?)?;
        }
        let should_send = self.send(sim_res)?;
        let (return_value, events) = match should_send {
            ShouldSend::Yes => {
                let global::Args { no_cache, .. } = global_args.cloned().unwrap_or_default();
                // Need to sign all auth entries
                let mut txn = txn.transaction().clone();
                let expriation_ledger = self.auth.expiration_ledger(&client).await?;
                for signer in &signers {
                    if let Some(tx) =
                        sign_soroban_authorizations(signer, &txn, &network, expriation_ledger)
                            .await?
                    {
                        txn = tx;
                    }
                }
                let res = client
                    .send_transaction_polling(&config.sign(txn).await?)
                    .await?;
                if !no_cache {
                    data::write(res.clone().try_into()?, &network.rpc_uri()?)?;
                }
                let events = res
                    .result_meta
                    .as_ref()
                    .map(crate::log::extract_events)
                    .unwrap_or_default();
                (res.return_value()?, events)
            }
            ShouldSend::No => (sim_res.results()?[0].xdr.clone(), sim_res.events()?),
            ShouldSend::DefaultNo => {
                let print = print::Print::new(global_args.map_or(false, |g| g.quiet));
                print.infoln("Send skipped because simulation identified as read-only. Send by rerunning with `--send=yes`.");
                (sim_res.results()?[0].xdr.clone(), sim_res.events()?)
            }
        };
        crate::log::events(&events);
        Ok(output_to_string(&spec, &return_value, &function)?)
    }
}

const DEFAULT_ACCOUNT_ID: AccountId = AccountId(PublicKey::PublicKeyTypeEd25519(Uint256([0; 32])));

// fn log_auth_cost_and_footprint(resources: Option<&SorobanResources>) {
//     if let Some(resources) = resources {
//         crate::log::footprint(&resources.footprint);
//         crate::log::cost(resources);
//     }
// }

// fn resources(tx: &Transaction) -> Option<&SorobanResources> {
//     let TransactionExt::V1(SorobanTransactionData { resources, .. }) = &tx.ext else {
//         return None;
//     };
//     Some(resources)
// }

// fn auth_entries(tx: &Transaction) -> VecM<SorobanAuthorizationEntry> {
//     tx.operations
//         .first()
//         .and_then(|op| match op.body {
//             OperationBody::InvokeHostFunction(ref body) => (matches!(
//                 body.auth.first().map(|x| &x.root_invocation.function),
//                 Some(&SorobanAuthorizedFunction::ContractFn(_))
//             ))
//             .then_some(body.auth.clone()),
//             _ => None,
//         })
//         .unwrap_or_default()
// }

fn default_account_entry() -> AccountEntry {
    AccountEntry {
        account_id: DEFAULT_ACCOUNT_ID,
        balance: 0,
        seq_num: SequenceNumber(0),
        num_sub_entries: 0,
        inflation_dest: None,
        flags: 0,
        home_domain: String32::from(unsafe { StringM::<32>::from_str("TEST").unwrap_unchecked() }),
        thresholds: Thresholds([0; 4]),
        signers: unsafe { [].try_into().unwrap_unchecked() },
        ext: AccountEntryExt::V0,
    }
}

fn build_invoke_contract_tx(
    parameters: InvokeContractArgs,
    sequence: i64,
    fee: u32,
    source_account_id: Uint256,
) -> Result<Transaction, Error> {
    let op = Operation {
        source_account: None,
        body: OperationBody::InvokeHostFunction(InvokeHostFunctionOp {
            host_function: HostFunction::InvokeContract(parameters),
            auth: VecM::default(),
        }),
    };
    Ok(Transaction {
        source_account: MuxedAccount::Ed25519(source_account_id),
        fee,
        seq_num: SequenceNumber(sequence),
        cond: Preconditions::None,
        memo: Memo::None,
        operations: vec![op].try_into()?,
        ext: TransactionExt::V0,
    })
}

#[derive(Clone, Copy, Debug, Eq, Hash, PartialEq, ValueEnum, Default)]
pub enum Send {
    /// Send transaction if simulation indicates there are ledger writes,
    /// published events, or auth required, otherwise return simulation result
    #[default]
    Default,
    /// Do not send transaction, return simulation result
    No,
    /// Always send transaction
    Yes,
}

enum ShouldSend {
    DefaultNo,
    No,
    Yes,
}

fn has_write(sim_res: &SimulateTransactionResponse) -> Result<bool, Error> {
    Ok(!sim_res
        .transaction_data()?
        .resources
        .footprint
        .read_write
        .is_empty())
}

fn has_published_event(sim_res: &SimulateTransactionResponse) -> Result<bool, Error> {
    Ok(sim_res.events()?.iter().any(
        |DiagnosticEvent {
             event: ContractEvent { type_, .. },
             ..
         }| matches!(type_, ContractEventType::Contract),
    ))
}

fn has_auth(sim_res: &SimulateTransactionResponse) -> Result<bool, Error> {
    Ok(sim_res
        .results()?
        .iter()
        .any(|SimulateHostFunctionResult { auth, .. }| !auth.is_empty()))
}<|MERGE_RESOLUTION|>--- conflicted
+++ resolved
@@ -5,12 +5,7 @@
 use std::str::FromStr;
 use std::{fmt::Debug, fs, io};
 
-<<<<<<< HEAD
-use clap::{arg, command, value_parser, Parser, ValueEnum};
-use heck::ToKebabCase;
-=======
 use clap::{arg, command, Parser, ValueEnum};
->>>>>>> d11c7e07
 
 use soroban_env_host::{
     xdr::{
@@ -28,30 +23,24 @@
 use soroban_spec::read::FromWasmError;
 
 use super::super::events;
-<<<<<<< HEAD
+use super::arg_parsing;
 use crate::commands::config::secret::StellarSigner;
-=======
-use super::arg_parsing;
 use crate::commands::contract::arg_parsing::{build_host_function_parameters, output_to_string};
->>>>>>> d11c7e07
 use crate::commands::txn_result::{TxnEnvelopeResult, TxnResult};
 use crate::commands::NetworkRunnable;
 use crate::config::{self, data, locator, network};
 use crate::get_spec::{self, get_remote_contract_spec};
 use crate::print;
-<<<<<<< HEAD
 use crate::signer::auth::sign_soroban_authorizations;
 use crate::signer::{self, Stellar};
-use crate::{commands::global, rpc, Pwd};
-use soroban_spec_tools::{contract, Spec};
-=======
 use crate::{
     commands::global,
     config::{self, data, locator, network},
     rpc, Pwd,
 };
+use crate::{commands::global, rpc, Pwd};
 use soroban_spec_tools::contract;
->>>>>>> d11c7e07
+use soroban_spec_tools::{contract, Spec};
 
 #[derive(Parser, Debug, Default, Clone)]
 #[allow(clippy::struct_excessive_bools)]
@@ -147,11 +136,9 @@
     #[error(transparent)]
     GetSpecError(#[from] get_spec::Error),
     #[error(transparent)]
-<<<<<<< HEAD
     Signer(#[from] signer::Error),
-=======
+    #[error(transparent)]
     ArgParsing(#[from] arg_parsing::Error),
->>>>>>> d11c7e07
 }
 
 impl From<Infallible> for Error {
@@ -161,121 +148,6 @@
 }
 
 impl Cmd {
-<<<<<<< HEAD
-    async fn build_host_function_parameters(
-        &self,
-        contract_id: [u8; 32],
-        spec_entries: &[ScSpecEntry],
-        config: &config::Args,
-    ) -> Result<(String, Spec, InvokeContractArgs, Vec<StellarSigner>), Error> {
-        let spec = Spec(Some(spec_entries.to_vec()));
-        let mut cmd = clap::Command::new(self.contract_id.clone())
-            .no_binary_name(true)
-            .term_width(300)
-            .max_term_width(300);
-
-        for ScSpecFunctionV0 { name, .. } in spec.find_functions()? {
-            cmd = cmd.subcommand(build_custom_cmd(&name.to_utf8_string_lossy(), &spec)?);
-        }
-        cmd.build();
-        let long_help = cmd.render_long_help();
-        let mut matches_ = cmd.get_matches_from(&self.slop);
-        let Some((function, matches_)) = &matches_.remove_subcommand() else {
-            println!("{long_help}");
-            std::process::exit(1);
-        };
-
-        let func = spec.find_function(function)?;
-        // create parsed_args in same order as the inputs to func
-        let mut signers: Vec<StellarSigner> = vec![];
-        let mut parsed_args: Vec<ScVal> = Vec::new();
-        for i in func.inputs.iter() {
-            let (val, signer) = self.parse_arg(i, matches_, config, &spec).await?;
-            parsed_args.push(val);
-            if let Some(signer) = signer {
-                signers.push(signer);
-            }
-        }
-
-        let contract_address_arg = ScAddress::Contract(Hash(contract_id));
-        let function_symbol_arg = function
-            .try_into()
-            .map_err(|()| Error::FunctionNameTooLong(function.clone()))?;
-
-        let final_args =
-            parsed_args
-                .clone()
-                .try_into()
-                .map_err(|_| Error::MaxNumberOfArgumentsReached {
-                    current: parsed_args.len(),
-                    maximum: ScVec::default().max_len(),
-                })?;
-
-        let invoke_args = InvokeContractArgs {
-            contract_address: contract_address_arg,
-            function_name: function_symbol_arg,
-            args: final_args,
-        };
-
-        Ok((function.clone(), spec, invoke_args, signers))
-    }
-
-    pub async fn parse_arg(
-        &self,
-        input: &ScSpecFunctionInputV0,
-        matches_: &clap::ArgMatches,
-        config: &config::Args,
-        spec: &Spec,
-    ) -> Result<(ScVal, Option<StellarSigner>), Error> {
-        let mut signer: Option<StellarSigner> = None;
-        let name = input.name.to_utf8_string()?;
-        let sc_val = if let Some(mut val) = matches_.get_raw(&name) {
-            let mut s = val.next().unwrap().to_string_lossy().to_string();
-            if matches!(input.type_, ScSpecTypeDef::Address) {
-                // Currently we only support local keys, same as input for --sign-with-key`, for signing auth entries.
-                if let Ok(signer_) = config
-                    .sign_with
-                    .locator
-                    .account(&s)
-                    .and_then(|signer| Ok(signer.signer(config.sign_with.hd_path, false)?))
-                {
-                    s = signer_.get_public_key().await?.to_string();
-                    signer = Some(signer_);
-                }
-            }
-            spec.from_string(&s, &input.type_)
-                .map_err(|error| Error::CannotParseArg { arg: name, error })?
-        } else if matches!(input.type_, ScSpecTypeDef::Option(_)) {
-            ScVal::Void
-        } else if let Some(arg_path) = matches_.get_one::<PathBuf>(&fmt_arg_file_name(&name)) {
-            if matches!(input.type_, ScSpecTypeDef::Bytes | ScSpecTypeDef::BytesN(_)) {
-                ScVal::try_from(
-                    &std::fs::read(arg_path)
-                        .map_err(|_| Error::MissingFileArg(arg_path.clone()))?,
-                )
-                .map_err(|()| Error::CannotParseArg {
-                    arg: name.clone(),
-                    error: soroban_spec_tools::Error::Unknown,
-                })?
-            } else {
-                let file_contents = std::fs::read_to_string(arg_path)
-                    .map_err(|_| Error::MissingFileArg(arg_path.clone()))?;
-                tracing::debug!(
-                    "file {arg_path:?}, has contents:\n{file_contents}\nAnd type {:#?}\n{}",
-                    input.type_,
-                    file_contents.len()
-                );
-                spec.from_string(&file_contents, &input.type_)
-                    .map_err(|error| Error::CannotParseArg { arg: name, error })?
-            }
-        } else {
-            return Err(Error::MissingArgument(name));
-        };
-        Ok((sc_val, signer))
-    }
-
-=======
->>>>>>> d11c7e07
     pub async fn run(&self, global_args: &global::Args) -> Result<(), Error> {
         let res = self.invoke(global_args).await?.to_envelope();
         match res {
@@ -338,15 +210,6 @@
         let config = config.unwrap_or(&self.config);
         let network = config.get_network()?;
         tracing::trace!(?network);
-<<<<<<< HEAD
-        let contract_id = config.resolve_contract_id(&self.contract_id)?.0;
-        let spec_entries = self.spec_entries()?;
-        if let Some(spec_entries) = &spec_entries {
-            // For testing wasm arg parsing
-            let _ = self
-                .build_host_function_parameters(contract_id, spec_entries, config)
-                .await?;
-=======
         let contract_id = self
             .config
             .locator
@@ -356,7 +219,6 @@
         if let Some(spec_entries) = &spec_entries {
             // For testing wasm arg parsing
             let _ = build_host_function_parameters(&contract_id, &self.slop, spec_entries, config)?;
->>>>>>> d11c7e07
         }
         let client = rpc::Client::new(&network.rpc_url)?;
         let account_details = if self.is_view {
@@ -374,15 +236,9 @@
         let AccountId(PublicKey::PublicKeyTypeEd25519(account_id)) = account_details.account_id;
 
         let spec_entries = get_remote_contract_spec(
-<<<<<<< HEAD
-            &contract_id,
+            &contract_id.0,
             &config.sign_with.locator,
             &config.sign_with.network,
-=======
-            &contract_id.0,
-            &config.locator,
-            &config.network,
->>>>>>> d11c7e07
             global_args,
             Some(config),
         )
@@ -390,14 +246,8 @@
         .map_err(Error::from)?;
 
         // Get the ledger footprint
-<<<<<<< HEAD
-        let (function, spec, host_function_params, signers) = self
-            .build_host_function_parameters(contract_id, &spec_entries, config)
-            .await?;
-=======
         let (function, spec, host_function_params, signers) =
             build_host_function_parameters(&contract_id, &self.slop, &spec_entries, config)?;
->>>>>>> d11c7e07
         let tx = build_invoke_contract_tx(
             host_function_params.clone(),
             sequence + 1,
