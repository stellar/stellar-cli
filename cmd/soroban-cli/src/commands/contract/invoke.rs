use std::collections::HashMap;
use std::convert::{Infallible, TryInto};
use std::ffi::OsString;
use std::num::ParseIntError;
use std::path::{Path, PathBuf};
use std::str::FromStr;
use std::{fmt::Debug, fs, io};

use clap::{arg, command, value_parser, Parser};
use ed25519_dalek::SigningKey;
use heck::ToKebabCase;
<<<<<<< HEAD
use soroban_env_host::e2e_invoke::{get_ledger_changes, TtlEntryMap};
use soroban_env_host::xdr::ReadXdr;
=======

>>>>>>> 37379dd2
use soroban_env_host::{
    xdr::{
        self, Error as XdrError, Hash, HostFunction, InvokeContractArgs, InvokeHostFunctionOp,
        LedgerEntryData, LedgerFootprint, Memo, MuxedAccount, Operation, OperationBody,
        Preconditions, ScAddress, ScSpecEntry, ScSpecFunctionV0, ScSpecTypeDef, ScVal, ScVec,
        SequenceNumber, SorobanAuthorizationEntry, SorobanResources, Transaction, TransactionExt,
        Uint256, VecM,
    },
    HostError,
};

use soroban_spec::read::FromWasmError;
use stellar_strkey::DecodeError;

use super::super::{
    config::{self, locator},
    events,
};
use crate::{
    commands::global,
    rpc::{self, Client},
    utils::{self, contract_spec},
    Pwd,
};
use soroban_spec_tools::Spec;

#[derive(Parser, Debug, Default, Clone)]
#[allow(clippy::struct_excessive_bools)]
#[group(skip)]
pub struct Cmd {
    /// Contract ID to invoke
    #[arg(long = "id", env = "SOROBAN_CONTRACT_ID")]
    pub contract_id: String,
    // For testing only
    #[arg(skip)]
    pub wasm: Option<std::path::PathBuf>,
    /// Output the cost execution to stderr
    #[arg(long = "cost")]
    pub cost: bool,
    /// Function name as subcommand, then arguments for that function as `--arg-name value`
    #[arg(last = true, id = "CONTRACT_FN_AND_ARGS")]
    pub slop: Vec<OsString>,
    #[command(flatten)]
    pub config: config::Args,
    #[command(flatten)]
    pub fee: crate::fee::Args,
}

impl FromStr for Cmd {
    type Err = clap::error::Error;

    fn from_str(s: &str) -> Result<Self, Self::Err> {
        use clap::{CommandFactory, FromArgMatches};
        Self::from_arg_matches_mut(&mut Self::command().get_matches_from(s.split_whitespace()))
    }
}

impl Pwd for Cmd {
    fn set_pwd(&mut self, pwd: &Path) {
        self.config.set_pwd(pwd);
    }
}

#[derive(thiserror::Error, Debug)]
pub enum Error {
    #[error("parsing argument {arg}: {error}")]
    CannotParseArg {
        arg: String,
        error: soroban_spec_tools::Error,
    },
    #[error("cannot add contract to ledger entries: {0}")]
    CannotAddContractToLedgerEntries(XdrError),
    #[error(transparent)]
    // TODO: the Display impl of host errors is pretty user-unfriendly
    //       (it just calls Debug). I think we can do better than that
    Host(#[from] HostError),
    #[error("reading file {0:?}: {1}")]
    CannotReadContractFile(PathBuf, io::Error),
    #[error("committing file {filepath}: {error}")]
    CannotCommitEventsFile {
        filepath: std::path::PathBuf,
        error: events::Error,
    },
    #[error("cannot parse contract ID {0}: {1}")]
    CannotParseContractId(String, DecodeError),
    #[error("function {0} was not found in the contract")]
    FunctionNotFoundInContractSpec(String),
    #[error("parsing contract spec: {0}")]
    CannotParseContractSpec(FromWasmError),
    // },
    #[error("function name {0} is too long")]
    FunctionNameTooLong(String),
    #[error("argument count ({current}) surpasses maximum allowed count ({maximum})")]
    MaxNumberOfArgumentsReached { current: usize, maximum: usize },
    #[error("cannot print result {result:?}: {error}")]
    CannotPrintResult {
        result: ScVal,
        error: soroban_spec_tools::Error,
    },
    #[error(transparent)]
    Xdr(#[from] XdrError),
    #[error("error parsing int: {0}")]
    ParseIntError(#[from] ParseIntError),
    #[error(transparent)]
    Rpc(#[from] rpc::Error),
    #[error("unexpected contract code data type: {0:?}")]
    UnexpectedContractCodeDataType(LedgerEntryData),
    #[error("missing operation result")]
    MissingOperationResult,
    #[error("missing result")]
    MissingResult,
    #[error(transparent)]
    StrVal(#[from] soroban_spec_tools::Error),
    #[error("error loading signing key: {0}")]
    SignatureError(#[from] ed25519_dalek::SignatureError),
    #[error(transparent)]
    Config(#[from] config::Error),
    #[error("unexpected ({length}) simulate transaction result length")]
    UnexpectedSimulateTransactionResultSize { length: usize },
    #[error("Missing argument {0}")]
    MissingArgument(String),
    #[error(transparent)]
    Clap(#[from] clap::Error),
    #[error(transparent)]
    Locator(#[from] locator::Error),
    #[error("Contract Error\n{0}: {1}")]
    ContractInvoke(String, String),
    #[error(transparent)]
    StrKey(#[from] stellar_strkey::DecodeError),
    #[error(transparent)]
    ContractSpec(#[from] contract_spec::Error),
    #[error("")]
    MissingFileArg(PathBuf),
}

impl From<Infallible> for Error {
    fn from(_: Infallible) -> Self {
        unreachable!()
    }
}

impl Cmd {
    fn build_host_function_parameters(
        &self,
        contract_id: [u8; 32],
        spec_entries: &[ScSpecEntry],
    ) -> Result<(String, Spec, InvokeContractArgs, Vec<SigningKey>), Error> {
        let spec = Spec(Some(spec_entries.to_vec()));
        let mut cmd = clap::Command::new(self.contract_id.clone())
            .no_binary_name(true)
            .term_width(300)
            .max_term_width(300);

        for ScSpecFunctionV0 { name, .. } in spec.find_functions()? {
            cmd = cmd.subcommand(build_custom_cmd(&name.to_string_lossy(), &spec)?);
        }
        cmd.build();
        let mut matches_ = cmd.get_matches_from(&self.slop);
        let (function, matches_) = &matches_.remove_subcommand().unwrap();

        let func = spec.find_function(function)?;
        // create parsed_args in same order as the inputs to func
        let mut signers: Vec<SigningKey> = vec![];
        let parsed_args = func
            .inputs
            .iter()
            .map(|i| {
                let name = i.name.to_string().unwrap();
                if let Some(mut val) = matches_.get_raw(&name) {
                    let mut s = val.next().unwrap().to_string_lossy().to_string();
                    if matches!(i.type_, ScSpecTypeDef::Address) {
                        let cmd = crate::commands::config::identity::address::Cmd {
                            name: Some(s.clone()),
                            hd_path: Some(0),
                            locator: self.config.locator.clone(),
                        };
                        if let Ok(address) = cmd.public_key() {
                            s = address.to_string();
                        }
                        if let Ok(key) = cmd.private_key() {
                            signers.push(key);
                        }
                    }
                    spec.from_string(&s, &i.type_)
                        .map_err(|error| Error::CannotParseArg { arg: name, error })
                } else if matches!(i.type_, ScSpecTypeDef::Option(_)) {
                    Ok(ScVal::Void)
                } else if let Some(arg_path) =
                    matches_.get_one::<PathBuf>(&fmt_arg_file_name(&name))
                {
                    if matches!(i.type_, ScSpecTypeDef::Bytes | ScSpecTypeDef::BytesN(_)) {
                        Ok(ScVal::try_from(
                            &std::fs::read(arg_path)
                                .map_err(|_| Error::MissingFileArg(arg_path.clone()))?,
                        )
                        .unwrap())
                    } else {
                        let file_contents = std::fs::read_to_string(arg_path)
                            .map_err(|_| Error::MissingFileArg(arg_path.clone()))?;
                        tracing::debug!(
                            "file {arg_path:?}, has contents:\n{file_contents}\nAnd type {:#?}\n{}",
                            i.type_,
                            file_contents.len()
                        );
                        spec.from_string(&file_contents, &i.type_)
                            .map_err(|error| Error::CannotParseArg { arg: name, error })
                    }
                } else {
                    Err(Error::MissingArgument(name))
                }
            })
            .collect::<Result<Vec<_>, Error>>()?;

        let contract_address_arg = ScAddress::Contract(Hash(contract_id));
        let function_symbol_arg = function
            .try_into()
            .map_err(|()| Error::FunctionNameTooLong(function.clone()))?;

        let final_args =
            parsed_args
                .clone()
                .try_into()
                .map_err(|_| Error::MaxNumberOfArgumentsReached {
                    current: parsed_args.len(),
                    maximum: ScVec::default().max_len(),
                })?;

        let invoke_args = InvokeContractArgs {
            contract_address: contract_address_arg,
            function_name: function_symbol_arg,
            args: final_args,
        };

        Ok((function.clone(), spec, invoke_args, signers))
    }

    pub async fn run(&self, global_args: &global::Args) -> Result<(), Error> {
        let res = self.invoke(global_args).await?;
        println!("{res}");
        Ok(())
    }

    pub async fn invoke(&self, global_args: &global::Args) -> Result<String, Error> {
        self.run_against_rpc_server(global_args).await
    }

    pub async fn run_against_rpc_server(
        &self,
        global_args: &global::Args,
    ) -> Result<String, Error> {
        let network = self.config.get_network()?;
        tracing::trace!(?network);
        let contract_id = self.contract_id()?;
        let spec_entries = self.spec_entries()?;
        if let Some(spec_entries) = &spec_entries {
            // For testing wasm arg parsing
            let _ = self.build_host_function_parameters(contract_id, spec_entries)?;
        }
        let client = Client::new(&network.rpc_url)?;
        client
            .verify_network_passphrase(Some(&network.network_passphrase))
            .await?;
        let key = self.config.key_pair()?;

        // Get the account sequence number
        let public_strkey =
            stellar_strkey::ed25519::PublicKey(key.verifying_key().to_bytes()).to_string();
        let account_details = client.get_account(&public_strkey).await?;
        let sequence: i64 = account_details.seq_num.into();

        // Get the contract
        let spec_entries = client.get_remote_contract_spec(&contract_id).await?;

        // Get the ledger footprint
        let (function, spec, host_function_params, signers) =
            self.build_host_function_parameters(contract_id, &spec_entries)?;
        let tx = build_invoke_contract_tx(
            host_function_params.clone(),
            sequence + 1,
            self.fee.fee,
            &key,
        )?;

        let (result, meta, events) = client
            .prepare_and_send_transaction(
                &tx,
                &key,
                &signers,
                &network.network_passphrase,
                Some(log_events),
                (global_args.verbose || global_args.very_verbose || self.cost)
                    .then_some(log_resources),
            )
            .await?;

        tracing::debug!(?result);
        crate::log::diagnostic_events(&events, tracing::Level::INFO);
        let xdr::TransactionMeta::V3(xdr::TransactionMetaV3 {
            soroban_meta: Some(xdr::SorobanTransactionMeta { return_value, .. }),
            ..
        }) = meta
        else {
            return Err(Error::MissingOperationResult);
        };

        output_to_string(&spec, &return_value, &function)
    }

<<<<<<< HEAD
    pub fn run_in_sandbox(&self, global_args: &global::Args) -> Result<String, Error> {
        let contract_id = self.contract_id()?;
        // Initialize storage and host
        // TODO: allow option to separate input and output file
        let mut state = self.config.get_state()?;

        // If a file is specified, deploy the contract to storage
        self.deploy_contract_in_sandbox(&mut state, &contract_id)?;

        // Create source account, adding it to the ledger if not already present.
        let source_account = AccountId(PublicKey::PublicKeyTypeEd25519(Uint256(
            self.config.key_pair()?.verifying_key().to_bytes(),
        )));
        let source_account_ledger_key = LedgerKey::Account(LedgerKeyAccount {
            account_id: source_account.clone(),
        });
        if !state
            .ledger_entries
            .iter()
            .any(|(k, _)| **k == source_account_ledger_key)
        {
            state.ledger_entries.push((
                Box::new(source_account_ledger_key),
                (
                    Box::new(default_account_ledger_entry(source_account.clone())),
                    None,
                ),
            ));
        }

        let snap = Rc::new(state.clone());
        let storage = Storage::with_recording_footprint(snap);
        let spec_entries = if let Some(spec) = self.spec_entries()? {
            spec
        } else {
            utils::get_contract_spec_from_state(&state, contract_id)
                .map_err(Error::CannotParseContractSpec)?
        };
        let budget = Budget::default();
        if self.unlimited_budget {
            budget.reset_unlimited()?;
        };
        let h = Host::with_storage_and_budget(storage, budget);
        h.switch_to_recording_auth(true)?;
        h.set_source_account(source_account)?;
        h.set_base_prng_seed(rand::Rng::gen(&mut rand::thread_rng()))?;

        let mut ledger_info = state.ledger_info();
        ledger_info.sequence_number += 1;
        ledger_info.timestamp += 5;
        h.set_ledger_info(ledger_info.clone())?;

        let (function, spec, host_function_params, _signers) =
            self.build_host_function_parameters(contract_id, &spec_entries)?;
        h.set_diagnostic_level(DiagnosticLevel::Debug)?;
        let resv = h
            .invoke_function(HostFunction::InvokeContract(host_function_params))
            .map_err(|host_error| {
                if let Ok(error) = spec.find_error_type(host_error.error.get_code()) {
                    Error::ContractInvoke(error.name.to_string_lossy(), error.doc.to_string_lossy())
                } else {
                    host_error.into()
                }
            })?;

        let res_str = output_to_string(&spec, &resv, &function)?;

        state.update(&h);

        let contract_auth: Vec<SorobanAuthorizationEntry> = h
            .get_recorded_auth_payloads()?
            .into_iter()
            .map(|payload| SorobanAuthorizationEntry {
                credentials: match (payload.address, payload.nonce) {
                    (Some(address), Some(nonce)) => {
                        SorobanCredentials::Address(SorobanAddressCredentials {
                            address,
                            nonce,
                            signature_expiration_ledger: ledger_info.sequence_number + 1,
                            signature: ScVal::Void,
                        })
                    }
                    _ => SorobanCredentials::SourceAccount,
                },
                root_invocation: payload.invocation,
            })
            .collect();
        let budget = h.budget_cloned();
        let (storage, events) = h.try_finish()?;
        let footprint = &create_ledger_footprint(&storage.footprint);

        crate::log::host_events(&events.0);
        log_events(footprint, &[contract_auth.try_into()?], &[]);
        if global_args.verbose || global_args.very_verbose || self.cost {
            log_budget(&budget);
        }

        let ledger_changes = get_ledger_changes(&budget, &storage, &state, TtlEntryMap::new())?;
        let mut expiration_ledger_extensions: HashMap<LedgerKey, u32> = HashMap::new();
        for ledger_entry_change in ledger_changes {
            if let Some(exp_change) = ledger_entry_change.ttl_change {
                let key = xdr::LedgerKey::from_xdr(ledger_entry_change.encoded_key)?;
                expiration_ledger_extensions.insert(key, exp_change.new_live_until_ledger);
            }
        }
        utils::extend_ledger_entry_expirations(
            &mut state.ledger_entries,
            &expiration_ledger_extensions,
        );

        self.config.set_state(&state)?;
        if !events.0.is_empty() {
            self.events_file
                .commit(&events.0, &state, &self.config.locator.config_dir()?)?;
        }
        Ok(res_str)
    }

    pub fn deploy_contract_in_sandbox(
        &self,
        state: &mut soroban_ledger_snapshot::LedgerSnapshot,
        contract_id: &[u8; 32],
    ) -> Result<(), Error> {
        if let Some(contract) = self.read_wasm()? {
            let wasm_hash = utils::add_contract_code_to_ledger_entries(
                &mut state.ledger_entries,
                contract,
                state.min_persistent_entry_ttl,
            )
            .map_err(Error::CannotAddContractToLedgerEntries)?
            .0;
            utils::add_contract_to_ledger_entries(
                &mut state.ledger_entries,
                *contract_id,
                wasm_hash,
                state.min_persistent_entry_ttl,
            );
        }
        Ok(())
    }

=======
>>>>>>> 37379dd2
    pub fn read_wasm(&self) -> Result<Option<Vec<u8>>, Error> {
        Ok(if let Some(wasm) = self.wasm.as_ref() {
            Some(fs::read(wasm).map_err(|e| Error::CannotReadContractFile(wasm.clone(), e))?)
        } else {
            None
        })
    }

    pub fn spec_entries(&self) -> Result<Option<Vec<ScSpecEntry>>, Error> {
        self.read_wasm()?
            .map(|wasm| {
                soroban_spec::read::from_wasm(&wasm).map_err(Error::CannotParseContractSpec)
            })
            .transpose()
    }
}

impl Cmd {
    fn contract_id(&self) -> Result<[u8; 32], Error> {
        utils::contract_id_from_str(&self.contract_id)
            .map_err(|e| Error::CannotParseContractId(self.contract_id.clone(), e))
    }
}

fn log_events(
    footprint: &LedgerFootprint,
    auth: &[VecM<SorobanAuthorizationEntry>],
    events: &[xdr::DiagnosticEvent],
) {
    crate::log::auth(auth);
    crate::log::diagnostic_events(events, tracing::Level::TRACE);
    crate::log::footprint(footprint);
}

fn log_resources(resources: &SorobanResources) {
    crate::log::cost(resources);
}

pub fn output_to_string(spec: &Spec, res: &ScVal, function: &str) -> Result<String, Error> {
    let mut res_str = String::new();
    if let Some(output) = spec.find_function(function)?.outputs.get(0) {
        res_str = spec
            .xdr_to_json(res, output)
            .map_err(|e| Error::CannotPrintResult {
                result: res.clone(),
                error: e,
            })?
            .to_string();
    }
    Ok(res_str)
}

fn build_invoke_contract_tx(
    parameters: InvokeContractArgs,
    sequence: i64,
    fee: u32,
    key: &SigningKey,
) -> Result<Transaction, Error> {
    let op = Operation {
        source_account: None,
        body: OperationBody::InvokeHostFunction(InvokeHostFunctionOp {
            host_function: HostFunction::InvokeContract(parameters),
            auth: VecM::default(),
        }),
    };
    Ok(Transaction {
        source_account: MuxedAccount::Ed25519(Uint256(key.verifying_key().to_bytes())),
        fee,
        seq_num: SequenceNumber(sequence),
        cond: Preconditions::None,
        memo: Memo::None,
        operations: vec![op].try_into()?,
        ext: TransactionExt::V0,
    })
}

fn build_custom_cmd(name: &str, spec: &Spec) -> Result<clap::Command, Error> {
    let func = spec
        .find_function(name)
        .map_err(|_| Error::FunctionNotFoundInContractSpec(name.to_string()))?;

    // Parse the function arguments
    let inputs_map = &func
        .inputs
        .iter()
        .map(|i| (i.name.to_string().unwrap(), i.type_.clone()))
        .collect::<HashMap<String, ScSpecTypeDef>>();
    let name: &'static str = Box::leak(name.to_string().into_boxed_str());
    let mut cmd = clap::Command::new(name)
        .no_binary_name(true)
        .term_width(300)
        .max_term_width(300);
    let kebab_name = name.to_kebab_case();
    if kebab_name != name {
        cmd = cmd.alias(kebab_name);
    }
    let func = spec.find_function(name).unwrap();
    let doc: &'static str = Box::leak(func.doc.to_string_lossy().into_boxed_str());
    let long_doc: &'static str = Box::leak(arg_file_help(doc).into_boxed_str());

    cmd = cmd.about(Some(doc)).long_about(long_doc);
    for (name, type_) in inputs_map {
        let mut arg = clap::Arg::new(name);
        let file_arg_name = fmt_arg_file_name(name);
        let mut file_arg = clap::Arg::new(&file_arg_name);
        arg = arg
            .long(name)
            .alias(name.to_kebab_case())
            .num_args(1)
            .value_parser(clap::builder::NonEmptyStringValueParser::new())
            .long_help(spec.doc(name, type_).unwrap());

        file_arg = file_arg
            .long(&file_arg_name)
            .alias(file_arg_name.to_kebab_case())
            .num_args(1)
            .hide(true)
            .value_parser(value_parser!(PathBuf))
            .conflicts_with(name);

        if let Some(value_name) = spec.arg_value_name(type_, 0) {
            let value_name: &'static str = Box::leak(value_name.into_boxed_str());
            arg = arg.value_name(value_name);
        }

        // Set up special-case arg rules
        arg = match type_ {
            xdr::ScSpecTypeDef::Bool => arg
                .num_args(0..1)
                .default_missing_value("true")
                .default_value("false")
                .num_args(0..=1),
            xdr::ScSpecTypeDef::Option(_val) => arg.required(false),
            xdr::ScSpecTypeDef::I256
            | xdr::ScSpecTypeDef::I128
            | xdr::ScSpecTypeDef::I64
            | xdr::ScSpecTypeDef::I32 => arg.allow_hyphen_values(true),
            _ => arg,
        };

        cmd = cmd.arg(arg);
        cmd = cmd.arg(file_arg);
    }
    Ok(cmd)
}

fn fmt_arg_file_name(name: &str) -> String {
    format!("{name}-file-path")
}

fn arg_file_help(docs: &str) -> String {
    format!(
        r#"{docs}
Usage Notes:
Each arg has a corresponding --<arg_name>-file-path which is a path to a file containing the corresponding JSON argument.
Note: The only types which aren't JSON are Bytes and Bytes which are raw bytes"#
    )
}<|MERGE_RESOLUTION|>--- conflicted
+++ resolved
@@ -9,12 +9,7 @@
 use clap::{arg, command, value_parser, Parser};
 use ed25519_dalek::SigningKey;
 use heck::ToKebabCase;
-<<<<<<< HEAD
-use soroban_env_host::e2e_invoke::{get_ledger_changes, TtlEntryMap};
-use soroban_env_host::xdr::ReadXdr;
-=======
-
->>>>>>> 37379dd2
+
 use soroban_env_host::{
     xdr::{
         self, Error as XdrError, Hash, HostFunction, InvokeContractArgs, InvokeHostFunctionOp,
@@ -323,150 +318,6 @@
         output_to_string(&spec, &return_value, &function)
     }
 
-<<<<<<< HEAD
-    pub fn run_in_sandbox(&self, global_args: &global::Args) -> Result<String, Error> {
-        let contract_id = self.contract_id()?;
-        // Initialize storage and host
-        // TODO: allow option to separate input and output file
-        let mut state = self.config.get_state()?;
-
-        // If a file is specified, deploy the contract to storage
-        self.deploy_contract_in_sandbox(&mut state, &contract_id)?;
-
-        // Create source account, adding it to the ledger if not already present.
-        let source_account = AccountId(PublicKey::PublicKeyTypeEd25519(Uint256(
-            self.config.key_pair()?.verifying_key().to_bytes(),
-        )));
-        let source_account_ledger_key = LedgerKey::Account(LedgerKeyAccount {
-            account_id: source_account.clone(),
-        });
-        if !state
-            .ledger_entries
-            .iter()
-            .any(|(k, _)| **k == source_account_ledger_key)
-        {
-            state.ledger_entries.push((
-                Box::new(source_account_ledger_key),
-                (
-                    Box::new(default_account_ledger_entry(source_account.clone())),
-                    None,
-                ),
-            ));
-        }
-
-        let snap = Rc::new(state.clone());
-        let storage = Storage::with_recording_footprint(snap);
-        let spec_entries = if let Some(spec) = self.spec_entries()? {
-            spec
-        } else {
-            utils::get_contract_spec_from_state(&state, contract_id)
-                .map_err(Error::CannotParseContractSpec)?
-        };
-        let budget = Budget::default();
-        if self.unlimited_budget {
-            budget.reset_unlimited()?;
-        };
-        let h = Host::with_storage_and_budget(storage, budget);
-        h.switch_to_recording_auth(true)?;
-        h.set_source_account(source_account)?;
-        h.set_base_prng_seed(rand::Rng::gen(&mut rand::thread_rng()))?;
-
-        let mut ledger_info = state.ledger_info();
-        ledger_info.sequence_number += 1;
-        ledger_info.timestamp += 5;
-        h.set_ledger_info(ledger_info.clone())?;
-
-        let (function, spec, host_function_params, _signers) =
-            self.build_host_function_parameters(contract_id, &spec_entries)?;
-        h.set_diagnostic_level(DiagnosticLevel::Debug)?;
-        let resv = h
-            .invoke_function(HostFunction::InvokeContract(host_function_params))
-            .map_err(|host_error| {
-                if let Ok(error) = spec.find_error_type(host_error.error.get_code()) {
-                    Error::ContractInvoke(error.name.to_string_lossy(), error.doc.to_string_lossy())
-                } else {
-                    host_error.into()
-                }
-            })?;
-
-        let res_str = output_to_string(&spec, &resv, &function)?;
-
-        state.update(&h);
-
-        let contract_auth: Vec<SorobanAuthorizationEntry> = h
-            .get_recorded_auth_payloads()?
-            .into_iter()
-            .map(|payload| SorobanAuthorizationEntry {
-                credentials: match (payload.address, payload.nonce) {
-                    (Some(address), Some(nonce)) => {
-                        SorobanCredentials::Address(SorobanAddressCredentials {
-                            address,
-                            nonce,
-                            signature_expiration_ledger: ledger_info.sequence_number + 1,
-                            signature: ScVal::Void,
-                        })
-                    }
-                    _ => SorobanCredentials::SourceAccount,
-                },
-                root_invocation: payload.invocation,
-            })
-            .collect();
-        let budget = h.budget_cloned();
-        let (storage, events) = h.try_finish()?;
-        let footprint = &create_ledger_footprint(&storage.footprint);
-
-        crate::log::host_events(&events.0);
-        log_events(footprint, &[contract_auth.try_into()?], &[]);
-        if global_args.verbose || global_args.very_verbose || self.cost {
-            log_budget(&budget);
-        }
-
-        let ledger_changes = get_ledger_changes(&budget, &storage, &state, TtlEntryMap::new())?;
-        let mut expiration_ledger_extensions: HashMap<LedgerKey, u32> = HashMap::new();
-        for ledger_entry_change in ledger_changes {
-            if let Some(exp_change) = ledger_entry_change.ttl_change {
-                let key = xdr::LedgerKey::from_xdr(ledger_entry_change.encoded_key)?;
-                expiration_ledger_extensions.insert(key, exp_change.new_live_until_ledger);
-            }
-        }
-        utils::extend_ledger_entry_expirations(
-            &mut state.ledger_entries,
-            &expiration_ledger_extensions,
-        );
-
-        self.config.set_state(&state)?;
-        if !events.0.is_empty() {
-            self.events_file
-                .commit(&events.0, &state, &self.config.locator.config_dir()?)?;
-        }
-        Ok(res_str)
-    }
-
-    pub fn deploy_contract_in_sandbox(
-        &self,
-        state: &mut soroban_ledger_snapshot::LedgerSnapshot,
-        contract_id: &[u8; 32],
-    ) -> Result<(), Error> {
-        if let Some(contract) = self.read_wasm()? {
-            let wasm_hash = utils::add_contract_code_to_ledger_entries(
-                &mut state.ledger_entries,
-                contract,
-                state.min_persistent_entry_ttl,
-            )
-            .map_err(Error::CannotAddContractToLedgerEntries)?
-            .0;
-            utils::add_contract_to_ledger_entries(
-                &mut state.ledger_entries,
-                *contract_id,
-                wasm_hash,
-                state.min_persistent_entry_ttl,
-            );
-        }
-        Ok(())
-    }
-
-=======
->>>>>>> 37379dd2
     pub fn read_wasm(&self) -> Result<Option<Vec<u8>>, Error> {
         Ok(if let Some(wasm) = self.wasm.as_ref() {
             Some(fs::read(wasm).map_err(|e| Error::CannotReadContractFile(wasm.clone(), e))?)
