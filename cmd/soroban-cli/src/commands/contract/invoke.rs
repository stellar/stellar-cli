--- conflicted
+++ resolved
@@ -423,16 +423,12 @@
         let budget = h.budget_cloned();
         let (storage, events) = h.try_finish()?;
         let footprint = &create_ledger_footprint(&storage.footprint);
-<<<<<<< HEAD
-
-        log_events(footprint, &[contract_auth.try_into()?], &events.0);
+
+        crate::log::host_events(&events.0);
+        log_events(footprint, &[contract_auth.try_into()?], &[]);
         if global_args.verbose || global_args.very_verbose || self.cost {
             log_budget(&budget);
         }
-=======
-        crate::log::host_events(&events.0);
-        log_events(footprint, &[contract_auth.try_into()?], &[], Some(&budget));
->>>>>>> 2989a3be
 
         let ledger_changes = get_ledger_changes(&budget, &storage, &state)?;
         let mut expiration_ledger_bumps: HashMap<LedgerKey, u32> = HashMap::new();
@@ -502,12 +498,7 @@
 fn log_events(
     footprint: &LedgerFootprint,
     auth: &[VecM<SorobanAuthorizationEntry>],
-<<<<<<< HEAD
-    events: &[HostEvent],
-=======
     events: &[xdr::DiagnosticEvent],
-    budget: Option<&Budget>,
->>>>>>> 2989a3be
 ) {
     crate::log::auth(auth);
     crate::log::diagnostic_events(events, tracing::Level::TRACE);
