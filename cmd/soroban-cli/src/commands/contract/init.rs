--- conflicted
+++ resolved
@@ -1,9 +1,5 @@
 use std::{
-<<<<<<< HEAD
-    fs::{create_dir_all, write},
-=======
     fs::{create_dir_all, metadata, write, Metadata},
->>>>>>> a1ee9449
     io,
     path::{Path, PathBuf},
     str,
@@ -12,12 +8,6 @@
 use clap::Parser;
 use rust_embed::RustEmbed;
 
-<<<<<<< HEAD
-use crate::commands::contract::init::Error::{
-    AlreadyExists, PathExistsNotCargoProject, PathExistsNotDir,
-};
-use crate::{commands::global, print};
-=======
 use crate::{commands::global, error_on_use_of_removed_arg, print, utils};
 
 const EXAMPLE_REMOVAL_NOTICE: &str = "Adding examples via cli is no longer supported. \
@@ -25,23 +15,12 @@
 const FRONTEND_EXAMPLE_REMOVAL_NOTICE: &str = "Using frontend template via cli is no longer \
 supported. You can search for frontend templates using github tags, \
 such as `soroban-template` or `soroban-frontend-template`";
->>>>>>> a1ee9449
 
 #[derive(Parser, Debug, Clone)]
 #[group(skip)]
 pub struct Cmd {
     pub project_path: String,
 
-<<<<<<< HEAD
-    #[arg(
-        long,
-        default_value = "hello-world",
-        long_help = "An optional flag to specify a new contract's name."
-    )]
-    pub name: String,
-
-    // TODO: remove in 23.0
-=======
     // TODO: remove in future version (23+) https://github.com/stellar/stellar-cli/issues/1586
     #[arg(
         short,
@@ -53,43 +32,18 @@
     pub with_example: Option<String>,
 
     // TODO: remove in future version (23+) https://github.com/stellar/stellar-cli/issues/1586
->>>>>>> a1ee9449
     #[arg(
-        short,
         long,
-<<<<<<< HEAD
-        action = clap::ArgAction::HelpLong,
-        long_help = "This argument has been deprecated and will be removed in the future versions of CLI. You can still clone examples from the repo https://github.com/stellar/soroban-examples",
-    )]
-    pub with_example: Option<String>,
-=======
         hide = true,
         display_order = 100,
         value_parser = error_on_use_of_removed_arg!(String, FRONTEND_EXAMPLE_REMOVAL_NOTICE),
     )]
     pub frontend_template: Option<String>,
->>>>>>> a1ee9449
-
-    // TODO: remove in 23.0
-    #[arg(
-        long,
-        action = clap::ArgAction::HelpLong,
-        long_help = "This argument has been deprecated and will be removed in the future versions of CLI. You can search for frontend templates using github tags, such as soroban-template or soroban-frontend-template",
-    )]
-    pub frontend_template: Option<String>,
-
-<<<<<<< HEAD
-    // TODO: remove in 23.0
-    #[arg(
-        long,
-        action = clap::ArgAction::HelpLong,
-        long_help = "This argument has been deprecated and will be removed in the future versions of CLI. init command no longer overwrites existing files."
-    )]
-    pub overwrite: Option<bool>,
-}
-
-=======
->>>>>>> a1ee9449
+
+    #[arg(long, long_help = "Overwrite all existing files.")]
+    pub overwrite: bool,
+}
+
 #[derive(thiserror::Error, Debug)]
 pub enum Error {
     #[error("{0}: {1}")]
@@ -125,17 +79,8 @@
 }
 
 #[derive(RustEmbed)]
-<<<<<<< HEAD
-#[folder = "src/utils/contract-workspace-template"]
-struct WorkspaceTemplate;
-
-#[derive(RustEmbed)]
-#[folder = "src/utils/contract-template"]
-struct ContractTemplate;
-=======
 #[folder = "src/utils/contract-init-template"]
 struct TemplateFiles;
->>>>>>> a1ee9449
 
 struct Runner {
     args: Cmd,
@@ -145,45 +90,30 @@
 impl Runner {
     fn run(&self) -> Result<(), Error> {
         let project_path = PathBuf::from(&self.args.project_path);
-<<<<<<< HEAD
-
-        if project_path.exists() {
-            if project_path.is_dir() {
-                if project_path.read_dir()?.next().is_none() {
-                    self.init_workspace()?;
-                } else if !project_path.join("Cargo.toml").exists() {
-                    return Err(PathExistsNotCargoProject);
-                }
-            } else {
-                return Err(PathExistsNotDir);
-            }
-        } else {
-            self.init_workspace()?;
-        }
-
-=======
         self.print
             .infoln(format!("Initializing project at {project_path:?}"));
 
         // create a project dir, and copy the contents of the base template (contract-init-template) into it
         Self::create_dir_all(&project_path)?;
->>>>>>> a1ee9449
         self.copy_template_files()?;
 
         Ok(())
     }
 
-    fn init_workspace(&self) -> Result<(), Error> {
+    fn copy_template_files(&self) -> Result<(), Error> {
         let project_path = Path::new(&self.args.project_path);
-
-        self.print
-            .infoln(format!("Initializing workspace at {project_path:?}"));
-
-        for item in WorkspaceTemplate::iter() {
-            let to = project_path.join(item.as_ref());
+        for item in TemplateFiles::iter() {
+            let mut to = project_path.join(item.as_ref());
+            let exists = Self::file_exists(&to);
+            if exists && !self.args.overwrite {
+                self.print
+                    .infoln(format!("Skipped creating {to:?} as it already exists"));
+                continue;
+            }
+
             Self::create_dir_all(to.parent().unwrap())?;
 
-            let Some(file) = WorkspaceTemplate::get(item.as_ref()) else {
+            let Some(file) = TemplateFiles::get(item.as_ref()) else {
                 self.print
                     .warnln(format!("Failed to read file: {}", item.as_ref()));
                 continue;
@@ -191,8 +121,6 @@
 
             let file_contents =
                 str::from_utf8(file.data.as_ref()).map_err(Error::ConvertBytesToString)?;
-<<<<<<< HEAD
-=======
 
             // We need to include the Cargo.toml file as Cargo.toml.removeextension in the template so that it will be included the package. This is making sure that the Cargo file is written as Cargo.toml in the new project. This is a workaround for this issue: https://github.com/rust-lang/cargo/issues/8597.
             let item_path = Path::new(item.as_ref());
@@ -200,8 +128,13 @@
                 let item_parent_path = item_path.parent().unwrap();
                 to = project_path.join(item_parent_path).join("Cargo.toml");
             }
->>>>>>> a1ee9449
-
+
+            if exists {
+                self.print
+                    .plusln(format!("Writing {to:?} (overwriting existing file)"));
+            } else {
+                self.print.plusln(format!("Writing {to:?}"));
+            }
             Self::write(&to, file_contents)?;
         }
 
@@ -210,65 +143,11 @@
         Ok(())
     }
 
-<<<<<<< HEAD
-    fn copy_template_files(&self) -> Result<(), Error> {
-        let binding = Path::new(&self.args.project_path)
-            .join("contracts")
-            .join(&self.args.name);
-        let project_path = binding.as_path();
-
-        self.print.infoln(format!(
-            "Adding package to the workspace at {project_path:?}"
-        ));
-
-        if project_path.exists() {
-            return Err(AlreadyExists(self.args.name.clone()));
-        }
-
-        Self::create_dir_all(project_path)?;
-
-        for item in ContractTemplate::iter() {
-            let mut to = project_path.join(item.as_ref());
-            Self::create_dir_all(to.parent().unwrap())?;
-
-            let Some(file) = ContractTemplate::get(item.as_ref()) else {
-                self.print
-                    .warnln(format!("Failed to read file: {}", item.as_ref()));
-                continue;
-            };
-
-            // We need to include the Cargo.toml file as Cargo.toml.removeextension in the template so that it will be included the package. This is making sure that the Cargo file is written as Cargo.toml in the new project. This is a workaround for this issue: https://github.com/rust-lang/cargo/issues/8597.
-            let item_path = Path::new(item.as_ref());
-            if item_path.file_name().unwrap() == "Cargo.toml.removeextension" {
-                let item_parent_path = item_path.parent().unwrap();
-                to = project_path.join(item_parent_path).join("Cargo.toml");
-            }
-
-            let file_contents =
-                str::from_utf8(file.data.as_ref()).map_err(Error::ConvertBytesToString)?;
-
-            if let Some(file_name) = to.file_name() {
-                if file_name.to_str().unwrap_or("").contains("Cargo.toml") {
-                    Self::write(
-                        &to,
-                        file_contents
-                            .replace("contract-template", &self.args.name)
-                            .as_str(),
-                    )?;
-                    continue;
-                }
-            }
-
-            Self::write(&to, file_contents)?;
-        }
-        Ok(())
-=======
     fn file_exists(file_path: &Path) -> bool {
         metadata(file_path)
             .as_ref()
             .map(Metadata::is_file)
             .unwrap_or(false)
->>>>>>> a1ee9449
     }
 
     fn create_dir_all(path: &Path) -> Result<(), Error> {
@@ -282,44 +161,30 @@
 
 #[cfg(test)]
 mod tests {
-<<<<<<< HEAD
-    use std::fs::read_to_string;
-
-    use tempfile::TempDir;
-=======
     use std::fs;
     use std::fs::read_to_string;
 
     use itertools::Itertools;
->>>>>>> a1ee9449
 
     use super::*;
 
     const TEST_PROJECT_NAME: &str = "test-project";
 
-    // Runs init command and checks that project has correct structure
-    fn run_init(temp_dir: &TempDir, name: &str) {
+    #[test]
+    fn test_init() {
+        let temp_dir = tempfile::tempdir().unwrap();
         let project_dir = temp_dir.path().join(TEST_PROJECT_NAME);
         let runner = Runner {
             args: Cmd {
                 project_path: project_dir.to_string_lossy().to_string(),
-<<<<<<< HEAD
-                name: name.to_string(),
-                with_example: None,
-                frontend_template: None,
-                overwrite: None,
-=======
                 with_example: None,
                 frontend_template: None,
                 overwrite: false,
->>>>>>> a1ee9449
             },
             print: print::Print::new(false),
         };
         runner.run().unwrap();
 
-<<<<<<< HEAD
-=======
         assert_base_template_files_exist(&project_dir);
         assert_default_hello_world_contract_files_exist(&project_dir);
         assert_excluded_paths_do_not_exist(&project_dir);
@@ -333,20 +198,27 @@
 
     // test helpers
     fn assert_base_template_files_exist(project_dir: &Path) {
->>>>>>> a1ee9449
         let expected_paths = ["contracts", "Cargo.toml", "README.md"];
         for path in &expected_paths {
             assert!(project_dir.join(path).exists());
         }
-
-        let contract_dir = project_dir.join("contracts").join(name);
+    }
+
+    fn assert_default_hello_world_contract_files_exist(project_dir: &Path) {
+        assert_contract_files_exist(project_dir, "hello_world");
+    }
+
+    fn assert_contract_files_exist(project_dir: &Path, contract_name: &str) {
+        let contract_dir = project_dir.join("contracts").join(contract_name);
 
         assert!(contract_dir.exists());
         assert!(contract_dir.as_path().join("Cargo.toml").exists());
         assert!(contract_dir.as_path().join("src").join("lib.rs").exists());
         assert!(contract_dir.as_path().join("src").join("test.rs").exists());
-
-        let contract_dir = project_dir.join("contracts").join(name);
+    }
+
+    fn assert_contract_cargo_file_is_well_formed(project_dir: &Path, contract_name: &str) {
+        let contract_dir = project_dir.join("contracts").join(contract_name);
         let cargo_toml_path = contract_dir.as_path().join("Cargo.toml");
         let cargo_toml_str = read_to_string(cargo_toml_path.clone()).unwrap();
         let doc = cargo_toml_str.parse::<toml_edit::Document>().unwrap();
@@ -405,26 +277,6 @@
         );
     }
 
-<<<<<<< HEAD
-    #[test]
-    fn test_init() {
-        let temp_dir = tempfile::tempdir().unwrap();
-
-        run_init(&temp_dir, "hello_world");
-
-        temp_dir.close().unwrap();
-    }
-
-    #[test]
-    fn test_add() {
-        let temp_dir = tempfile::tempdir().unwrap();
-
-        // Running init twice should add new member in the workspace
-        run_init(&temp_dir, "hello_world");
-        run_init(&temp_dir, "hello_world_2");
-
-        temp_dir.close().unwrap();
-=======
     fn assert_excluded_paths_do_not_exist(project_dir: &Path) {
         let base_excluded_paths = [".git", ".github", "Makefile", ".vscode", "target"];
         for path in &base_excluded_paths {
@@ -441,6 +293,5 @@
                 let filepath = contract_dir.join(excluded_path);
                 assert!(!filepath.exists(), "{filepath:?} should not exist");
             });
->>>>>>> a1ee9449
     }
 }