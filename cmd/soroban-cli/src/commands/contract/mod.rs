--- conflicted
+++ resolved
@@ -150,13 +150,8 @@
             Cmd::Extend(extend) => extend.run().await?,
             Cmd::Alias(alias) => alias.run(global_args)?,
             Cmd::Deploy(deploy) => deploy.run(global_args).await?,
-<<<<<<< HEAD
             Cmd::Id(id) => id.run().await?,
-            Cmd::Info(info) => info.run().await?,
-=======
-            Cmd::Id(id) => id.run()?,
             Cmd::Info(info) => info.run(global_args).await?,
->>>>>>> faf0d01f
             Cmd::Init(init) => init.run(global_args)?,
             Cmd::Inspect(inspect) => inspect.run(global_args)?,
             Cmd::Install(install) => install.run(global_args).await?,
