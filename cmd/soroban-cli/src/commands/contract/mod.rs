pub mod asset;
pub mod bindings;
pub mod build;
pub mod deploy;
pub mod extend;
pub mod fetch;
pub mod id;
pub mod info;
pub mod init;
pub mod inspect;
pub mod install;
pub mod invoke;
pub mod optimize;
pub mod read;
pub mod restore;

use crate::commands::global;

#[derive(Debug, clap::Subcommand)]
pub enum Cmd {
    /// Utilities to deploy a Stellar Asset Contract or get its id
    #[command(subcommand)]
    Asset(asset::Cmd),
    /// Generate code client bindings for a contract
    #[command(subcommand)]
    Bindings(bindings::Cmd),

    Build(build::Cmd),

    /// Extend the time to live ledger of a contract-data ledger entry.
    ///
    /// If no keys are specified the contract itself is extended.
    Extend(extend::Cmd),

    /// Deploy a wasm contract
    Deploy(deploy::wasm::Cmd),

    /// Fetch a contract's Wasm binary
    Fetch(fetch::Cmd),

    /// Generate the contract id for a given contract or asset
    #[command(subcommand)]
    Id(id::Cmd),

    /// Access info about contracts
    #[command(subcommand)]
    Info(info::Cmd),

    /// Initialize a Soroban project with an example contract
    Init(init::Cmd),

    /// Inspect a WASM file listing contract functions, meta, etc
    Inspect(inspect::Cmd),

    /// Install a WASM file to the ledger without creating a contract instance
    Install(install::Cmd),

    /// Invoke a contract function
    ///
    /// Generates an "implicit CLI" for the specified contract on-the-fly using the contract's
    /// schema, which gets embedded into every Soroban contract. The "slop" in this command,
    /// everything after the `--`, gets passed to this implicit CLI. Get in-depth help for a given
    /// contract:
    ///
    ///     stellar contract invoke ... -- --help
    Invoke(invoke::Cmd),

    /// Optimize a WASM file
    Optimize(optimize::Cmd),

    /// Print the current value of a contract-data ledger entry
    Read(read::Cmd),

    /// Restore an evicted value for a contract-data legder entry.
    ///
    /// If no keys are specificed the contract itself is restored.
    Restore(restore::Cmd),
}

#[derive(thiserror::Error, Debug)]
pub enum Error {
    #[error(transparent)]
    Asset(#[from] asset::Error),

    #[error(transparent)]
    Bindings(#[from] bindings::Error),

    #[error(transparent)]
    Build(#[from] build::Error),

    #[error(transparent)]
    Extend(#[from] extend::Error),

    #[error(transparent)]
    Deploy(#[from] deploy::wasm::Error),

    #[error(transparent)]
    Fetch(#[from] fetch::Error),

    #[error(transparent)]
    Init(#[from] init::Error),

    #[error(transparent)]
    Id(#[from] id::Error),

    #[error(transparent)]
    Info(#[from] info::Error),

    #[error(transparent)]
    Inspect(#[from] inspect::Error),

    #[error(transparent)]
    Install(#[from] install::Error),

    #[error(transparent)]
    Invoke(#[from] invoke::Error),

    #[error(transparent)]
    Optimize(#[from] optimize::Error),

    #[error(transparent)]
    Read(#[from] read::Error),

    #[error(transparent)]
    Restore(#[from] restore::Error),
}

impl Cmd {
    pub async fn run(&self, global_args: &global::Args) -> Result<(), Error> {
        match &self {
            Cmd::Asset(asset) => asset.run().await?,
            Cmd::Bindings(bindings) => bindings.run().await?,
            Cmd::Build(build) => build.run()?,
            Cmd::Extend(extend) => extend.run().await?,
            Cmd::Deploy(deploy) => deploy.run(global_args).await?,
<<<<<<< HEAD
            Cmd::Id(id) => id.run().await?,
=======
            Cmd::Id(id) => id.run()?,
            Cmd::Info(info) => info.run().await?,
>>>>>>> 3515ce71
            Cmd::Init(init) => init.run()?,
            Cmd::Inspect(inspect) => inspect.run()?,
            Cmd::Install(install) => install.run(global_args).await?,
            Cmd::Invoke(invoke) => invoke.run(global_args).await?,
            Cmd::Optimize(optimize) => optimize.run()?,
            Cmd::Fetch(fetch) => fetch.run().await?,
            Cmd::Read(read) => read.run().await?,
            Cmd::Restore(restore) => restore.run().await?,
        }
        Ok(())
    }
}

#[derive(Clone, Copy, Debug, Eq, Hash, PartialEq, clap::ValueEnum)]
pub enum Durability {
    /// Persistent
    Persistent,
    /// Temporary
    Temporary,
}

impl From<&Durability> for soroban_env_host::xdr::ContractDataDurability {
    fn from(d: &Durability) -> Self {
        match d {
            Durability::Persistent => soroban_env_host::xdr::ContractDataDurability::Persistent,
            Durability::Temporary => soroban_env_host::xdr::ContractDataDurability::Temporary,
        }
    }
}

#[derive(Clone, Copy, Debug, Eq, Hash, PartialEq, clap::ValueEnum)]
pub enum SpecOutput {
    /// XDR of array of contract spec entries
    XdrBase64,
    /// Array of xdr of contract spec entries
    XdrBase64Array,
    /// Pretty print of contract spec entries
    Docs,
}<|MERGE_RESOLUTION|>--- conflicted
+++ resolved
@@ -133,12 +133,8 @@
             Cmd::Build(build) => build.run()?,
             Cmd::Extend(extend) => extend.run().await?,
             Cmd::Deploy(deploy) => deploy.run(global_args).await?,
-<<<<<<< HEAD
             Cmd::Id(id) => id.run().await?,
-=======
-            Cmd::Id(id) => id.run()?,
             Cmd::Info(info) => info.run().await?,
->>>>>>> 3515ce71
             Cmd::Init(init) => init.run()?,
             Cmd::Inspect(inspect) => inspect.run()?,
             Cmd::Install(install) => install.run(global_args).await?,
