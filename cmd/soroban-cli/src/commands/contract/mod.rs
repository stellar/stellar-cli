--- conflicted
+++ resolved
@@ -124,13 +124,8 @@
             Cmd::Bindings(bindings) => bindings.run().await?,
             Cmd::Build(build) => build.run()?,
             Cmd::Extend(extend) => extend.run().await?,
-<<<<<<< HEAD
-            Cmd::Deploy(deploy) => deploy.run().await?,
+            Cmd::Deploy(deploy) => deploy.run(global_args).await?,
             Cmd::Id(id) => id.run().await?,
-=======
-            Cmd::Deploy(deploy) => deploy.run(global_args).await?,
-            Cmd::Id(id) => id.run()?,
->>>>>>> 0b3425c2
             Cmd::Init(init) => init.run()?,
             Cmd::Inspect(inspect) => inspect.run()?,
             Cmd::Install(install) => install.run(global_args).await?,
