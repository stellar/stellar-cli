use std::convert::Infallible;

use std::io::Write;
use std::path::{Path, PathBuf};
use std::str::FromStr;
use std::{fmt::Debug, fs, io};

use clap::{arg, command, Parser};
use soroban_env_host::{
    budget::Budget,
    storage::Storage,
    xdr::{
        self, ContractCodeEntry, ContractDataDurability, ContractDataEntry, ContractExecutable,
        Error as XdrError, LedgerEntryData, LedgerKey, LedgerKeyContractCode,
        LedgerKeyContractData, ScAddress, ScContractInstance, ScVal,
    },
};

use soroban_spec::read::FromWasmError;
use stellar_strkey::DecodeError;

use super::super::config::{self, locator};
use crate::commands::network::{self, Network};
use crate::commands::txn_result::TxnResult;
use crate::commands::{global, NetworkRunnable};
use crate::{
    rpc::{self, Client},
    utils, Pwd,
};

#[derive(Parser, Debug, Default, Clone)]
#[allow(clippy::struct_excessive_bools)]
#[group(skip)]
pub struct Cmd {
    /// Contract ID to fetch
    #[arg(long = "id", env = "SOROBAN_CONTRACT_ID")]
    pub contract_id: String,
    /// Where to write output otherwise stdout is used
    #[arg(long, short = 'o')]
    pub out_file: Option<std::path::PathBuf>,
    #[command(flatten)]
    pub locator: locator::Args,
    #[command(flatten)]
    pub network: network::Args,
}

impl FromStr for Cmd {
    type Err = clap::error::Error;

    fn from_str(s: &str) -> Result<Self, Self::Err> {
        use clap::{CommandFactory, FromArgMatches};
        Self::from_arg_matches_mut(&mut Self::command().get_matches_from(s.split_whitespace()))
    }
}

impl Pwd for Cmd {
    fn set_pwd(&mut self, pwd: &Path) {
        self.locator.set_pwd(pwd);
    }
}

#[derive(thiserror::Error, Debug)]
pub enum Error {
    #[error(transparent)]
    Rpc(#[from] rpc::Error),
    #[error(transparent)]
    Config(#[from] config::Error),
    #[error(transparent)]
    Locator(#[from] locator::Error),
    #[error(transparent)]
    Xdr(#[from] XdrError),
    #[error(transparent)]
    Spec(#[from] soroban_spec::read::FromWasmError),
    #[error(transparent)]
    Io(#[from] std::io::Error),
    #[error("missing result")]
    MissingResult,
    #[error("Unexpected XDR")]
    UnexpectedXdr,
    #[error("unexpected contract code data type: {0:?}")]
    UnexpectedContractCodeDataType(LedgerEntryData),
    #[error("reading file {0:?}: {1}")]
    CannotWriteContractFile(PathBuf, io::Error),
    #[error("cannot parse contract ID {0}: {1}")]
    CannotParseContractId(String, DecodeError),
    #[error("network details not provided")]
    NetworkNotProvided,
    #[error(transparent)]
    Network(#[from] network::Error),
    #[error("cannot create contract directory for {0:?}")]
    CannotCreateContractDir(PathBuf),
}

impl From<Infallible> for Error {
    fn from(_: Infallible) -> Self {
        unreachable!()
    }
}

impl Cmd {
    pub async fn run(&self) -> Result<(), Error> {
        let bytes = self.get_bytes().await?;
        if let Some(out_file) = &self.out_file {
            if let Some(parent) = out_file.parent() {
                if !parent.exists() {
                    fs::create_dir_all(parent)
                        .map_err(|_| Error::CannotCreateContractDir(out_file.clone()))?;
                }
            }
            fs::write(out_file, bytes)
                .map_err(|io| Error::CannotWriteContractFile(out_file.clone(), io))
        } else {
            let stdout = std::io::stdout();
            let mut handle = stdout.lock();
            handle.write_all(&bytes)?;
            handle.flush()?;
            Ok(())
        }
    }

    pub async fn get_bytes(&self) -> Result<Vec<u8>, Error> {
        match self.run_against_rpc_server(None, None).await? {
            TxnResult::Xdr(_) => Err(Error::UnexpectedXdr),
            TxnResult::Res(v) => Ok(v),
        }
    }

    pub fn network(&self) -> Result<Network, Error> {
        Ok(self.network.get(&self.locator)?)
    }

    fn contract_id(&self) -> Result<[u8; 32], Error> {
        utils::contract_id_from_str(&self.contract_id)
            .map_err(|e| Error::CannotParseContractId(self.contract_id.clone(), e))
    }
}

#[async_trait::async_trait]
impl NetworkRunnable for Cmd {
    type Error = Error;
    type Result = Vec<u8>;
    async fn run_against_rpc_server(
        &self,
        _args: Option<&global::Args>,
        config: Option<&config::Args>,
    ) -> Result<TxnResult<Vec<u8>>, Error> {
        let network = config.map_or_else(|| self.network(), |c| Ok(c.get_network()?))?;
        tracing::trace!(?network);
        let contract_id = self.contract_id()?;
        let client = Client::new(&network.rpc_url)?;
        client
            .verify_network_passphrase(Some(&network.network_passphrase))
            .await?;
<<<<<<< HEAD
        Ok(TxnResult::Res(client.get_remote_wasm(&contract_id).await?))
=======
        Ok(client.get_remote_wasm(&contract_id).await?)
>>>>>>> 199a88a0
    }
}
pub fn get_contract_wasm_from_storage(
    storage: &mut Storage,
    contract_id: [u8; 32],
) -> Result<Vec<u8>, FromWasmError> {
    let key = LedgerKey::ContractData(LedgerKeyContractData {
        contract: ScAddress::Contract(contract_id.into()),
        key: ScVal::LedgerKeyContractInstance,
        durability: ContractDataDurability::Persistent,
    });
    match storage.get(&key.into(), &Budget::default()) {
        Ok(rc) => match rc.as_ref() {
            xdr::LedgerEntry {
                data:
                    LedgerEntryData::ContractData(ContractDataEntry {
                        val: ScVal::ContractInstance(ScContractInstance { executable, .. }),
                        ..
                    }),
                ..
            } => match executable {
                ContractExecutable::Wasm(hash) => {
                    if let Ok(rc) = storage.get(
                        &LedgerKey::ContractCode(LedgerKeyContractCode { hash: hash.clone() })
                            .into(),
                        &Budget::default(),
                    ) {
                        match rc.as_ref() {
                            xdr::LedgerEntry {
                                data: LedgerEntryData::ContractCode(ContractCodeEntry { code, .. }),
                                ..
                            } => Ok(code.to_vec()),
                            _ => Err(FromWasmError::NotFound),
                        }
                    } else {
                        Err(FromWasmError::NotFound)
                    }
                }
                ContractExecutable::StellarAsset => todo!(),
            },
            _ => Err(FromWasmError::NotFound),
        },
        _ => Err(FromWasmError::NotFound),
    }
}<|MERGE_RESOLUTION|>--- conflicted
+++ resolved
@@ -21,7 +21,6 @@
 
 use super::super::config::{self, locator};
 use crate::commands::network::{self, Network};
-use crate::commands::txn_result::TxnResult;
 use crate::commands::{global, NetworkRunnable};
 use crate::{
     rpc::{self, Client},
@@ -119,10 +118,7 @@
     }
 
     pub async fn get_bytes(&self) -> Result<Vec<u8>, Error> {
-        match self.run_against_rpc_server(None, None).await? {
-            TxnResult::Xdr(_) => Err(Error::UnexpectedXdr),
-            TxnResult::Res(v) => Ok(v),
-        }
+        self.run_against_rpc_server(None, None).await
     }
 
     pub fn network(&self) -> Result<Network, Error> {
@@ -143,7 +139,7 @@
         &self,
         _args: Option<&global::Args>,
         config: Option<&config::Args>,
-    ) -> Result<TxnResult<Vec<u8>>, Error> {
+    ) -> Result<Vec<u8>, Error> {
         let network = config.map_or_else(|| self.network(), |c| Ok(c.get_network()?))?;
         tracing::trace!(?network);
         let contract_id = self.contract_id()?;
@@ -151,11 +147,7 @@
         client
             .verify_network_passphrase(Some(&network.network_passphrase))
             .await?;
-<<<<<<< HEAD
-        Ok(TxnResult::Res(client.get_remote_wasm(&contract_id).await?))
-=======
         Ok(client.get_remote_wasm(&contract_id).await?)
->>>>>>> 199a88a0
     }
 }
 pub fn get_contract_wasm_from_storage(
