use std::{fmt::Debug, num::TryFromIntError, path::Path, str::FromStr};

use crate::{
    log::extract_events,
    print::Print,
    xdr::{
        Error as XdrError, ExtendFootprintTtlOp, ExtensionPoint, LedgerEntry, LedgerEntryChange,
        LedgerEntryData, LedgerFootprint, Limits, Memo, Operation, OperationBody, Preconditions,
        SequenceNumber, SorobanResources, SorobanTransactionData, SorobanTransactionDataExt,
        Transaction, TransactionExt, TransactionMeta, TransactionMetaV3, TransactionMetaV4,
        TtlEntry, WriteXdr,
    },
};
use clap::{command, Parser};

use crate::{
    assembled::simulate_and_assemble_transaction,
    commands::{
        global,
        txn_result::{TxnEnvelopeResult, TxnResult},
        NetworkRunnable,
    },
    config::{self, data, locator, network},
    key, rpc, wasm, Pwd,
};

const MAX_LEDGERS_TO_EXTEND: u32 = 535_679;

#[derive(Parser, Debug, Clone)]
#[group(skip)]
pub struct Cmd {
    /// Number of ledgers to extend the entries
    #[arg(long, required = true)]
    pub ledgers_to_extend: u32,
    /// Only print the new Time To Live ledger
    #[arg(long)]
    pub ttl_ledger_only: bool,
    #[command(flatten)]
    pub key: key::Args,
    #[command(flatten)]
    pub config: config::Args,
    #[command(flatten)]
    pub fee: crate::fee::Args,
}

impl FromStr for Cmd {
    type Err = clap::error::Error;

    fn from_str(s: &str) -> Result<Self, Self::Err> {
        use clap::{CommandFactory, FromArgMatches};
        Self::from_arg_matches_mut(&mut Self::command().get_matches_from(s.split_whitespace()))
    }
}

impl Pwd for Cmd {
    fn set_pwd(&mut self, pwd: &Path) {
        self.config.set_pwd(pwd);
    }
}

#[derive(thiserror::Error, Debug)]
pub enum Error {
    #[error("parsing key {key}: {error}")]
    CannotParseKey {
        key: String,
        error: soroban_spec_tools::Error,
    },
    #[error("parsing XDR key {key}: {error}")]
    CannotParseXdrKey { key: String, error: XdrError },

    #[error(transparent)]
    Config(#[from] config::Error),
    #[error("either `--key` or `--key-xdr` are required")]
    KeyIsRequired,
    #[error("xdr processing error: {0}")]
    Xdr(#[from] XdrError),
    #[error("Ledger entry not found")]
    LedgerEntryNotFound,
    #[error("missing operation result")]
    MissingOperationResult,
    #[error(transparent)]
    Rpc(#[from] rpc::Error),
    #[error(transparent)]
    Wasm(#[from] wasm::Error),
    #[error(transparent)]
    Key(#[from] key::Error),
    #[error(transparent)]
    Data(#[from] data::Error),
    #[error(transparent)]
    Network(#[from] network::Error),
    #[error(transparent)]
    Locator(#[from] locator::Error),
    #[error(transparent)]
    IntError(#[from] TryFromIntError),
}

impl Cmd {
    #[allow(clippy::too_many_lines)]
    pub async fn run(&self) -> Result<(), Error> {
        let res = self.run_against_rpc_server(None, None).await?.to_envelope();
        match res {
            TxnEnvelopeResult::TxnEnvelope(tx) => println!("{}", tx.to_xdr_base64(Limits::none())?),
            TxnEnvelopeResult::Res(ttl_ledger) => {
                if self.ttl_ledger_only {
                    println!("{ttl_ledger}");
                } else {
                    println!("New ttl ledger: {ttl_ledger}");
                }
            }
        }

        Ok(())
    }

    fn ledgers_to_extend(&self) -> u32 {
        let res = u32::min(self.ledgers_to_extend, MAX_LEDGERS_TO_EXTEND);
        if res < self.ledgers_to_extend {
            tracing::warn!(
                "Ledgers to extend is too large, using max value of {MAX_LEDGERS_TO_EXTEND}"
            );
        }
        res
    }
}

#[async_trait::async_trait]
impl NetworkRunnable for Cmd {
    type Error = Error;
    type Result = TxnResult<u32>;

    #[allow(clippy::too_many_lines)]
    async fn run_against_rpc_server(
        &self,
        args: Option<&global::Args>,
        config: Option<&config::Args>,
    ) -> Result<TxnResult<u32>, Self::Error> {
        let config = config.unwrap_or(&self.config);
        let print = Print::new(args.is_some_and(|a| a.quiet));
        let network = config.get_network()?;
        tracing::trace!(?network);
        let keys = self.key.parse_keys(&config.locator, &network)?;
        let client = network.rpc_client()?;
        let source_account = config.source_account().await?;
        let extend_to = self.ledgers_to_extend();

        // Get the account sequence number
        let account_details = client
            .get_account(&source_account.clone().to_string())
            .await?;
        let sequence: i64 = account_details.seq_num.into();

        let tx = Box::new(Transaction {
            source_account,
            fee: self.fee.fee,
            seq_num: SequenceNumber(sequence + 1),
            cond: Preconditions::None,
            memo: Memo::None,
            operations: vec![Operation {
                source_account: None,
                body: OperationBody::ExtendFootprintTtl(ExtendFootprintTtlOp {
                    ext: ExtensionPoint::V0,
                    extend_to,
                }),
            }]
            .try_into()?,
            ext: TransactionExt::V1(SorobanTransactionData {
                ext: SorobanTransactionDataExt::V0,
                resources: SorobanResources {
                    footprint: LedgerFootprint {
                        read_only: keys.clone().try_into()?,
                        read_write: vec![].try_into()?,
                    },
                    instructions: self.fee.instructions.unwrap_or_default(),
                    disk_read_bytes: 0,
                    write_bytes: 0,
                },
                resource_fee: 0,
            }),
        });
        if self.fee.build_only {
            return Ok(TxnResult::Txn(tx));
        }
        let tx = simulate_and_assemble_transaction(&client, &tx)
            .await?
            .transaction()
            .clone();
        let res = client
            .send_transaction_polling(&config.sign(tx).await?)
            .await?;
        if args.is_none_or(|a| !a.no_cache) {
            data::write(res.clone().try_into()?, &network.rpc_uri()?)?;
        }

        let meta = res.result_meta.ok_or(Error::MissingOperationResult)?;
        let events = extract_events(&meta);

        crate::log::event::all(&events);
        crate::log::event::contract(&events, &print);

        // The transaction from core will succeed regardless of whether it actually found & extended
        // the entry, so we have to inspect the result meta to tell if it worked or not.
        let changes = match meta {
            TransactionMeta::V4(TransactionMetaV4 { operations, .. }) => {
                // Simply check if there is exactly one entry here. We only support extending a single
                // entry via this command (which we should fix separately, but).
                if operations.is_empty() {
                    return Err(Error::LedgerEntryNotFound);
                }

                operations[0].changes.clone()
            }
            TransactionMeta::V3(TransactionMetaV3 { operations, .. }) => {
                // Simply check if there is exactly one entry here. We only support extending a single
                // entry via this command (which we should fix separately, but).
                if operations.is_empty() {
                    return Err(Error::LedgerEntryNotFound);
                }

                operations[0].changes.clone()
            }
            _ => return Err(Error::LedgerEntryNotFound),
        };

        if changes.is_empty() {
            print.infoln("No changes detected, transaction was a no-op.");
            let entry = client.get_full_ledger_entries(&keys).await?;
<<<<<<< HEAD
            let extension = entry.entries[0].live_until_ledger_seq.unwrap_or_default();
            if entry.latest_ledger + i64::from(extend_to) < i64::from(extension) {
                return Ok(TxnResult::Res(extension));
            }
=======
            let extension = entry.entries[0].live_until_ledger_seq;

            return Ok(TxnResult::Res(extension));
>>>>>>> 93ec4d31
        }

        match (&changes[0], &changes[1]) {
            (
                LedgerEntryChange::State(_),
                LedgerEntryChange::Updated(LedgerEntry {
                    data:
                        LedgerEntryData::Ttl(TtlEntry {
                            live_until_ledger_seq,
                            ..
                        }),
                    ..
                }),
            ) => Ok(TxnResult::Res(*live_until_ledger_seq)),
            _ => Err(Error::LedgerEntryNotFound),
        }
    }
}<|MERGE_RESOLUTION|>--- conflicted
+++ resolved
@@ -224,16 +224,9 @@
         if changes.is_empty() {
             print.infoln("No changes detected, transaction was a no-op.");
             let entry = client.get_full_ledger_entries(&keys).await?;
-<<<<<<< HEAD
             let extension = entry.entries[0].live_until_ledger_seq.unwrap_or_default();
-            if entry.latest_ledger + i64::from(extend_to) < i64::from(extension) {
-                return Ok(TxnResult::Res(extension));
-            }
-=======
-            let extension = entry.entries[0].live_until_ledger_seq;
 
             return Ok(TxnResult::Res(extension));
->>>>>>> 93ec4d31
         }
 
         match (&changes[0], &changes[1]) {
