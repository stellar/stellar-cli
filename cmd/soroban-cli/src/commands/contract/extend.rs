use std::{fmt::Debug, path::Path, str::FromStr};

use clap::{command, Parser};
use soroban_env_host::xdr::{
    Error as XdrError, ExtendFootprintTtlOp, ExtensionPoint, LedgerEntry, LedgerEntryChange,
    LedgerEntryData, LedgerFootprint, Limits, Memo, MuxedAccount, Operation, OperationBody,
    Preconditions, SequenceNumber, SorobanResources, SorobanTransactionData, Transaction,
    TransactionExt, TransactionMeta, TransactionMetaV3, TtlEntry, Uint256, WriteXdr,
};

use crate::{
    commands::{
        global,
        txn_result::{TxnEnvelopeResult, TxnResult},
        NetworkRunnable,
    },
    config::{self, data, locator, network},
    key,
    rpc::{self, Client},
    wasm, Pwd,
};

const MAX_LEDGERS_TO_EXTEND: u32 = 535_679;

#[derive(Parser, Debug, Clone)]
#[group(skip)]
pub struct Cmd {
    /// Number of ledgers to extend the entries
    #[arg(long, required = true)]
    pub ledgers_to_extend: u32,
    /// Only print the new Time To Live ledger
    #[arg(long)]
    pub ttl_ledger_only: bool,
    #[command(flatten)]
    pub key: key::Args,
    #[command(flatten)]
    pub config: config::Args,
    #[command(flatten)]
    pub fee: crate::fee::Args,
}

impl FromStr for Cmd {
    type Err = clap::error::Error;

    fn from_str(s: &str) -> Result<Self, Self::Err> {
        use clap::{CommandFactory, FromArgMatches};
        Self::from_arg_matches_mut(&mut Self::command().get_matches_from(s.split_whitespace()))
    }
}

impl Pwd for Cmd {
    fn set_pwd(&mut self, pwd: &Path) {
        self.config.set_pwd(pwd);
    }
}

#[derive(thiserror::Error, Debug)]
pub enum Error {
    #[error("parsing key {key}: {error}")]
    CannotParseKey {
        key: String,
        error: soroban_spec_tools::Error,
    },
    #[error("parsing XDR key {key}: {error}")]
    CannotParseXdrKey { key: String, error: XdrError },

    #[error(transparent)]
    Config(#[from] config::Error),
    #[error("either `--key` or `--key-xdr` are required")]
    KeyIsRequired,
    #[error("xdr processing error: {0}")]
    Xdr(#[from] XdrError),
    #[error("Ledger entry not found")]
    LedgerEntryNotFound,
    #[error("missing operation result")]
    MissingOperationResult,
    #[error(transparent)]
    Rpc(#[from] rpc::Error),
    #[error(transparent)]
    Wasm(#[from] wasm::Error),
    #[error(transparent)]
    Key(#[from] key::Error),
    #[error(transparent)]
    Data(#[from] data::Error),
    #[error(transparent)]
    Network(#[from] network::Error),
    #[error(transparent)]
    Locator(#[from] locator::Error),
}

impl Cmd {
    #[allow(clippy::too_many_lines)]
    pub async fn run(&self) -> Result<(), Error> {
        let res = self.run_against_rpc_server(None, None).await?.to_envelope();
        match res {
            TxnEnvelopeResult::TxnEnvelope(tx) => println!("{}", tx.to_xdr_base64(Limits::none())?),
            TxnEnvelopeResult::Res(ttl_ledger) => {
                if self.ttl_ledger_only {
                    println!("{ttl_ledger}");
                } else {
                    println!("New ttl ledger: {ttl_ledger}");
                }
            }
        }

        Ok(())
    }

    fn ledgers_to_extend(&self) -> u32 {
        let res = u32::min(self.ledgers_to_extend, MAX_LEDGERS_TO_EXTEND);
        if res < self.ledgers_to_extend {
            tracing::warn!(
                "Ledgers to extend is too large, using max value of {MAX_LEDGERS_TO_EXTEND}"
            );
        }
        res
    }
}

#[async_trait::async_trait]
impl NetworkRunnable for Cmd {
    type Error = Error;
    type Result = TxnResult<u32>;

    async fn run_against_rpc_server(
        &self,
        args: Option<&global::Args>,
        config: Option<&config::Args>,
    ) -> Result<TxnResult<u32>, Self::Error> {
        let config = config.unwrap_or(&self.config);
        let network = config.get_network()?;
        tracing::trace!(?network);
<<<<<<< HEAD
        let keys = self.key.parse_keys(&config.sign_with.locator, &network)?;
        let network = &config.get_network()?;
=======
        let keys = self.key.parse_keys(&config.locator, &network)?;
>>>>>>> 6b61f2d3
        let client = Client::new(&network.rpc_url)?;
        let public_key = config.source_account().await?;
        let extend_to = self.ledgers_to_extend();
        let account_details = client.get_account(&public_key.to_string()).await?;
        let sequence: i64 = account_details.seq_num.into();

        let tx = Transaction {
            source_account: MuxedAccount::Ed25519(Uint256(public_key.0)),
            fee: self.fee.fee,
            seq_num: SequenceNumber(sequence + 1),
            cond: Preconditions::None,
            memo: Memo::None,
            operations: vec![Operation {
                source_account: None,
                body: OperationBody::ExtendFootprintTtl(ExtendFootprintTtlOp {
                    ext: ExtensionPoint::V0,
                    extend_to,
                }),
            }]
            .try_into()?,
            ext: TransactionExt::V1(SorobanTransactionData {
                ext: ExtensionPoint::V0,
                resources: SorobanResources {
                    footprint: LedgerFootprint {
                        read_only: keys.clone().try_into()?,
                        read_write: vec![].try_into()?,
                    },
                    instructions: self.fee.instructions.unwrap_or_default(),
                    read_bytes: 0,
                    write_bytes: 0,
                },
                resource_fee: 0,
            }),
        };
        if self.fee.build_only {
            return Ok(TxnResult::Txn(tx));
        }
        let tx = client
            .simulate_and_assemble_transaction(&tx)
            .await?
            .transaction()
            .clone();
        let res = client
            .send_transaction_polling(&config.sign(tx).await?)
            .await?;
        if args.map_or(true, |a| !a.no_cache) {
            data::write(res.clone().try_into()?, &network.rpc_uri()?)?;
        }

        let events = res.events()?;
        if !events.is_empty() {
            tracing::info!("Events:\n {events:#?}");
        }
        let meta = res
            .result_meta
            .as_ref()
            .ok_or(Error::MissingOperationResult)?;

        // The transaction from core will succeed regardless of whether it actually found & extended
        // the entry, so we have to inspect the result meta to tell if it worked or not.
        let TransactionMeta::V3(TransactionMetaV3 { operations, .. }) = meta else {
            return Err(Error::LedgerEntryNotFound);
        };

        // Simply check if there is exactly one entry here. We only support extending a single
        // entry via this command (which we should fix separately, but).
        if operations.len() == 0 {
            return Err(Error::LedgerEntryNotFound);
        }

        if operations[0].changes.is_empty() {
            let entry = client.get_full_ledger_entries(&keys).await?;
            let extension = entry.entries[0].live_until_ledger_seq;
            if entry.latest_ledger + i64::from(extend_to) < i64::from(extension) {
                return Ok(TxnResult::Res(extension));
            }
        }

        match (&operations[0].changes[0], &operations[0].changes[1]) {
            (
                LedgerEntryChange::State(_),
                LedgerEntryChange::Updated(LedgerEntry {
                    data:
                        LedgerEntryData::Ttl(TtlEntry {
                            live_until_ledger_seq,
                            ..
                        }),
                    ..
                }),
            ) => Ok(TxnResult::Res(*live_until_ledger_seq)),
            _ => Err(Error::LedgerEntryNotFound),
        }
    }
}<|MERGE_RESOLUTION|>--- conflicted
+++ resolved
@@ -130,12 +130,7 @@
         let config = config.unwrap_or(&self.config);
         let network = config.get_network()?;
         tracing::trace!(?network);
-<<<<<<< HEAD
         let keys = self.key.parse_keys(&config.sign_with.locator, &network)?;
-        let network = &config.get_network()?;
-=======
-        let keys = self.key.parse_keys(&config.locator, &network)?;
->>>>>>> 6b61f2d3
         let client = Client::new(&network.rpc_url)?;
         let public_key = config.source_account().await?;
         let extend_to = self.ledgers_to_extend();
