use std::{fmt::Debug, path::Path, str::FromStr};

use clap::{command, Parser};
use soroban_env_host::xdr::{
    Error as XdrError, ExtendFootprintTtlOp, ExtensionPoint, LedgerEntry, LedgerEntryChange,
    LedgerEntryData, LedgerFootprint, Limits, Memo, Operation, OperationBody, Preconditions,
    SequenceNumber, SorobanResources, SorobanTransactionData, Transaction, TransactionExt,
    TransactionMeta, TransactionMetaV3, TtlEntry, WriteXdr,
};

use crate::{
    commands::{
        global,
        txn_result::{TxnEnvelopeResult, TxnResult},
        NetworkRunnable,
    },
    config::{self, data, locator, network},
    key, rpc,
    rpc_client::{Error as RpcClientError, RpcClient},
    wasm, Pwd,
};

const MAX_LEDGERS_TO_EXTEND: u32 = 535_679;

#[derive(Parser, Debug, Clone)]
#[group(skip)]
pub struct Cmd {
    /// Number of ledgers to extend the entries
    #[arg(long, required = true)]
    pub ledgers_to_extend: u32,
    /// Only print the new Time To Live ledger
    #[arg(long)]
    pub ttl_ledger_only: bool,
    #[command(flatten)]
    pub key: key::Args,
    #[command(flatten)]
    pub config: config::Args,
    #[command(flatten)]
    pub fee: crate::fee::Args,
}

impl FromStr for Cmd {
    type Err = clap::error::Error;

    fn from_str(s: &str) -> Result<Self, Self::Err> {
        use clap::{CommandFactory, FromArgMatches};
        Self::from_arg_matches_mut(&mut Self::command().get_matches_from(s.split_whitespace()))
    }
}

impl Pwd for Cmd {
    fn set_pwd(&mut self, pwd: &Path) {
        self.config.set_pwd(pwd);
    }
}

#[derive(thiserror::Error, Debug)]
pub enum Error {
    #[error("parsing key {key}: {error}")]
    CannotParseKey {
        key: String,
        error: soroban_spec_tools::Error,
    },
    #[error("parsing XDR key {key}: {error}")]
    CannotParseXdrKey { key: String, error: XdrError },

    #[error(transparent)]
    Config(#[from] config::Error),
    #[error("either `--key` or `--key-xdr` are required")]
    KeyIsRequired,
    #[error("xdr processing error: {0}")]
    Xdr(#[from] XdrError),
    #[error("Ledger entry not found")]
    LedgerEntryNotFound,
    #[error("missing operation result")]
    MissingOperationResult,
    #[error(transparent)]
    Rpc(#[from] rpc::Error),
    #[error(transparent)]
    Wasm(#[from] wasm::Error),
    #[error(transparent)]
    Key(#[from] key::Error),
    #[error(transparent)]
    Data(#[from] data::Error),
    #[error(transparent)]
    Network(#[from] network::Error),
    #[error(transparent)]
    Locator(#[from] locator::Error),
    #[error(transparent)]
    RpcClient(#[from] RpcClientError),
}

impl Cmd {
    #[allow(clippy::too_many_lines)]
    pub async fn run(&self) -> Result<(), Error> {
        let res = self.run_against_rpc_server(None, None).await?.to_envelope();
        match res {
            TxnEnvelopeResult::TxnEnvelope(tx) => println!("{}", tx.to_xdr_base64(Limits::none())?),
            TxnEnvelopeResult::Res(ttl_ledger) => {
                if self.ttl_ledger_only {
                    println!("{ttl_ledger}");
                } else {
                    println!("New ttl ledger: {ttl_ledger}");
                }
            }
        }

        Ok(())
    }

    fn ledgers_to_extend(&self) -> u32 {
        let res = u32::min(self.ledgers_to_extend, MAX_LEDGERS_TO_EXTEND);
        if res < self.ledgers_to_extend {
            tracing::warn!(
                "Ledgers to extend is too large, using max value of {MAX_LEDGERS_TO_EXTEND}"
            );
        }
        res
    }
}

#[async_trait::async_trait]
impl NetworkRunnable for Cmd {
    type Error = Error;
    type Result = TxnResult<u32>;

    async fn run_against_rpc_server(
        &self,
        args: Option<&global::Args>,
        config: Option<&config::Args>,
    ) -> Result<TxnResult<u32>, Self::Error> {
        let config = config.unwrap_or(&self.config);
        let network = config.get_network()?;
        tracing::trace!(?network);
        let keys = self.key.parse_keys(&config.locator, &network)?;
<<<<<<< HEAD
        let client = RpcClient::new(&network)?;
        let key = config.source_account()?;
=======
        let client = Client::new(&network.rpc_url)?;
        let source_account = config.source_account()?;
>>>>>>> 88a8ca91
        let extend_to = self.ledgers_to_extend();

        // Get the account sequence number
        let account_details = client.get_account(&source_account.to_string()).await?;
        let sequence: i64 = account_details.seq_num.into();

        let tx = Transaction {
            source_account,
            fee: self.fee.fee,
            seq_num: SequenceNumber(sequence + 1),
            cond: Preconditions::None,
            memo: Memo::None,
            operations: vec![Operation {
                source_account: None,
                body: OperationBody::ExtendFootprintTtl(ExtendFootprintTtlOp {
                    ext: ExtensionPoint::V0,
                    extend_to,
                }),
            }]
            .try_into()?,
            ext: TransactionExt::V1(SorobanTransactionData {
                ext: ExtensionPoint::V0,
                resources: SorobanResources {
                    footprint: LedgerFootprint {
                        read_only: keys.clone().try_into()?,
                        read_write: vec![].try_into()?,
                    },
                    instructions: self.fee.instructions.unwrap_or_default(),
                    read_bytes: 0,
                    write_bytes: 0,
                },
                resource_fee: 0,
            }),
        };
        if self.fee.build_only {
            return Ok(TxnResult::Txn(tx));
        }
        let tx = client
            .simulate_and_assemble_transaction(&tx)
            .await?
            .transaction()
            .clone();
        let res = client
            .send_transaction_polling(&config.sign_with_local_key(tx).await?)
            .await?;
        if args.map_or(true, |a| !a.no_cache) {
            data::write(res.clone().try_into()?, &network.rpc_uri()?)?;
        }

        let events = res.events()?;
        if !events.is_empty() {
            tracing::info!("Events:\n {events:#?}");
        }
        let meta = res
            .result_meta
            .as_ref()
            .ok_or(Error::MissingOperationResult)?;

        // The transaction from core will succeed regardless of whether it actually found & extended
        // the entry, so we have to inspect the result meta to tell if it worked or not.
        let TransactionMeta::V3(TransactionMetaV3 { operations, .. }) = meta else {
            return Err(Error::LedgerEntryNotFound);
        };

        // Simply check if there is exactly one entry here. We only support extending a single
        // entry via this command (which we should fix separately, but).
        if operations.len() == 0 {
            return Err(Error::LedgerEntryNotFound);
        }

        if operations[0].changes.is_empty() {
            let entry = client.get_full_ledger_entries(&keys).await?;
            let extension = entry.entries[0].live_until_ledger_seq;
            if entry.latest_ledger + i64::from(extend_to) < i64::from(extension) {
                return Ok(TxnResult::Res(extension));
            }
        }

        match (&operations[0].changes[0], &operations[0].changes[1]) {
            (
                LedgerEntryChange::State(_),
                LedgerEntryChange::Updated(LedgerEntry {
                    data:
                        LedgerEntryData::Ttl(TtlEntry {
                            live_until_ledger_seq,
                            ..
                        }),
                    ..
                }),
            ) => Ok(TxnResult::Res(*live_until_ledger_seq)),
            _ => Err(Error::LedgerEntryNotFound),
        }
    }
}<|MERGE_RESOLUTION|>--- conflicted
+++ resolved
@@ -133,13 +133,8 @@
         let network = config.get_network()?;
         tracing::trace!(?network);
         let keys = self.key.parse_keys(&config.locator, &network)?;
-<<<<<<< HEAD
         let client = RpcClient::new(&network)?;
-        let key = config.source_account()?;
-=======
-        let client = Client::new(&network.rpc_url)?;
         let source_account = config.source_account()?;
->>>>>>> 88a8ca91
         let extend_to = self.ledgers_to_extend();
 
         // Get the account sequence number
