use std::{fmt::Debug, path::Path, str::FromStr};

use clap::{command, Parser};
use soroban_env_host::xdr::{
    Error as XdrError, ExtensionPoint, LedgerEntry, LedgerEntryChange, LedgerEntryData,
    LedgerFootprint, Limits, Memo, Operation, OperationBody, OperationMeta, Preconditions,
    RestoreFootprintOp, SequenceNumber, SorobanResources, SorobanTransactionData, Transaction,
    TransactionExt, TransactionMeta, TransactionMetaV3, TtlEntry, WriteXdr,
};
use stellar_strkey::DecodeError;

use crate::{
    commands::{
        contract::extend,
        global,
        txn_result::{TxnEnvelopeResult, TxnResult},
        NetworkRunnable,
    },
    config::{self, data, locator, network},
    key, rpc,
    rpc_client::{Error as RpcClientError, RpcClient},
    wasm, Pwd,
};

#[derive(Parser, Debug, Clone)]
#[group(skip)]
pub struct Cmd {
    #[command(flatten)]
    pub key: key::Args,
    /// Number of ledgers to extend the entry
    #[arg(long)]
    pub ledgers_to_extend: Option<u32>,
    /// Only print the new Time To Live ledger
    #[arg(long)]
    pub ttl_ledger_only: bool,
    #[command(flatten)]
    pub config: config::Args,
    #[command(flatten)]
    pub fee: crate::fee::Args,
}

impl FromStr for Cmd {
    type Err = clap::error::Error;

    fn from_str(s: &str) -> Result<Self, Self::Err> {
        use clap::{CommandFactory, FromArgMatches};
        Self::from_arg_matches_mut(&mut Self::command().get_matches_from(s.split_whitespace()))
    }
}

impl Pwd for Cmd {
    fn set_pwd(&mut self, pwd: &Path) {
        self.config.set_pwd(pwd);
    }
}

#[derive(thiserror::Error, Debug)]
pub enum Error {
    #[error("parsing key {key}: {error}")]
    CannotParseKey {
        key: String,
        error: soroban_spec_tools::Error,
    },
    #[error("parsing XDR key {key}: {error}")]
    CannotParseXdrKey { key: String, error: XdrError },
    #[error("cannot parse contract ID {0}: {1}")]
    CannotParseContractId(String, DecodeError),
    #[error(transparent)]
    Config(#[from] config::Error),
    #[error("either `--key` or `--key-xdr` are required")]
    KeyIsRequired,
    #[error("xdr processing error: {0}")]
    Xdr(#[from] XdrError),
    #[error("Ledger entry not found")]
    LedgerEntryNotFound,
    #[error(transparent)]
    Locator(#[from] locator::Error),
    #[error("missing operation result")]
    MissingOperationResult,
    #[error(transparent)]
    Rpc(#[from] rpc::Error),
    #[error(transparent)]
    Wasm(#[from] wasm::Error),
    #[error(transparent)]
    Key(#[from] key::Error),
    #[error(transparent)]
    Extend(#[from] extend::Error),
    #[error(transparent)]
    Data(#[from] data::Error),
    #[error(transparent)]
    Network(#[from] network::Error),
    #[error(transparent)]
    RpcClient(#[from] RpcClientError),
}

impl Cmd {
    #[allow(clippy::too_many_lines)]
    pub async fn run(&self) -> Result<(), Error> {
        let res = self.run_against_rpc_server(None, None).await?.to_envelope();
        let expiration_ledger_seq = match res {
            TxnEnvelopeResult::TxnEnvelope(tx) => {
                println!("{}", tx.to_xdr_base64(Limits::none())?);
                return Ok(());
            }
            TxnEnvelopeResult::Res(res) => res,
        };
        if let Some(ledgers_to_extend) = self.ledgers_to_extend {
            extend::Cmd {
                key: self.key.clone(),
                ledgers_to_extend,
                config: self.config.clone(),
                fee: self.fee.clone(),
                ttl_ledger_only: false,
            }
            .run()
            .await?;
        } else {
            println!("New ttl ledger: {expiration_ledger_seq}");
        }

        Ok(())
    }
}

#[async_trait::async_trait]
impl NetworkRunnable for Cmd {
    type Error = Error;
    type Result = TxnResult<u32>;

    async fn run_against_rpc_server(
        &self,
        args: Option<&global::Args>,
        config: Option<&config::Args>,
    ) -> Result<TxnResult<u32>, Error> {
        let config = config.unwrap_or(&self.config);
        let network = config.get_network()?;
        tracing::trace!(?network);
        let entry_keys = self.key.parse_keys(&config.locator, &network)?;
<<<<<<< HEAD
        let client = RpcClient::new(&network)?;
        let key = config.source_account()?;
=======
        let client = Client::new(&network.rpc_url)?;
        let source_account = config.source_account()?;
>>>>>>> 88a8ca91

        // Get the account sequence number
        let public_strkey = source_account.to_string();
        let account_details = client.get_account(&public_strkey).await?;
        let sequence: i64 = account_details.seq_num.into();

        let tx = Transaction {
            source_account,
            fee: self.fee.fee,
            seq_num: SequenceNumber(sequence + 1),
            cond: Preconditions::None,
            memo: Memo::None,
            operations: vec![Operation {
                source_account: None,
                body: OperationBody::RestoreFootprint(RestoreFootprintOp {
                    ext: ExtensionPoint::V0,
                }),
            }]
            .try_into()?,
            ext: TransactionExt::V1(SorobanTransactionData {
                ext: ExtensionPoint::V0,
                resources: SorobanResources {
                    footprint: LedgerFootprint {
                        read_only: vec![].try_into()?,
                        read_write: entry_keys.try_into()?,
                    },
                    instructions: self.fee.instructions.unwrap_or_default(),
                    read_bytes: 0,
                    write_bytes: 0,
                },
                resource_fee: 0,
            }),
        };
        if self.fee.build_only {
            return Ok(TxnResult::Txn(tx));
        }
        let res = client
            .send_transaction_polling(&config.sign_with_local_key(tx).await?)
            .await?;
        if args.map_or(true, |a| !a.no_cache) {
            data::write(res.clone().try_into()?, &network.rpc_uri()?)?;
        }
        let meta = res
            .result_meta
            .as_ref()
            .ok_or(Error::MissingOperationResult)?;
        let events = res.events()?;
        tracing::trace!(?meta);
        if !events.is_empty() {
            tracing::info!("Events:\n {events:#?}");
        }

        // The transaction from core will succeed regardless of whether it actually found &
        // restored the entry, so we have to inspect the result meta to tell if it worked or not.
        let TransactionMeta::V3(TransactionMetaV3 { operations, .. }) = meta else {
            return Err(Error::LedgerEntryNotFound);
        };
        tracing::debug!("Operations:\nlen:{}\n{operations:#?}", operations.len());

        // Simply check if there is exactly one entry here. We only support extending a single
        // entry via this command (which we should fix separately, but).
        if operations.len() == 0 {
            return Err(Error::LedgerEntryNotFound);
        }

        if operations.len() != 1 {
            tracing::warn!(
                "Unexpected number of operations: {}. Currently only handle one.",
                operations[0].changes.len()
            );
        }
        Ok(TxnResult::Res(
            parse_operations(operations).ok_or(Error::MissingOperationResult)?,
        ))
    }
}

fn parse_operations(ops: &[OperationMeta]) -> Option<u32> {
    ops.first().and_then(|op| {
        op.changes.iter().find_map(|entry| match entry {
            LedgerEntryChange::Updated(LedgerEntry {
                data:
                    LedgerEntryData::Ttl(TtlEntry {
                        live_until_ledger_seq,
                        ..
                    }),
                ..
            })
            | LedgerEntryChange::Created(LedgerEntry {
                data:
                    LedgerEntryData::Ttl(TtlEntry {
                        live_until_ledger_seq,
                        ..
                    }),
                ..
            }) => Some(*live_until_ledger_seq),
            _ => None,
        })
    })
}<|MERGE_RESOLUTION|>--- conflicted
+++ resolved
@@ -136,13 +136,8 @@
         let network = config.get_network()?;
         tracing::trace!(?network);
         let entry_keys = self.key.parse_keys(&config.locator, &network)?;
-<<<<<<< HEAD
         let client = RpcClient::new(&network)?;
-        let key = config.source_account()?;
-=======
-        let client = Client::new(&network.rpc_url)?;
         let source_account = config.source_account()?;
->>>>>>> 88a8ca91
 
         // Get the account sequence number
         let public_strkey = source_account.to_string();
