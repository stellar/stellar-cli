use super::global;

pub mod args;
pub mod hash;
<<<<<<< HEAD
pub mod new;
=======
pub mod send;
pub mod sign;
>>>>>>> ac5cc575
pub mod simulate;
pub mod xdr;

#[derive(Debug, clap::Subcommand)]
pub enum Cmd {
    /// Simulate a transaction envelope from stdin
    Simulate(simulate::Cmd),
    /// Calculate the hash of a transaction envelope from stdin
    Hash(hash::Cmd),
<<<<<<< HEAD
    /// Create a new transaction
    #[command(subcommand)]
    New(new::Cmd),
=======
    /// Sign a transaction envelope appending the signature to the envelope
    Sign(sign::Cmd),
    /// Send a transaction envelope to the network
    Send(send::Cmd),
>>>>>>> ac5cc575
}

#[derive(thiserror::Error, Debug)]
pub enum Error {
<<<<<<< HEAD
    #[error(transparent)]
    Hash(#[from] hash::Error),
    #[error(transparent)]
    New(#[from] new::Error),
    #[error(transparent)]
    Simulate(#[from] simulate::Error),
=======
    #[error(transparent)]
    Simulate(#[from] simulate::Error),
    #[error(transparent)]
    Hash(#[from] hash::Error),
    #[error(transparent)]
    Sign(#[from] sign::Error),
    #[error(transparent)]
    Send(#[from] send::Error),
>>>>>>> ac5cc575
}

impl Cmd {
    pub async fn run(&self, global_args: &global::Args) -> Result<(), Error> {
        match self {
            Cmd::Simulate(cmd) => cmd.run(global_args).await?,
            Cmd::Hash(cmd) => cmd.run(global_args)?,
<<<<<<< HEAD
            Cmd::New(cmd) => cmd.run(global_args).await?,
=======
            Cmd::Sign(cmd) => cmd.run(global_args).await?,
            Cmd::Send(cmd) => cmd.run(global_args).await?,
>>>>>>> ac5cc575
        };
        Ok(())
    }
}<|MERGE_RESOLUTION|>--- conflicted
+++ resolved
@@ -2,12 +2,9 @@
 
 pub mod args;
 pub mod hash;
-<<<<<<< HEAD
 pub mod new;
-=======
 pub mod send;
 pub mod sign;
->>>>>>> ac5cc575
 pub mod simulate;
 pub mod xdr;
 
@@ -17,37 +14,27 @@
     Simulate(simulate::Cmd),
     /// Calculate the hash of a transaction envelope from stdin
     Hash(hash::Cmd),
-<<<<<<< HEAD
-    /// Create a new transaction
-    #[command(subcommand)]
-    New(new::Cmd),
-=======
     /// Sign a transaction envelope appending the signature to the envelope
     Sign(sign::Cmd),
     /// Send a transaction envelope to the network
     Send(send::Cmd),
->>>>>>> ac5cc575
+    /// Create a new transaction
+    #[command(subcommand)]
+    New(new::Cmd),
 }
 
 #[derive(thiserror::Error, Debug)]
 pub enum Error {
-<<<<<<< HEAD
     #[error(transparent)]
     Hash(#[from] hash::Error),
     #[error(transparent)]
     New(#[from] new::Error),
     #[error(transparent)]
     Simulate(#[from] simulate::Error),
-=======
-    #[error(transparent)]
-    Simulate(#[from] simulate::Error),
-    #[error(transparent)]
-    Hash(#[from] hash::Error),
     #[error(transparent)]
     Sign(#[from] sign::Error),
     #[error(transparent)]
     Send(#[from] send::Error),
->>>>>>> ac5cc575
 }
 
 impl Cmd {
@@ -55,12 +42,9 @@
         match self {
             Cmd::Simulate(cmd) => cmd.run(global_args).await?,
             Cmd::Hash(cmd) => cmd.run(global_args)?,
-<<<<<<< HEAD
             Cmd::New(cmd) => cmd.run(global_args).await?,
-=======
             Cmd::Sign(cmd) => cmd.run(global_args).await?,
             Cmd::Send(cmd) => cmd.run(global_args).await?,
->>>>>>> ac5cc575
         };
         Ok(())
     }
