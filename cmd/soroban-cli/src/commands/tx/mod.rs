--- conflicted
+++ resolved
@@ -3,10 +3,7 @@
 use super::global;
 
 pub mod hash;
-<<<<<<< HEAD
 pub mod send;
-=======
->>>>>>> ff57159b
 pub mod sign;
 pub mod simulate;
 pub mod xdr;
@@ -17,13 +14,10 @@
     Simulate(simulate::Cmd),
     /// Calculate the hash of a transaction envelope from stdin
     Hash(hash::Cmd),
-<<<<<<< HEAD
+    /// Sign a transaction envelope appending the signature to the envelope
+    Sign(sign::Cmd),
     /// Send a transaction envelope to the network
     Send(send::Cmd),
-=======
->>>>>>> ff57159b
-    /// Sign a transaction envelope appending the signature to the envelope
-    Sign(sign::Cmd),
 }
 
 #[derive(thiserror::Error, Debug)]
@@ -33,12 +27,9 @@
     #[error(transparent)]
     Hash(#[from] hash::Error),
     #[error(transparent)]
-<<<<<<< HEAD
+    Sign(#[from] sign::Error),
+    #[error(transparent)]
     Send(#[from] send::Error),
-    #[error(transparent)]
-=======
->>>>>>> ff57159b
-    Sign(#[from] sign::Error),
 }
 
 impl Cmd {
@@ -46,11 +37,8 @@
         match self {
             Cmd::Simulate(cmd) => cmd.run(global_args).await?,
             Cmd::Hash(cmd) => cmd.run(global_args)?,
-<<<<<<< HEAD
+            Cmd::Sign(cmd) => cmd.run(global_args).await?,
             Cmd::Send(cmd) => cmd.run(global_args).await?,
-=======
->>>>>>> ff57159b
-            Cmd::Sign(cmd) => cmd.run(global_args).await?,
         };
         Ok(())
     }
