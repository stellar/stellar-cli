--- conflicted
+++ resolved
@@ -2,13 +2,10 @@
 
 use super::global;
 
-<<<<<<< HEAD
 pub mod auth;
+pub mod hash;
 pub mod send;
 pub mod sign;
-=======
-pub mod hash;
->>>>>>> 2b19b7a9
 pub mod simulate;
 pub mod xdr;
 
@@ -16,43 +13,34 @@
 pub enum Cmd {
     /// Simulate a transaction envelope from stdin
     Simulate(simulate::Cmd),
-<<<<<<< HEAD
+    /// Calculate the hash of a transaction envelope from stdin
+    Hash(hash::Cmd),
     /// Sign a transaction
     Sign(sign::Cmd),
     /// Send a transaction envelope to the network
     Send(send::Cmd),
-=======
-    /// Calculate the hash of a transaction envelope from stdin
-    Hash(hash::Cmd),
->>>>>>> 2b19b7a9
 }
 
 #[derive(thiserror::Error, Debug)]
 pub enum Error {
     #[error(transparent)]
     Simulate(#[from] simulate::Error),
-<<<<<<< HEAD
+    /// An error during hash calculation
+    #[error(transparent)]
+    Hash(#[from] hash::Error),
     #[error(transparent)]
     Send(#[from] send::Error),
     #[error(transparent)]
     Sign(#[from] sign::Error),
-=======
-    /// An error during hash calculation
-    #[error(transparent)]
-    Hash(#[from] hash::Error),
->>>>>>> 2b19b7a9
 }
 
 impl Cmd {
     pub async fn run(&self, global_args: &global::Args) -> Result<(), Error> {
         match self {
             Cmd::Simulate(cmd) => cmd.run(global_args).await?,
-<<<<<<< HEAD
+            Cmd::Hash(cmd) => cmd.run(global_args)?,
             Cmd::Sign(cmd) => cmd.run().await?,
             Cmd::Send(cmd) => cmd.run(global_args).await?,
-=======
-            Cmd::Hash(cmd) => cmd.run(global_args)?,
->>>>>>> 2b19b7a9
         };
         Ok(())
     }
