use crate::{
    commands::{global, txn_result::TxnEnvelopeResult},
    config::{
        self,
        address::{self, UnresolvedMuxedAccount},
        data, network, secret,
    },
    fee,
    rpc::{self, Client, GetTransactionResponse},
    tx::builder::{self, asset, TxExt},
    xdr::{self, Limits, WriteXdr},
};

#[derive(Debug, clap::Args, Clone)]
#[group(skip)]
pub struct Args {
    #[clap(flatten)]
    pub fee: fee::Args,
    #[clap(flatten)]
    pub config: config::Args,
}

#[derive(thiserror::Error, Debug)]
pub enum Error {
    #[error(transparent)]
    Rpc(#[from] rpc::Error),
    #[error(transparent)]
    Config(#[from] config::Error),
    #[error(transparent)]
    Network(#[from] network::Error),
    #[error(transparent)]
    Secret(#[from] secret::Error),
    #[error(transparent)]
    Tx(#[from] builder::Error),
    #[error(transparent)]
    Data(#[from] data::Error),
    #[error(transparent)]
    Xdr(#[from] xdr::Error),
    #[error(transparent)]
    Address(#[from] address::Error),
    #[error(transparent)]
<<<<<<< HEAD
=======
    Asset(#[from] asset::Error),
    #[error(transparent)]
>>>>>>> a0c5dbbb
    TxXdr(#[from] super::xdr::Error),
}

impl Args {
    pub async fn tx(&self, body: impl Into<xdr::OperationBody>) -> Result<xdr::Transaction, Error> {
        let source_account = self.source_account().await?;
        let seq_num = self
            .config
            .next_sequence_number(source_account.clone().account_id())
            .await?;
        // Once we have a way to add operations this will be updated to allow for a different source account
        let operation = xdr::Operation {
            source_account: None,
            body: body.into(),
        };
        Ok(xdr::Transaction::new_tx(
            source_account,
            self.fee.fee,
            seq_num,
            operation,
        ))
    }

    pub fn client(&self) -> Result<Client, Error> {
        let network = self.config.get_network()?;
        Ok(Client::new(&network.rpc_url)?)
    }

    pub async fn handle(
        &self,
        op: impl Into<xdr::OperationBody>,
        global_args: &global::Args,
    ) -> Result<TxnEnvelopeResult<GetTransactionResponse>, Error> {
        let tx = self.tx(op).await?;
        self.handle_tx(tx, global_args).await
    }
    pub async fn handle_and_print(
        &self,
        op: impl Into<xdr::OperationBody>,
        global_args: &global::Args,
    ) -> Result<(), Error> {
        let res = self.handle(op, global_args).await?;
        if let TxnEnvelopeResult::TxnEnvelope(tx) = res {
            println!("{}", tx.to_xdr_base64(Limits::none())?);
        };
        Ok(())
    }

    pub async fn handle_tx(
        &self,
        tx: xdr::Transaction,
        args: &global::Args,
    ) -> Result<TxnEnvelopeResult<GetTransactionResponse>, Error> {
        let network = self.config.get_network()?;
        let client = Client::new(&network.rpc_url)?;
        if self.fee.build_only {
            return Ok(TxnEnvelopeResult::TxnEnvelope(Box::new(tx.into())));
        }

        let txn_resp = client
            .send_transaction_polling(&self.config.sign_with_local_key(tx).await?)
            .await?;

        if !args.no_cache {
            data::write(txn_resp.clone().try_into().unwrap(), &network.rpc_uri()?)?;
        }

        Ok(TxnEnvelopeResult::Res(txn_resp))
    }

    pub async fn source_account(&self) -> Result<xdr::MuxedAccount, Error> {
        Ok(self.config.source_account().await?)
    }

    pub fn resolve_muxed_address(
        &self,
        address: &UnresolvedMuxedAccount,
    ) -> Result<xdr::MuxedAccount, Error> {
        Ok(address.resolve_muxed_account_sync(&self.config.locator, self.config.hd_path)?)
    }

    pub fn resolve_account_id(
        &self,
        address: &UnresolvedMuxedAccount,
    ) -> Result<xdr::AccountId, Error> {
        Ok(address
            .resolve_muxed_account_sync(&self.config.locator, self.config.hd_path)?
            .account_id())
    }

    pub async fn add_op(
        &self,
        op_body: impl Into<xdr::OperationBody>,
        tx_env: xdr::TransactionEnvelope,
        op_source: Option<&address::UnresolvedMuxedAccount>,
    ) -> Result<xdr::TransactionEnvelope, Error> {
        let mut source_account = None;
        if let Some(account) = op_source {
            source_account = Some(
                account
                    .resolve_muxed_account(&self.config.locator, self.config.hd_path)
                    .await?,
            );
        }
        let op = xdr::Operation {
            source_account,
            body: op_body.into(),
        };
        Ok(super::xdr::add_op(tx_env, op)?)
    }

    pub fn resolve_muxed_address(
        &self,
        address: &UnresolvedMuxedAccount,
    ) -> Result<xdr::MuxedAccount, Error> {
        Ok(address.resolve_muxed_account(&self.config.locator, self.config.hd_path)?)
    }

    pub fn resolve_account_id(
        &self,
        address: &UnresolvedMuxedAccount,
    ) -> Result<xdr::AccountId, Error> {
        Ok(address
            .resolve_muxed_account(&self.config.locator, self.config.hd_path)?
            .account_id())
    }

    pub fn add_op(
        &self,
        op_body: impl Into<xdr::OperationBody>,
        tx_env: xdr::TransactionEnvelope,
        op_source: Option<&address::UnresolvedMuxedAccount>,
    ) -> Result<xdr::TransactionEnvelope, Error> {
        let source_account = op_source
            .map(|a| self.resolve_muxed_address(a))
            .transpose()?;
        let op = xdr::Operation {
            source_account,
            body: op_body.into(),
        };
        Ok(super::xdr::add_op(tx_env, op)?)
    }

    pub fn resolve_asset(&self, asset: &builder::Asset) -> Result<xdr::Asset, Error> {
        Ok(asset.resolve(&self.config.locator)?)
    }
}<|MERGE_RESOLUTION|>--- conflicted
+++ resolved
@@ -39,11 +39,8 @@
     #[error(transparent)]
     Address(#[from] address::Error),
     #[error(transparent)]
-<<<<<<< HEAD
-=======
     Asset(#[from] asset::Error),
     #[error(transparent)]
->>>>>>> a0c5dbbb
     TxXdr(#[from] super::xdr::Error),
 }
 
@@ -80,6 +77,7 @@
         let tx = self.tx(op).await?;
         self.handle_tx(tx, global_args).await
     }
+
     pub async fn handle_and_print(
         &self,
         op: impl Into<xdr::OperationBody>,
@@ -155,38 +153,6 @@
         Ok(super::xdr::add_op(tx_env, op)?)
     }
 
-    pub fn resolve_muxed_address(
-        &self,
-        address: &UnresolvedMuxedAccount,
-    ) -> Result<xdr::MuxedAccount, Error> {
-        Ok(address.resolve_muxed_account(&self.config.locator, self.config.hd_path)?)
-    }
-
-    pub fn resolve_account_id(
-        &self,
-        address: &UnresolvedMuxedAccount,
-    ) -> Result<xdr::AccountId, Error> {
-        Ok(address
-            .resolve_muxed_account(&self.config.locator, self.config.hd_path)?
-            .account_id())
-    }
-
-    pub fn add_op(
-        &self,
-        op_body: impl Into<xdr::OperationBody>,
-        tx_env: xdr::TransactionEnvelope,
-        op_source: Option<&address::UnresolvedMuxedAccount>,
-    ) -> Result<xdr::TransactionEnvelope, Error> {
-        let source_account = op_source
-            .map(|a| self.resolve_muxed_address(a))
-            .transpose()?;
-        let op = xdr::Operation {
-            source_account,
-            body: op_body.into(),
-        };
-        Ok(super::xdr::add_op(tx_env, op)?)
-    }
-
     pub fn resolve_asset(&self, asset: &builder::Asset) -> Result<xdr::Asset, Error> {
         Ok(asset.resolve(&self.config.locator)?)
     }
