use clap::Parser;
use soroban_sdk::xdr::OperationBody;

use super::global;

pub mod account_merge;
pub mod bump_sequence;
pub mod change_trust;
pub mod create_account;
pub mod manage_data;
pub mod payment;
pub mod set_options;
pub mod set_trustline_flags;

#[derive(Debug, Parser)]
#[allow(clippy::doc_markdown)]
pub enum Cmd {
    #[command(about = super::help::ACCOUNT_MERGE)]
    AccountMerge(account_merge::Cmd),
    #[command(about = super::help::BUMP_SEQUENCE)]
    BumpSequence(bump_sequence::Cmd),
    #[command(about = super::help::CHANGE_TRUST)]
    ChangeTrust(change_trust::Cmd),
    #[command(about = super::help::CREATE_ACCOUNT)]
    CreateAccount(create_account::Cmd),
    #[command(about = super::help::MANAGE_DATA)]
    ManageData(manage_data::Cmd),
    #[command(about = super::help::PAYMENT)]
    Payment(payment::Cmd),
    #[command(about = super::help::SET_OPTIONS)]
    SetOptions(set_options::Cmd),
    #[command(about = super::help::SET_TRUSTLINE_FLAGS)]
    SetTrustlineFlags(set_trustline_flags::Cmd),
}

#[derive(thiserror::Error, Debug)]
pub enum Error {
    #[error(transparent)]
    Tx(#[from] super::args::Error),
}

impl TryFrom<&Cmd> for OperationBody {
    type Error = super::args::Error;
    fn try_from(cmd: &Cmd) -> Result<Self, Self::Error> {
        Ok(match cmd {
            Cmd::AccountMerge(cmd) => cmd.try_into()?,
            Cmd::BumpSequence(cmd) => cmd.into(),
            Cmd::ChangeTrust(cmd) => cmd.into(),
            Cmd::CreateAccount(cmd) => cmd.try_into()?,
            Cmd::ManageData(cmd) => cmd.into(),
            Cmd::Payment(cmd) => cmd.try_into()?,
            Cmd::SetOptions(cmd) => cmd.try_into()?,
            Cmd::SetTrustlineFlags(cmd) => cmd.try_into()?,
        })
    }
}

impl Cmd {
    pub async fn run(&self, global_args: &global::Args) -> Result<(), Error> {
        let op = OperationBody::try_from(self)?;
        match self {
<<<<<<< HEAD
            Cmd::AccountMerge(cmd) => cmd.tx.handle_and_print(op, global_args).await,
            Cmd::BumpSequence(cmd) => cmd.tx.handle_and_print(op, global_args).await,
            Cmd::ChangeTrust(cmd) => cmd.tx.handle_and_print(op, global_args).await,
            Cmd::CreateAccount(cmd) => cmd.tx.handle_and_print(op, global_args).await,
            Cmd::ManageData(cmd) => cmd.tx.handle_and_print(op, global_args).await,
            Cmd::Payment(cmd) => cmd.tx.handle_and_print(op, global_args).await,
            Cmd::SetOptions(cmd) => cmd.tx.handle_and_print(op, global_args).await,
            Cmd::SetTrustlineFlags(cmd) => cmd.tx.handle_and_print(op, global_args).await,
=======
            Cmd::AccountMerge(cmd) => cmd.tx.handle_and_print(&cmd.op, global_args).await,
            Cmd::BumpSequence(cmd) => cmd.tx.handle_and_print(&cmd.op, global_args).await,
            Cmd::ChangeTrust(cmd) => cmd.tx.handle_and_print(&cmd.op, global_args).await,
            Cmd::CreateAccount(cmd) => cmd.tx.handle_and_print(&cmd.op, global_args).await,
            Cmd::ManageData(cmd) => cmd.tx.handle_and_print(&cmd.op, global_args).await,
            Cmd::Payment(cmd) => cmd.tx.handle_and_print(&cmd.op, global_args).await,
            Cmd::SetOptions(cmd) => cmd.tx.handle_and_print(&cmd.op, global_args).await,
            Cmd::SetTrustlineFlags(cmd) => cmd.tx.handle_and_print(&cmd.op, global_args).await,
>>>>>>> a03b1d75
        }?;
        Ok(())
    }
}<|MERGE_RESOLUTION|>--- conflicted
+++ resolved
@@ -59,7 +59,6 @@
     pub async fn run(&self, global_args: &global::Args) -> Result<(), Error> {
         let op = OperationBody::try_from(self)?;
         match self {
-<<<<<<< HEAD
             Cmd::AccountMerge(cmd) => cmd.tx.handle_and_print(op, global_args).await,
             Cmd::BumpSequence(cmd) => cmd.tx.handle_and_print(op, global_args).await,
             Cmd::ChangeTrust(cmd) => cmd.tx.handle_and_print(op, global_args).await,
@@ -68,16 +67,7 @@
             Cmd::Payment(cmd) => cmd.tx.handle_and_print(op, global_args).await,
             Cmd::SetOptions(cmd) => cmd.tx.handle_and_print(op, global_args).await,
             Cmd::SetTrustlineFlags(cmd) => cmd.tx.handle_and_print(op, global_args).await,
-=======
-            Cmd::AccountMerge(cmd) => cmd.tx.handle_and_print(&cmd.op, global_args).await,
-            Cmd::BumpSequence(cmd) => cmd.tx.handle_and_print(&cmd.op, global_args).await,
-            Cmd::ChangeTrust(cmd) => cmd.tx.handle_and_print(&cmd.op, global_args).await,
-            Cmd::CreateAccount(cmd) => cmd.tx.handle_and_print(&cmd.op, global_args).await,
-            Cmd::ManageData(cmd) => cmd.tx.handle_and_print(&cmd.op, global_args).await,
-            Cmd::Payment(cmd) => cmd.tx.handle_and_print(&cmd.op, global_args).await,
-            Cmd::SetOptions(cmd) => cmd.tx.handle_and_print(&cmd.op, global_args).await,
-            Cmd::SetTrustlineFlags(cmd) => cmd.tx.handle_and_print(&cmd.op, global_args).await,
->>>>>>> a03b1d75
+
         }?;
         Ok(())
     }
