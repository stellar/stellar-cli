--- conflicted
+++ resolved
@@ -69,11 +69,7 @@
         Ok(xdr::OperationBody::SetTrustLineFlags(
             xdr::SetTrustLineFlagsOp {
                 trustor: cmd.tx.resolve_account_id(&cmd.op.trustor)?,
-<<<<<<< HEAD
-                asset: cmd.op.asset.clone().into(),
-=======
                 asset: cmd.tx.resolve_asset(&cmd.op.asset)?,
->>>>>>> a0c5dbbb
                 clear_flags,
                 set_flags,
             },
