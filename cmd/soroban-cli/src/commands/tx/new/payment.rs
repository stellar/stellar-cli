use clap::{command, Parser};

use crate::{commands::tx, config::address, tx::builder, xdr};

#[derive(Parser, Debug, Clone)]
#[group(skip)]
pub struct Cmd {
    #[command(flatten)]
    pub tx: tx::Args,
    #[clap(flatten)]
    pub op: Args,
}

#[derive(Debug, clap::Args, Clone)]
pub struct Args {
    /// Account to send to, e.g. `GBX...`
<<<<<<< HEAD
    #[arg(long)]
    pub destination: address::Address,
=======
    #[arg(long, visible_alias = "dest")]
    pub destination: xdr::MuxedAccount,
>>>>>>> a03b1d75
    /// Asset to send, default native, e.i. XLM
    #[arg(long, default_value = "native")]
    pub asset: builder::Asset,
    /// Amount of the aforementioned asset to send. e.g. `10_000_000` (1 XLM)
    #[arg(long)]
    pub amount: builder::Amount,
}

<<<<<<< HEAD
impl TryFrom<&Cmd> for xdr::OperationBody {
    type Error = tx::args::Error;
    fn try_from(cmd: &Cmd) -> Result<Self, Self::Error> {
        Ok(xdr::OperationBody::Payment(xdr::PaymentOp {
            destination: cmd.tx.reslove_muxed_address(&cmd.destination)?,
=======
impl From<&Args> for xdr::OperationBody {
    fn from(cmd: &Args) -> Self {
        xdr::OperationBody::Payment(xdr::PaymentOp {
            destination: cmd.destination.clone(),
>>>>>>> a03b1d75
            asset: cmd.asset.clone().into(),
            amount: cmd.amount.into(),
        }))
    }
}<|MERGE_RESOLUTION|>--- conflicted
+++ resolved
@@ -14,13 +14,8 @@
 #[derive(Debug, clap::Args, Clone)]
 pub struct Args {
     /// Account to send to, e.g. `GBX...`
-<<<<<<< HEAD
     #[arg(long)]
     pub destination: address::Address,
-=======
-    #[arg(long, visible_alias = "dest")]
-    pub destination: xdr::MuxedAccount,
->>>>>>> a03b1d75
     /// Asset to send, default native, e.i. XLM
     #[arg(long, default_value = "native")]
     pub asset: builder::Asset,
@@ -29,18 +24,11 @@
     pub amount: builder::Amount,
 }
 
-<<<<<<< HEAD
 impl TryFrom<&Cmd> for xdr::OperationBody {
     type Error = tx::args::Error;
     fn try_from(cmd: &Cmd) -> Result<Self, Self::Error> {
         Ok(xdr::OperationBody::Payment(xdr::PaymentOp {
             destination: cmd.tx.reslove_muxed_address(&cmd.destination)?,
-=======
-impl From<&Args> for xdr::OperationBody {
-    fn from(cmd: &Args) -> Self {
-        xdr::OperationBody::Payment(xdr::PaymentOp {
-            destination: cmd.destination.clone(),
->>>>>>> a03b1d75
             asset: cmd.asset.clone().into(),
             amount: cmd.amount.into(),
         }))
