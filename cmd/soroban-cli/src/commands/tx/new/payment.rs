--- conflicted
+++ resolved
@@ -26,13 +26,6 @@
 
 impl TryFrom<&Cmd> for xdr::OperationBody {
     type Error = tx::args::Error;
-<<<<<<< HEAD
-    fn try_from(cmd: &Cmd) -> Result<Self, Self::Error> {
-        Ok(xdr::OperationBody::Payment(xdr::PaymentOp {
-            destination: cmd.tx.resolve_muxed_address(&cmd.op.destination)?,
-            asset: cmd.op.asset.clone().into(),
-            amount: cmd.op.amount.into(),
-=======
     fn try_from(
         Cmd {
             tx,
@@ -48,7 +41,6 @@
             destination: tx.resolve_muxed_address(destination)?,
             asset: tx.resolve_asset(asset)?,
             amount: amount.into(),
->>>>>>> a0c5dbbb
         }))
     }
 }