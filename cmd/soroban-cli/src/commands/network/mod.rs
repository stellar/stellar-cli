--- conflicted
+++ resolved
@@ -56,13 +56,11 @@
     /// Fetch the health of the configured RPC
     Health(health::Cmd),
 
-<<<<<<< HEAD
     /// Checks the health of the configured RPC
     Info(info::Cmd),
-=======
+
     /// Fetch the network's config settings
     Settings(settings::Cmd),
->>>>>>> af99b6ef
 }
 
 #[derive(thiserror::Error, Debug)]
@@ -83,11 +81,10 @@
     Health(#[from] health::Error),
 
     #[error(transparent)]
-<<<<<<< HEAD
     Info(#[from] info::Error),
-=======
+
+    #[error(transparent)]
     Settings(#[from] settings::Error),
->>>>>>> af99b6ef
 
     #[cfg(feature = "version_lt_23")]
     #[error(transparent)]
@@ -125,11 +122,8 @@
                 cmd.run(global_args).await?;
             }
             Cmd::Health(cmd) => cmd.run(global_args).await?,
-<<<<<<< HEAD
             Cmd::Info(cmd) => cmd.run(global_args).await?,
-=======
             Cmd::Settings(cmd) => cmd.run(global_args).await?,
->>>>>>> af99b6ef
         }
         Ok(())
     }
