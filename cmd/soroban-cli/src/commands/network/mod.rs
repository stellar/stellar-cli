use clap::Parser;

<<<<<<< HEAD
use clap::{arg, Parser};
use http::Uri;
use phf::phf_map;
use serde::{Deserialize, Serialize};
use serde_json::Value;
use stellar_strkey::ed25519::PublicKey;

use crate::{
    commands::HEADING_RPC,
    rpc::{self, Client},
};
=======
use crate::rpc::{self};
>>>>>>> 40ac355a

use super::config::locator;

pub mod add;
pub mod container;
pub mod ls;
pub mod rm;

#[derive(Debug, Parser)]
pub enum Cmd {
    /// Add a new network
    Add(add::Cmd),
    /// Remove a network
    Rm(rm::Cmd),
    /// List networks
    Ls(ls::Cmd),
    /// ⚠️ Deprecated: use `stellar container start` instead
    ///
    /// Start network
    ///
    /// Start a container running a Stellar node, RPC, API, and friendbot (faucet).
    ///
    /// `stellar network start NETWORK [OPTIONS]`
    ///
    /// By default, when starting a testnet container, without any optional arguments, it will run the equivalent of the following docker command:
    ///
    /// `docker run --rm -p 8000:8000 --name stellar stellar/quickstart:testing --testnet --enable rpc,horizon`
    Start(container::StartCmd),
    /// ⚠️ Deprecated: use `stellar container stop` instead
    ///
    /// Stop a network started with `network start`. For example, if you ran `stellar network start local`, you can use `stellar network stop local` to stop it.
    Stop(container::StopCmd),

    /// Commands to start, stop and get logs for a quickstart container
    #[command(subcommand)]
    Container(container::Cmd),
}

#[derive(thiserror::Error, Debug)]
pub enum Error {
    #[error(transparent)]
    Add(#[from] add::Error),

    #[error(transparent)]
    Rm(#[from] rm::Error),

    #[error(transparent)]
    Ls(#[from] ls::Error),

    // TODO: remove once `network start` is removed
    #[error(transparent)]
    Start(#[from] container::start::Error),

    // TODO: remove once `network stop` is removed
    #[error(transparent)]
    Stop(#[from] container::stop::Error),

    #[error(transparent)]
    Container(#[from] container::Error),

    #[error(transparent)]
    Config(#[from] locator::Error),

    #[error("network arg or rpc url and network passphrase are required if using the network")]
    Network,
    #[error(transparent)]
    Http(#[from] http::Error),
    #[error(transparent)]
    Rpc(#[from] rpc::Error),
    #[error(transparent)]
    Hyper(#[from] hyper::Error),
    #[error("Failed to parse JSON from {0}, {1}")]
    FailedToParseJSON(String, serde_json::Error),
    #[error("Invalid URL {0}")]
    InvalidUrl(String),
    #[error("Inproper response {0}")]
    InproperResponse(String),
    #[error("Currently not supported on windows. Please visit:\n{0}")]
    WindowsNotSupported(String),
    #[error("Archive URL not configured")]
    ArchiveUrlNotConfigured,
}

impl Cmd {
    pub async fn run(&self) -> Result<(), Error> {
        match self {
            Cmd::Add(cmd) => cmd.run()?,
            Cmd::Rm(new) => new.run()?,
            Cmd::Ls(cmd) => cmd.run()?,
            Cmd::Container(cmd) => cmd.run().await?,

            // TODO Remove this once `network start` is removed
            Cmd::Start(cmd) => {
                eprintln!("⚠️ Warning: `network start` has been deprecated. Use `network container start` instead");
                cmd.run().await?;
            }
            // TODO Remove this once `network stop` is removed
            Cmd::Stop(cmd) => {
                println!("⚠️ Warning: `network stop` has been deprecated. Use `network container stop` instead");
                cmd.run().await?;
            }
        };
        Ok(())
    }
<<<<<<< HEAD
}

#[derive(Debug, clap::Args, Clone, Default)]
#[group(skip)]
pub struct Args {
    /// RPC server endpoint
    #[arg(
        long = "rpc-url",
        requires = "network_passphrase",
        required_unless_present = "network",
        env = "STELLAR_RPC_URL",
        help_heading = HEADING_RPC,
    )]
    pub rpc_url: Option<String>,
    /// Network passphrase to sign the transaction sent to the rpc server
    #[arg(
        long = "network-passphrase",
        requires = "rpc_url",
        required_unless_present = "network",
        env = "STELLAR_NETWORK_PASSPHRASE",
        help_heading = HEADING_RPC,
    )]
    pub network_passphrase: Option<String>,
    /// Archive URL
    #[arg(
        long = "archive-url",
        requires = "network_passphrase",
        env = "STELLAR_ARCHIVE_URL",
        help_heading = HEADING_RPC,
    )]
    pub archive_url: Option<String>,
    /// Name of network to use from config
    #[arg(
        long,
        required_unless_present = "rpc_url",
        env = "STELLAR_NETWORK",
        help_heading = HEADING_RPC,
    )]
    pub network: Option<String>,
}

impl Args {
    pub fn get(&self, locator: &locator::Args) -> Result<Network, Error> {
        if let Some(name) = self.network.as_deref() {
            if let Ok(network) = locator.read_network(name) {
                return Ok(network);
            }
        }
        if let (Some(rpc_url), Some(network_passphrase)) =
            (self.rpc_url.clone(), self.network_passphrase.clone())
        {
            Ok(Network {
                rpc_url,
                network_passphrase,
                archive_url: self.archive_url.clone(),
            })
        } else {
            Err(Error::Network)
        }
    }
}

#[derive(Debug, clap::Args, Serialize, Deserialize, Clone)]
#[group(skip)]
pub struct Network {
    /// RPC server endpoint
    #[arg(
        long = "rpc-url",
        env = "STELLAR_RPC_URL",
        help_heading = HEADING_RPC,
    )]
    pub rpc_url: String,
    /// Network passphrase to sign the transaction sent to the rpc server
    #[arg(
        long,
        env = "STELLAR_NETWORK_PASSPHRASE",
        help_heading = HEADING_RPC,
    )]
    pub network_passphrase: String,
    /// Archive URL
    #[arg(
        long = "archive-url",
        env = "STELLAR_ARCHIVE_URL",
        help_heading = HEADING_RPC,
    )]
    pub archive_url: Option<String>,
}

impl Network {
    pub async fn helper_url(&self, addr: &str) -> Result<http::Uri, Error> {
        tracing::debug!("address {addr:?}");
        let rpc_uri = Uri::from_str(&self.rpc_url)
            .map_err(|_| Error::InvalidUrl(self.rpc_url.to_string()))?;
        if self.network_passphrase.as_str() == LOCAL_NETWORK_PASSPHRASE {
            let auth = rpc_uri.authority().unwrap().clone();
            let scheme = rpc_uri.scheme_str().unwrap();
            Ok(Uri::builder()
                .authority(auth)
                .scheme(scheme)
                .path_and_query(format!("/friendbot?addr={addr}"))
                .build()?)
        } else {
            let client = Client::new(&self.rpc_url)?;
            let network = client.get_network().await?;
            tracing::debug!("network {network:?}");
            let uri = client.friendbot_url().await?;
            tracing::debug!("URI {uri:?}");
            Uri::from_str(&format!("{uri}?addr={addr}")).map_err(|e| {
                tracing::error!("{e}");
                Error::InvalidUrl(uri.to_string())
            })
        }
    }

    pub fn archive_url(&self) -> Result<http::Uri, Error> {
        // Return the configured archive URL, or if one is not configured, guess
        // at an appropriate archive URL given the network passphrase.
        self.archive_url
            .as_deref()
            .or(match self.network_passphrase.as_str() {
                "Public Global Stellar Network ; September 2015" => {
                    Some("https://history.stellar.org/prd/core-live/core_live_001")
                }
                "Test SDF Network ; September 2015" => {
                    Some("https://history.stellar.org/prd/core-testnet/core_testnet_001")
                }
                "Test SDF Future Network ; October 2022" => {
                    Some("https://history-futurenet.stellar.org")
                }
                _ => None,
            })
            .ok_or(Error::ArchiveUrlNotConfigured)
            .and_then(|archive_url| {
                Uri::from_str(archive_url)
                    .map_err(|_| Error::InvalidUrl((*archive_url).to_string()))
            })
    }

    #[allow(clippy::similar_names)]
    pub async fn fund_address(&self, addr: &PublicKey) -> Result<(), Error> {
        let uri = self.helper_url(&addr.to_string()).await?;
        tracing::debug!("URL {uri:?}");
        let response = match uri.scheme_str() {
            Some("http") => hyper::Client::new().get(uri.clone()).await?,
            Some("https") => {
                let https = hyper_tls::HttpsConnector::new();
                hyper::Client::builder()
                    .build::<_, hyper::Body>(https)
                    .get(uri.clone())
                    .await?
            }
            _ => {
                return Err(Error::InvalidUrl(uri.to_string()));
            }
        };
        let body = hyper::body::to_bytes(response.into_body()).await?;
        let res = serde_json::from_slice::<serde_json::Value>(&body)
            .map_err(|e| Error::FailedToParseJSON(uri.to_string(), e))?;
        tracing::debug!("{res:#?}");
        if let Some(detail) = res.get("detail").and_then(Value::as_str) {
            if detail.contains("createAccountAlreadyExist") {
                eprintln!("Account already exists");
            }
        } else if res.get("successful").is_none() {
            return Err(Error::InproperResponse(res.to_string()));
        }
        Ok(())
    }

    pub fn rpc_uri(&self) -> Result<http::Uri, Error> {
        http::Uri::from_str(&self.rpc_url).map_err(|_| Error::InvalidUrl(self.rpc_url.to_string()))
    }
}

pub static DEFAULTS: phf::Map<&'static str, (&'static str, &'static str)> = phf_map! {
    "local" => (
        "http://localhost:8000/rpc",
        "Standalone Network ; February 2017",
    ),
    "futurenet" => (
        "https://rpc-futurenet.stellar.org:443",
        "Test SDF Future Network ; October 2022",
    ),
    "testnet" => (
        "https://soroban-testnet.stellar.org",
        "Test SDF Network ; September 2015",
    ),
    "mainnet" => (
        "Bring Your Own: https://developers.stellar.org/docs/data/rpc/rpc-providers",
        "Public Global Stellar Network ; September 2015",
    ),
};

impl From<&(&str, &str)> for Network {
    /// Convert the return value of `DEFAULTS.get()` into a Network
    fn from(n: &(&str, &str)) -> Self {
        Self {
            rpc_url: n.0.to_string(),
            network_passphrase: n.1.to_string(),
            archive_url: None,
        }
    }
=======
>>>>>>> 40ac355a
}<|MERGE_RESOLUTION|>--- conflicted
+++ resolved
@@ -1,20 +1,6 @@
 use clap::Parser;
 
-<<<<<<< HEAD
-use clap::{arg, Parser};
-use http::Uri;
-use phf::phf_map;
-use serde::{Deserialize, Serialize};
-use serde_json::Value;
-use stellar_strkey::ed25519::PublicKey;
-
-use crate::{
-    commands::HEADING_RPC,
-    rpc::{self, Client},
-};
-=======
 use crate::rpc::{self};
->>>>>>> 40ac355a
 
 use super::config::locator;
 
@@ -94,8 +80,6 @@
     InproperResponse(String),
     #[error("Currently not supported on windows. Please visit:\n{0}")]
     WindowsNotSupported(String),
-    #[error("Archive URL not configured")]
-    ArchiveUrlNotConfigured,
 }
 
 impl Cmd {
@@ -119,209 +103,4 @@
         };
         Ok(())
     }
-<<<<<<< HEAD
-}
-
-#[derive(Debug, clap::Args, Clone, Default)]
-#[group(skip)]
-pub struct Args {
-    /// RPC server endpoint
-    #[arg(
-        long = "rpc-url",
-        requires = "network_passphrase",
-        required_unless_present = "network",
-        env = "STELLAR_RPC_URL",
-        help_heading = HEADING_RPC,
-    )]
-    pub rpc_url: Option<String>,
-    /// Network passphrase to sign the transaction sent to the rpc server
-    #[arg(
-        long = "network-passphrase",
-        requires = "rpc_url",
-        required_unless_present = "network",
-        env = "STELLAR_NETWORK_PASSPHRASE",
-        help_heading = HEADING_RPC,
-    )]
-    pub network_passphrase: Option<String>,
-    /// Archive URL
-    #[arg(
-        long = "archive-url",
-        requires = "network_passphrase",
-        env = "STELLAR_ARCHIVE_URL",
-        help_heading = HEADING_RPC,
-    )]
-    pub archive_url: Option<String>,
-    /// Name of network to use from config
-    #[arg(
-        long,
-        required_unless_present = "rpc_url",
-        env = "STELLAR_NETWORK",
-        help_heading = HEADING_RPC,
-    )]
-    pub network: Option<String>,
-}
-
-impl Args {
-    pub fn get(&self, locator: &locator::Args) -> Result<Network, Error> {
-        if let Some(name) = self.network.as_deref() {
-            if let Ok(network) = locator.read_network(name) {
-                return Ok(network);
-            }
-        }
-        if let (Some(rpc_url), Some(network_passphrase)) =
-            (self.rpc_url.clone(), self.network_passphrase.clone())
-        {
-            Ok(Network {
-                rpc_url,
-                network_passphrase,
-                archive_url: self.archive_url.clone(),
-            })
-        } else {
-            Err(Error::Network)
-        }
-    }
-}
-
-#[derive(Debug, clap::Args, Serialize, Deserialize, Clone)]
-#[group(skip)]
-pub struct Network {
-    /// RPC server endpoint
-    #[arg(
-        long = "rpc-url",
-        env = "STELLAR_RPC_URL",
-        help_heading = HEADING_RPC,
-    )]
-    pub rpc_url: String,
-    /// Network passphrase to sign the transaction sent to the rpc server
-    #[arg(
-        long,
-        env = "STELLAR_NETWORK_PASSPHRASE",
-        help_heading = HEADING_RPC,
-    )]
-    pub network_passphrase: String,
-    /// Archive URL
-    #[arg(
-        long = "archive-url",
-        env = "STELLAR_ARCHIVE_URL",
-        help_heading = HEADING_RPC,
-    )]
-    pub archive_url: Option<String>,
-}
-
-impl Network {
-    pub async fn helper_url(&self, addr: &str) -> Result<http::Uri, Error> {
-        tracing::debug!("address {addr:?}");
-        let rpc_uri = Uri::from_str(&self.rpc_url)
-            .map_err(|_| Error::InvalidUrl(self.rpc_url.to_string()))?;
-        if self.network_passphrase.as_str() == LOCAL_NETWORK_PASSPHRASE {
-            let auth = rpc_uri.authority().unwrap().clone();
-            let scheme = rpc_uri.scheme_str().unwrap();
-            Ok(Uri::builder()
-                .authority(auth)
-                .scheme(scheme)
-                .path_and_query(format!("/friendbot?addr={addr}"))
-                .build()?)
-        } else {
-            let client = Client::new(&self.rpc_url)?;
-            let network = client.get_network().await?;
-            tracing::debug!("network {network:?}");
-            let uri = client.friendbot_url().await?;
-            tracing::debug!("URI {uri:?}");
-            Uri::from_str(&format!("{uri}?addr={addr}")).map_err(|e| {
-                tracing::error!("{e}");
-                Error::InvalidUrl(uri.to_string())
-            })
-        }
-    }
-
-    pub fn archive_url(&self) -> Result<http::Uri, Error> {
-        // Return the configured archive URL, or if one is not configured, guess
-        // at an appropriate archive URL given the network passphrase.
-        self.archive_url
-            .as_deref()
-            .or(match self.network_passphrase.as_str() {
-                "Public Global Stellar Network ; September 2015" => {
-                    Some("https://history.stellar.org/prd/core-live/core_live_001")
-                }
-                "Test SDF Network ; September 2015" => {
-                    Some("https://history.stellar.org/prd/core-testnet/core_testnet_001")
-                }
-                "Test SDF Future Network ; October 2022" => {
-                    Some("https://history-futurenet.stellar.org")
-                }
-                _ => None,
-            })
-            .ok_or(Error::ArchiveUrlNotConfigured)
-            .and_then(|archive_url| {
-                Uri::from_str(archive_url)
-                    .map_err(|_| Error::InvalidUrl((*archive_url).to_string()))
-            })
-    }
-
-    #[allow(clippy::similar_names)]
-    pub async fn fund_address(&self, addr: &PublicKey) -> Result<(), Error> {
-        let uri = self.helper_url(&addr.to_string()).await?;
-        tracing::debug!("URL {uri:?}");
-        let response = match uri.scheme_str() {
-            Some("http") => hyper::Client::new().get(uri.clone()).await?,
-            Some("https") => {
-                let https = hyper_tls::HttpsConnector::new();
-                hyper::Client::builder()
-                    .build::<_, hyper::Body>(https)
-                    .get(uri.clone())
-                    .await?
-            }
-            _ => {
-                return Err(Error::InvalidUrl(uri.to_string()));
-            }
-        };
-        let body = hyper::body::to_bytes(response.into_body()).await?;
-        let res = serde_json::from_slice::<serde_json::Value>(&body)
-            .map_err(|e| Error::FailedToParseJSON(uri.to_string(), e))?;
-        tracing::debug!("{res:#?}");
-        if let Some(detail) = res.get("detail").and_then(Value::as_str) {
-            if detail.contains("createAccountAlreadyExist") {
-                eprintln!("Account already exists");
-            }
-        } else if res.get("successful").is_none() {
-            return Err(Error::InproperResponse(res.to_string()));
-        }
-        Ok(())
-    }
-
-    pub fn rpc_uri(&self) -> Result<http::Uri, Error> {
-        http::Uri::from_str(&self.rpc_url).map_err(|_| Error::InvalidUrl(self.rpc_url.to_string()))
-    }
-}
-
-pub static DEFAULTS: phf::Map<&'static str, (&'static str, &'static str)> = phf_map! {
-    "local" => (
-        "http://localhost:8000/rpc",
-        "Standalone Network ; February 2017",
-    ),
-    "futurenet" => (
-        "https://rpc-futurenet.stellar.org:443",
-        "Test SDF Future Network ; October 2022",
-    ),
-    "testnet" => (
-        "https://soroban-testnet.stellar.org",
-        "Test SDF Network ; September 2015",
-    ),
-    "mainnet" => (
-        "Bring Your Own: https://developers.stellar.org/docs/data/rpc/rpc-providers",
-        "Public Global Stellar Network ; September 2015",
-    ),
-};
-
-impl From<&(&str, &str)> for Network {
-    /// Convert the return value of `DEFAULTS.get()` into a Network
-    fn from(n: &(&str, &str)) -> Self {
-        Self {
-            rpc_url: n.0.to_string(),
-            network_passphrase: n.1.to_string(),
-            archive_url: None,
-        }
-    }
-=======
->>>>>>> 40ac355a
 }