use std::str::FromStr;

use async_trait::async_trait;
use clap::{command, error::ErrorKind, CommandFactory, FromArgMatches, Parser};

use crate::config;

pub mod cache;
pub mod completion;
pub mod contract;
pub mod events;
pub mod global;
pub mod keys;
pub mod network;
pub mod plugin;
pub mod snapshot;
pub mod tx;
pub mod version;

pub mod txn_result;

pub const HEADING_RPC: &str = "Options (RPC)";
const ABOUT: &str =
    "Work seamlessly with Stellar accounts, contracts, and assets from the command line.

- Generate and manage keys and accounts
- Build, deploy, and interact with contracts
- Deploy asset contracts
- Stream events
- Start local testnets
- Decode, encode XDR
- More!

For additional information see:

- Stellar Docs: https://developers.stellar.org
- Smart Contract Docs: https://developers.stellar.org/docs/build/smart-contracts/overview
- CLI Docs: https://developers.stellar.org/docs/tools/stellar-cli";

// long_about is shown when someone uses `--help`; short help when using `-h`
const LONG_ABOUT: &str = "

To get started generate a new identity:

    stellar keys generate alice

Use keys with the `--source` flag in other commands.

Commands that work with contracts are organized under the `contract` subcommand. List them:

    stellar contract --help

Use contracts like a CLI:

    stellar contract invoke --id CCR6QKTWZQYW6YUJ7UP7XXZRLWQPFRV6SWBLQS4ZQOSAF4BOUD77OTE2 --source alice --network testnet -- --help

Anything after the `--` double dash (the \"slop\") is parsed as arguments to the contract-specific CLI, generated on-the-fly from the contract schema. For the hello world example, with a function called `hello` that takes one string argument `to`, here's how you invoke it:

    stellar contract invoke --id CCR6QKTWZQYW6YUJ7UP7XXZRLWQPFRV6SWBLQS4ZQOSAF4BOUD77OTE2 --source alice --network testnet -- hello --to world
";

#[derive(Parser, Debug)]
#[command(
    name = "stellar",
    about = ABOUT,
    version = version::long(),
    long_about = ABOUT.to_string() + LONG_ABOUT,
    disable_help_subcommand = true,
)]
pub struct Root {
    #[clap(flatten)]
    pub global_args: global::Args,

    #[command(subcommand)]
    pub cmd: Cmd,
}

impl Root {
    pub fn new() -> Result<Self, Error> {
        Self::try_parse().map_err(|e| {
            if std::env::args().any(|s| s == "--list") {
                let plugins = plugin::list().unwrap_or_default();
                if plugins.is_empty() {
                    println!("No Plugins installed. E.g. soroban-hello");
                } else {
                    println!("Installed Plugins:\n    {}", plugins.join("\n    "));
                }
                std::process::exit(0);
            }
            match e.kind() {
                ErrorKind::InvalidSubcommand => match plugin::run() {
                    Ok(()) => Error::Clap(e),
                    Err(e) => Error::Plugin(e),
                },
                _ => Error::Clap(e),
            }
        })
    }

    pub fn from_arg_matches<I, T>(itr: I) -> Result<Self, clap::Error>
    where
        I: IntoIterator<Item = T>,
        T: Into<std::ffi::OsString> + Clone,
    {
        Self::from_arg_matches_mut(&mut Self::command().get_matches_from(itr))
    }
    pub async fn run(&mut self) -> Result<(), Error> {
        match &mut self.cmd {
            Cmd::Completion(completion) => completion.run(),
            Cmd::Contract(contract) => contract.run(&self.global_args).await?,
            Cmd::Events(events) => events.run().await?,
            Cmd::Xdr(xdr) => xdr.run()?,
            Cmd::Network(network) => network.run().await?,
            Cmd::Snapshot(snapshot) => snapshot.run().await?,
            Cmd::Version(version) => version.run(),
            Cmd::Keys(id) => id.run().await?,
            Cmd::Tx(tx) => tx.run(&self.global_args).await?,
            Cmd::Cache(data) => data.run()?,
        };
        Ok(())
    }
}

impl FromStr for Root {
    type Err = clap::Error;

    fn from_str(s: &str) -> Result<Self, Self::Err> {
        Self::from_arg_matches(s.split_whitespace())
    }
}

#[derive(Parser, Debug)]
pub enum Cmd {
    /// Tools for smart contract developers
    #[command(subcommand)]
    Contract(contract::Cmd),
    /// Watch the network for contract events
    Events(events::Cmd),

    /// Create and manage identities including keys and addresses
    #[command(subcommand)]
    Keys(keys::Cmd),

    /// Start and configure networks
    #[command(subcommand)]
    Network(network::Cmd),
<<<<<<< HEAD
    /// Download a snapshot of a ledger from an archive.
    Snapshot(snapshot::Cmd),
    /// Print version information
    Version(version::Cmd),
=======

>>>>>>> 40ac355a
    /// Sign, Simulate, and Send transactions
    #[command(subcommand)]
    Tx(tx::Cmd),

    /// Decode and encode XDR
    Xdr(stellar_xdr::cli::Root),

    /// Print shell completion code for the specified shell.
    #[command(long_about = completion::LONG_ABOUT)]
    Completion(completion::Cmd),
    /// Cache for transactions and contract specs
    #[command(subcommand)]
    Cache(cache::Cmd),
    /// Print version information
    Version(version::Cmd),
}

#[derive(thiserror::Error, Debug)]
pub enum Error {
    // TODO: stop using Debug for displaying errors
    #[error(transparent)]
    Contract(#[from] contract::Error),
    #[error(transparent)]
    Events(#[from] events::Error),
    #[error(transparent)]
    Keys(#[from] keys::Error),
    #[error(transparent)]
    Xdr(#[from] stellar_xdr::cli::Error),
    #[error(transparent)]
    Clap(#[from] clap::error::Error),
    #[error(transparent)]
    Plugin(#[from] plugin::Error),
    #[error(transparent)]
    Network(#[from] network::Error),
    #[error(transparent)]
    Snapshot(#[from] snapshot::Error),
    #[error(transparent)]
    Tx(#[from] tx::Error),
    #[error(transparent)]
    Cache(#[from] cache::Error),
}

#[async_trait]
pub trait NetworkRunnable {
    type Error;
    type Result;

    async fn run_against_rpc_server(
        &self,
        global_args: Option<&global::Args>,
        config: Option<&config::Args>,
    ) -> Result<Self::Result, Self::Error>;
}<|MERGE_RESOLUTION|>--- conflicted
+++ resolved
@@ -144,14 +144,10 @@
     /// Start and configure networks
     #[command(subcommand)]
     Network(network::Cmd),
-<<<<<<< HEAD
+
     /// Download a snapshot of a ledger from an archive.
     Snapshot(snapshot::Cmd),
-    /// Print version information
-    Version(version::Cmd),
-=======
-
->>>>>>> 40ac355a
+
     /// Sign, Simulate, and Send transactions
     #[command(subcommand)]
     Tx(tx::Cmd),
