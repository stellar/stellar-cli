use std::str::FromStr;

use async_trait::async_trait;
use clap::{command, error::ErrorKind, CommandFactory, FromArgMatches, Parser};

pub mod completion;
pub mod config;
pub mod contract;
pub mod events;
pub mod global;
pub mod keys;
pub mod lab;
pub mod network;
pub mod plugin;
pub mod version;

pub const HEADING_RPC: &str = "Options (RPC)";
const ABOUT: &str = "Build, deploy, & interact with contracts; set identities to sign with; configure networks; generate keys; and more.

Intro: https://soroban.stellar.org/docs
CLI Reference: https://github.com/stellar/soroban-cli/tree/main/docs/soroban-cli-full-docs.md";

// long_about is shown when someone uses `--help`; short help when using `-h`
const LONG_ABOUT: &str = "

The easiest way to get started is to generate a new identity:

    soroban config identity generate alice

You can use identities with the `--source` flag in other commands later.

Commands that relate to smart contract interactions are organized under the `contract` subcommand. List them:

    soroban contract --help

A Soroban contract has its interface schema types embedded in the binary that gets deployed on-chain, making it possible to dynamically generate a custom CLI for each. `soroban contract invoke` makes use of this:

    soroban contract invoke --id CCR6QKTWZQYW6YUJ7UP7XXZRLWQPFRV6SWBLQS4ZQOSAF4BOUD77OTE2 --source alice --network testnet -- \
                            --help

Anything after the `--` double dash (the \"slop\") is parsed as arguments to the contract-specific CLI, generated on-the-fly from the embedded schema. For the hello world example, with a function called `hello` that takes one string argument `to`, here's how you invoke it:

    soroban contract invoke --id CCR6QKTWZQYW6YUJ7UP7XXZRLWQPFRV6SWBLQS4ZQOSAF4BOUD77OTE2 --source alice --network testnet -- \
                            hello --to world

Full CLI reference: https://github.com/stellar/soroban-tools/tree/main/docs/soroban-cli-full-docs.md";

#[derive(Parser, Debug)]
#[command(
    name = "soroban",
    about = ABOUT,
    version = version::long(),
    long_about = ABOUT.to_string() + LONG_ABOUT,
    disable_help_subcommand = true,
)]
pub struct Root {
    #[clap(flatten)]
    pub global_args: global::Args,

    #[command(subcommand)]
    pub cmd: Cmd,
}

impl Root {
    pub fn new() -> Result<Self, Error> {
        Self::try_parse().map_err(|e| {
            if std::env::args().any(|s| s == "--list") {
                let plugins = plugin::list().unwrap_or_default();
                if plugins.is_empty() {
                    println!("No Plugins installed. E.g. soroban-hello");
                } else {
                    println!("Installed Plugins:\n    {}", plugins.join("\n    "));
                }
                std::process::exit(0);
            }
            match e.kind() {
                ErrorKind::InvalidSubcommand => match plugin::run() {
                    Ok(()) => Error::Clap(e),
                    Err(e) => Error::Plugin(e),
                },
                _ => Error::Clap(e),
            }
        })
    }

    pub fn from_arg_matches<I, T>(itr: I) -> Result<Self, clap::Error>
    where
        I: IntoIterator<Item = T>,
        T: Into<std::ffi::OsString> + Clone,
    {
        Self::from_arg_matches_mut(&mut Self::command().get_matches_from(itr))
    }
    pub async fn run(&mut self) -> Result<(), Error> {
        match &mut self.cmd {
            Cmd::Completion(completion) => completion.run(),
            Cmd::Contract(contract) => contract.run(&self.global_args).await?,
            Cmd::Events(events) => events.run().await?,
            Cmd::Lab(lab) => lab.run()?,
            Cmd::Xdr(xdr) => xdr.run()?,
            Cmd::Network(network) => network.run().await?,
            Cmd::Version(version) => version.run(),
            Cmd::Keys(id) => id.run().await?,
        };
        Ok(())
    }
}

impl FromStr for Root {
    type Err = clap::Error;

    fn from_str(s: &str) -> Result<Self, Self::Err> {
        Self::from_arg_matches(s.split_whitespace())
    }
}

#[derive(Parser, Debug)]
pub enum Cmd {
    /// Print shell completion code for the specified shell.
    #[command(long_about = completion::LONG_ABOUT)]
    Completion(completion::Cmd),
    /// Tools for smart contract developers
    #[command(subcommand)]
    Contract(contract::Cmd),
    /// Watch the network for contract events
    Events(events::Cmd),
    /// Create and manage identities including keys and addresses
    #[command(subcommand)]
    Keys(keys::Cmd),
    /// Experiment with early features and expert tools
    #[command(subcommand)]
    Lab(lab::Cmd),
    /// Decode and encode XDR
    Xdr(stellar_xdr::cli::Root),
    /// Start and configure networks
    #[command(subcommand)]
    Network(network::Cmd),
    /// Print version information
    Version(version::Cmd),
}

#[derive(thiserror::Error, Debug)]
pub enum Error {
    // TODO: stop using Debug for displaying errors
    #[error(transparent)]
    Contract(#[from] contract::Error),
    #[error(transparent)]
    Events(#[from] events::Error),
    #[error(transparent)]
    Keys(#[from] keys::Error),
    #[error(transparent)]
    Lab(#[from] lab::Error),
    #[error(transparent)]
<<<<<<< HEAD
    Xdr(#[from] stellar_xdr::cli::Error),
    #[error(transparent)]
    Config(#[from] config::Error),
    #[error(transparent)]
=======
>>>>>>> 88e3b46d
    Clap(#[from] clap::error::Error),
    #[error(transparent)]
    Plugin(#[from] plugin::Error),
    #[error(transparent)]
    Network(#[from] network::Error),
}

#[async_trait]
pub trait NetworkRunnable {
    type Error;
    type Result;

    async fn run_against_rpc_server(
        &self,
        global_args: Option<&global::Args>,
        config: Option<&config::Args>,
    ) -> Result<Self::Result, Self::Error>;
}<|MERGE_RESOLUTION|>--- conflicted
+++ resolved
@@ -150,13 +150,8 @@
     #[error(transparent)]
     Lab(#[from] lab::Error),
     #[error(transparent)]
-<<<<<<< HEAD
     Xdr(#[from] stellar_xdr::cli::Error),
     #[error(transparent)]
-    Config(#[from] config::Error),
-    #[error(transparent)]
-=======
->>>>>>> 88e3b46d
     Clap(#[from] clap::error::Error),
     #[error(transparent)]
     Plugin(#[from] plugin::Error),
