--- conflicted
+++ resolved
@@ -136,14 +136,10 @@
     Network(network::Cmd),
     /// Print version information
     Version(version::Cmd),
-<<<<<<< HEAD
     /// Sign, Simulate, and Send transactions
     #[command(subcommand)]
     Tx(tx::Cmd),
-    /// Cache for tranasctions and contract specs
-=======
     /// Cache for transactions and contract specs
->>>>>>> f396c10c
     #[command(subcommand)]
     Cache(cache::Cmd),
 }
