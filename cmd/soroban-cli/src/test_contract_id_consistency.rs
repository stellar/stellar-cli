#[cfg(test)]
#[allow(clippy::module_inception)]
mod test_contract_id_consistency {
    use crate::config::locator;
    use crate::tx::builder::Asset;
    use crate::utils::contract_id_hash_from_asset;

    #[test]
    fn test_asset_contract_id_consistency() {
        // Test the two asset names from the issue - note the user had different asset codes
        let asset1_str = "bft001:GDZ4CDLVSHQIAXRBTPHTPJ5MSCC6XO4R4IXRGRQ6VOVV2H2HFSQJHRYH";
        let asset2_str = "btf001:GDZ4CDLVSHQIAXRBTPHTPJ5MSCC6XO4R4IXRGRQ6VOVV2H2HFSQJHRYH";

        // Test the network passphrase (Futurenet)
        let network_passphrase = "Test SDF Future Network ; October 2022";

        // Parse assets
        let asset1: Asset = asset1_str.parse().expect("Failed to parse asset1");
        let asset2: Asset = asset2_str.parse().expect("Failed to parse asset2");

        let locator = locator::Args::default();
        let resolved_asset1 = asset1.resolve(&locator).expect("Failed to resolve asset1");
        let resolved_asset2 = asset2.resolve(&locator).expect("Failed to resolve asset2");

        // Compute contract IDs
        let contract_id1 = contract_id_hash_from_asset(&resolved_asset1, network_passphrase);
        let contract_id2 = contract_id_hash_from_asset(&resolved_asset2, network_passphrase);

<<<<<<< HEAD
        println!("Asset 1 ({}): {}", asset1_str, contract_id1);
        println!("Asset 2 ({}): {}", asset2_str, contract_id2);
=======
        println!("Asset 1 ({asset1_str}): {contract_id1}");
        println!("Asset 2 ({asset2_str}): {contract_id2}");
>>>>>>> 51030ab9

        // Different assets should produce different contract IDs
        assert_ne!(
            contract_id1, contract_id2,
            "Different assets should produce different contract IDs"
        );

        // Test with the same asset name again - this should match the first one
        let same_asset_str = "bft001:GDZ4CDLVSHQIAXRBTPHTPJ5MSCC6XO4R4IXRGRQ6VOVV2H2HFSQJHRYH";
        let same_asset: Asset = same_asset_str.parse().expect("Failed to parse same asset");
        let resolved_same_asset = same_asset
            .resolve(&locator)
            .expect("Failed to resolve same asset");
        let contract_id_same =
            contract_id_hash_from_asset(&resolved_same_asset, network_passphrase);

<<<<<<< HEAD
        println!(
            "Same asset again ({}): {}",
            same_asset_str, contract_id_same
        );
=======
        println!("Same asset again ({same_asset_str}): {contract_id_same}");
>>>>>>> 51030ab9

        // Same asset should produce same contract ID
        assert_eq!(
            contract_id1, contract_id_same,
            "Same asset should produce same contract ID"
        );
    }

    #[test]
    fn test_deploy_vs_id_consistency() {
        // This test verifies that the deploy and id commands would return the same contract ID
        use crate::commands::contract::id::asset::Cmd as IdCmd;
        use crate::config;

        let asset_str = "bft001:GDZ4CDLVSHQIAXRBTPHTPJ5MSCC6XO4R4IXRGRQ6VOVV2H2HFSQJHRYH";
        let asset: crate::tx::builder::Asset = asset_str.parse().expect("Failed to parse asset");

        // Create config for Futurenet as mentioned in the issue
        let locator = config::locator::Args::default();
<<<<<<< HEAD
        let network_args = config::network::Args {
            network: Some("futurenet".to_string()),
            ..Default::default()
        };
=======
        let network_args = config::network::Args::default();
>>>>>>> 51030ab9
        // Set to Futurenet passphrase to match the issue
        let futurenet_passphrase = "Test SDF Future Network ; October 2022";

        // Create ID command and get contract address
        let id_cmd = IdCmd {
            asset: asset.clone(),
            config: config::ArgsLocatorAndNetwork {
                locator: locator.clone(),
                network: network_args,
            },
        };

        let contract_address_from_id = id_cmd
            .contract_address()
            .expect("Failed to get contract address from id command");

        // For deploy command, we need to simulate what it would compute - same logic as deploy
        let resolved_asset = asset.resolve(&locator).expect("Failed to resolve asset");
        let contract_id_from_deploy =
            contract_id_hash_from_asset(&resolved_asset, futurenet_passphrase);
        let contract_address_from_deploy = stellar_strkey::Contract(contract_id_from_deploy.0);

<<<<<<< HEAD
        println!("ID command result: {}", contract_address_from_id);
        println!(
            "Deploy computation result: {}",
            contract_address_from_deploy
        );

        // They should be the same if using the same network
        assert_eq!(contract_address_from_id, contract_address_from_deploy,
                   "Deploy and ID commands should return the same contract address for the same asset and network");
=======
        println!("ID command result: {contract_address_from_id}");
        println!("Deploy computation result: {contract_address_from_deploy}");

        // They should be the same if using the same network
        assert_eq!(
            contract_address_from_id, contract_address_from_deploy,
            "Deploy and ID commands should return the same contract address for the same asset and network"
        );
>>>>>>> 51030ab9
    }

    #[test]
    fn test_issue_reproduction() {
        // Try to reproduce the exact issue reported by the user
        let asset_str = "bft001:GDZ4CDLVSHQIAXRBTPHTPJ5MSCC6XO4R4IXRGRQ6VOVV2H2HFSQJHRYH";
        let futurenet_passphrase = "Test SDF Future Network ; October 2022";

        let asset: Asset = asset_str.parse().expect("Failed to parse asset");
        let locator = locator::Args::default();
        let resolved_asset = asset.resolve(&locator).expect("Failed to resolve asset");

        let computed_id = contract_id_hash_from_asset(&resolved_asset, futurenet_passphrase);
<<<<<<< HEAD
        println!("Computed contract ID for {}: {}", asset_str, computed_id);
=======
        println!("Computed contract ID for {asset_str}: {computed_id}");
>>>>>>> 51030ab9

        // The user reported getting CAD57CH3BSRWALIRSYVK575FPCUM6QTAD2II73ROHOSGPFH62W3EJGSG from wrap
        // and CAWKSIJM64CVZ6OLBSRSVSFGEOONPILQL6HGSCHHOSKEBNSYEU3Q4IJE from id

        // Let's test if our computation matches either of these
        let user_wrap_result = "CAD57CH3BSRWALIRSYVK575FPCUM6QTAD2II73ROHOSGPFH62W3EJGSG";
        let user_id_result = "CAWKSIJM64CVZ6OLBSRSVSFGEOONPILQL6HGSCHHOSKEBNSYEU3Q4IJE";

<<<<<<< HEAD
        println!("User's wrap result: {}", user_wrap_result);
        println!("User's id result: {}", user_id_result);
        println!("Our computation: {}", computed_id);
=======
        println!("User's wrap result: {user_wrap_result}");
        println!("User's id result: {user_id_result}");
        println!("Our computation: {computed_id}");
>>>>>>> 51030ab9

        // Note: The test might fail because we might be using different network settings
        // than what the user used, but this will help us understand the behavior
    }

    #[test]
    fn test_consistency_after_fix() {
        // Test that both deploy and ID commands now use the same logic
        use crate::commands::contract::id::asset::Cmd as IdCmd;
        use crate::config;

        let asset_str = "bft001:GDZ4CDLVSHQIAXRBTPHTPJ5MSCC6XO4R4IXRGRQ6VOVV2H2HFSQJHRYH";
        let asset: crate::tx::builder::Asset = asset_str.parse().expect("Failed to parse asset");

        // Create config for Futurenet as mentioned in the issue
        let locator = config::locator::Args::default();
        let network_args = config::network::Args {
            network: Some("futurenet".to_string()),
            ..Default::default()
        };

        // Create ID command and get contract address
        let id_cmd = IdCmd {
            asset: asset.clone(),
            config: config::ArgsLocatorAndNetwork {
                locator: locator.clone(),
                network: network_args,
            },
        };

        let contract_address_from_id = id_cmd
            .contract_address()
            .expect("Failed to get contract address from id command");

        // Manually compute what deploy would compute using the same exact logic
        let network = id_cmd.config.get_network().expect("Failed to get network");
        let resolved_asset = asset.resolve(&locator).expect("Failed to resolve asset");
        let contract_id_from_deploy_logic =
            contract_id_hash_from_asset(&resolved_asset, &network.network_passphrase);
        let contract_address_from_deploy_logic =
            stellar_strkey::Contract(contract_id_from_deploy_logic.0);

<<<<<<< HEAD
        println!("ID command result: {}", contract_address_from_id);
        println!(
            "Deploy logic result: {}",
            contract_address_from_deploy_logic
        );
=======
        println!("ID command result: {contract_address_from_id}");
        println!("Deploy logic result: {contract_address_from_deploy_logic}");
>>>>>>> 51030ab9

        // After our fix, they should be the same
        assert_eq!(
            contract_address_from_id, contract_address_from_deploy_logic,
            "Deploy and ID commands should return the same contract address after fix"
        );
    }
}<|MERGE_RESOLUTION|>--- conflicted
+++ resolved
@@ -26,13 +26,8 @@
         let contract_id1 = contract_id_hash_from_asset(&resolved_asset1, network_passphrase);
         let contract_id2 = contract_id_hash_from_asset(&resolved_asset2, network_passphrase);
 
-<<<<<<< HEAD
-        println!("Asset 1 ({}): {}", asset1_str, contract_id1);
-        println!("Asset 2 ({}): {}", asset2_str, contract_id2);
-=======
         println!("Asset 1 ({asset1_str}): {contract_id1}");
         println!("Asset 2 ({asset2_str}): {contract_id2}");
->>>>>>> 51030ab9
 
         // Different assets should produce different contract IDs
         assert_ne!(
@@ -49,14 +44,9 @@
         let contract_id_same =
             contract_id_hash_from_asset(&resolved_same_asset, network_passphrase);
 
-<<<<<<< HEAD
         println!(
-            "Same asset again ({}): {}",
-            same_asset_str, contract_id_same
+            "Same asset again ({same_asset_str}): {contract_id_same}"
         );
-=======
-        println!("Same asset again ({same_asset_str}): {contract_id_same}");
->>>>>>> 51030ab9
 
         // Same asset should produce same contract ID
         assert_eq!(
@@ -76,14 +66,10 @@
 
         // Create config for Futurenet as mentioned in the issue
         let locator = config::locator::Args::default();
-<<<<<<< HEAD
         let network_args = config::network::Args {
             network: Some("futurenet".to_string()),
             ..Default::default()
         };
-=======
-        let network_args = config::network::Args::default();
->>>>>>> 51030ab9
         // Set to Futurenet passphrase to match the issue
         let futurenet_passphrase = "Test SDF Future Network ; October 2022";
 
@@ -106,17 +92,6 @@
             contract_id_hash_from_asset(&resolved_asset, futurenet_passphrase);
         let contract_address_from_deploy = stellar_strkey::Contract(contract_id_from_deploy.0);
 
-<<<<<<< HEAD
-        println!("ID command result: {}", contract_address_from_id);
-        println!(
-            "Deploy computation result: {}",
-            contract_address_from_deploy
-        );
-
-        // They should be the same if using the same network
-        assert_eq!(contract_address_from_id, contract_address_from_deploy,
-                   "Deploy and ID commands should return the same contract address for the same asset and network");
-=======
         println!("ID command result: {contract_address_from_id}");
         println!("Deploy computation result: {contract_address_from_deploy}");
 
@@ -125,7 +100,6 @@
             contract_address_from_id, contract_address_from_deploy,
             "Deploy and ID commands should return the same contract address for the same asset and network"
         );
->>>>>>> 51030ab9
     }
 
     #[test]
@@ -139,11 +113,7 @@
         let resolved_asset = asset.resolve(&locator).expect("Failed to resolve asset");
 
         let computed_id = contract_id_hash_from_asset(&resolved_asset, futurenet_passphrase);
-<<<<<<< HEAD
-        println!("Computed contract ID for {}: {}", asset_str, computed_id);
-=======
         println!("Computed contract ID for {asset_str}: {computed_id}");
->>>>>>> 51030ab9
 
         // The user reported getting CAD57CH3BSRWALIRSYVK575FPCUM6QTAD2II73ROHOSGPFH62W3EJGSG from wrap
         // and CAWKSIJM64CVZ6OLBSRSVSFGEOONPILQL6HGSCHHOSKEBNSYEU3Q4IJE from id
@@ -152,15 +122,9 @@
         let user_wrap_result = "CAD57CH3BSRWALIRSYVK575FPCUM6QTAD2II73ROHOSGPFH62W3EJGSG";
         let user_id_result = "CAWKSIJM64CVZ6OLBSRSVSFGEOONPILQL6HGSCHHOSKEBNSYEU3Q4IJE";
 
-<<<<<<< HEAD
-        println!("User's wrap result: {}", user_wrap_result);
-        println!("User's id result: {}", user_id_result);
-        println!("Our computation: {}", computed_id);
-=======
         println!("User's wrap result: {user_wrap_result}");
         println!("User's id result: {user_id_result}");
         println!("Our computation: {computed_id}");
->>>>>>> 51030ab9
 
         // Note: The test might fail because we might be using different network settings
         // than what the user used, but this will help us understand the behavior
@@ -198,21 +162,15 @@
         // Manually compute what deploy would compute using the same exact logic
         let network = id_cmd.config.get_network().expect("Failed to get network");
         let resolved_asset = asset.resolve(&locator).expect("Failed to resolve asset");
+
         let contract_id_from_deploy_logic =
             contract_id_hash_from_asset(&resolved_asset, &network.network_passphrase);
+
         let contract_address_from_deploy_logic =
             stellar_strkey::Contract(contract_id_from_deploy_logic.0);
 
-<<<<<<< HEAD
-        println!("ID command result: {}", contract_address_from_id);
-        println!(
-            "Deploy logic result: {}",
-            contract_address_from_deploy_logic
-        );
-=======
         println!("ID command result: {contract_address_from_id}");
         println!("Deploy logic result: {contract_address_from_deploy_logic}");
->>>>>>> 51030ab9
 
         // After our fix, they should be the same
         assert_eq!(
