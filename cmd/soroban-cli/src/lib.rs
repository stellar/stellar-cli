--- conflicted
+++ resolved
@@ -4,11 +4,8 @@
     clippy::missing_panics_doc
 )]
 pub mod commands;
-<<<<<<< HEAD
+pub mod fee;
 pub mod log;
-=======
-pub mod fee;
->>>>>>> 04c9941f
 pub mod network;
 pub mod rpc;
 pub mod strval;
