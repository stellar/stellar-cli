use clap::arg;
use directories::UserDirs;
use itertools::Itertools;
use serde::de::DeserializeOwned;
use std::{
    ffi::OsStr,
    fmt::Display,
    fs::{self, create_dir_all, OpenOptions},
    io::{self, Write},
    path::{Path, PathBuf},
    str::FromStr,
};
use stellar_strkey::{Contract, DecodeError};

<<<<<<< HEAD
use crate::{
    commands::{global, HEADING_GLOBAL},
    print::Print,
    signer::{self, keyring::StellarEntry},
    utils::find_config_dir,
    Pwd,
};
=======
use crate::{commands::HEADING_GLOBAL, utils::find_config_dir, xdr, Pwd};
>>>>>>> f4a1fdf1

use super::{
    alias,
    key::{self, Key},
    network::{self, Network},
    secret::Secret,
    Config,
};

#[derive(thiserror::Error, Debug)]
pub enum Error {
    #[error(transparent)]
    TomlSerialize(#[from] toml::ser::Error),
    #[error("Failed to find home directory")]
    HomeDirNotFound,
    #[error("Failed read current directory")]
    CurrentDirNotFound,
    #[error("Failed read current directory and no SOROBAN_CONFIG_HOME is set")]
    NoConfigEnvVar,
    #[error("Failed to create directory: {path:?}")]
    DirCreationFailed { path: PathBuf },
    #[error("Failed to read secret's file: {path}.\nProbably need to use `stellar keys add`")]
    SecretFileRead { path: PathBuf },
    #[error("Failed to read network file: {path};\nProbably need to use `stellar network add`")]
    NetworkFileRead { path: PathBuf },
    #[error("Failed to read file: {path}")]
    FileRead { path: PathBuf },
    #[error(transparent)]
    Toml(#[from] toml::de::Error),
    #[error("Secret file failed to deserialize")]
    Deserialization,
    #[error("Failed to write identity file:{filepath}: {error}")]
    IdCreationFailed { filepath: PathBuf, error: io::Error },
    #[error("Secret file failed to deserialize")]
    NetworkDeserialization,
    #[error("Failed to write network file: {0}")]
    NetworkCreationFailed(std::io::Error),
    #[error("Error Identity directory is invalid: {name}")]
    IdentityList { name: String },
    // #[error("Config file failed to deserialize")]
    // CannotReadConfigFile,
    #[error("Config file failed to serialize")]
    ConfigSerialization,
    // #[error("Config file failed write")]
    // CannotWriteConfigFile,
    #[error("XDG_CONFIG_HOME env variable is not a valid path. Got {0}")]
    XdgConfigHome(String),
    #[error(transparent)]
    Io(#[from] std::io::Error),
    #[error("Failed to remove {0}: {1}")]
    ConfigRemoval(String, String),
    #[error("Failed to find config {0} for {1}")]
    ConfigMissing(String, String),
    #[error(transparent)]
    String(#[from] std::string::FromUtf8Error),
    #[error(transparent)]
    Secret(#[from] crate::config::secret::Error),
    #[error(transparent)]
    Json(#[from] serde_json::Error),
    #[error("cannot access config dir for alias file")]
    CannotAccessConfigDir,
    #[error("cannot access alias config file (no permission or doesn't exist)")]
    CannotAccessAliasConfigFile,
    #[error("cannot parse contract ID {0}: {1}")]
    CannotParseContractId(String, DecodeError),
    #[error("contract not found: {0}")]
    ContractNotFound(String),
    #[error("Failed to read upgrade check file: {path}: {error}")]
    UpgradeCheckReadFailed { path: PathBuf, error: io::Error },
    #[error("Failed to write upgrade check file: {path}: {error}")]
    UpgradeCheckWriteFailed { path: PathBuf, error: io::Error },
    #[error("Contract alias {0}, cannot overlap with key")]
    ContractAliasCannotOverlapWithKey(String),
    #[error("Key cannot {0} cannot overlap with contract alias")]
    KeyCannotOverlapWithContractAlias(String),
<<<<<<< HEAD
    #[error(transparent)]
    Keyring(#[from] signer::keyring::Error),
=======
    #[error("Only private keys and seed phrases are supported for getting private keys {0}")]
    SecretKeyOnly(String),
    #[error(transparent)]
    Key(#[from] key::Error),
>>>>>>> f4a1fdf1
}

#[derive(Debug, clap::Args, Default, Clone)]
#[group(skip)]
pub struct Args {
    /// Use global config
    #[arg(long, global = true, help_heading = HEADING_GLOBAL)]
    pub global: bool,

    /// Location of config directory, default is "."
    #[arg(long, global = true, help_heading = HEADING_GLOBAL)]
    pub config_dir: Option<PathBuf>,
}

pub enum Location {
    Local(PathBuf),
    Global(PathBuf),
}

impl Display for Location {
    fn fmt(&self, f: &mut std::fmt::Formatter<'_>) -> std::fmt::Result {
        write!(
            f,
            "{} {:?}",
            match self {
                Location::Local(_) => "Local",
                Location::Global(_) => "Global",
            },
            self.as_ref()
        )
    }
}

impl AsRef<Path> for Location {
    fn as_ref(&self) -> &Path {
        match self {
            Location::Local(p) | Location::Global(p) => p.as_path(),
        }
    }
}

impl Location {
    #[must_use]
    pub fn wrap(&self, p: PathBuf) -> Self {
        match self {
            Location::Local(_) => Location::Local(p),
            Location::Global(_) => Location::Global(p),
        }
    }
}

impl Args {
    pub fn config_dir(&self) -> Result<PathBuf, Error> {
        if self.global {
            global_config_path()
        } else {
            self.local_config()
        }
    }

    pub fn local_and_global(&self) -> Result<[Location; 2], Error> {
        Ok([
            Location::Local(self.local_config()?),
            Location::Global(global_config_path()?),
        ])
    }

    pub fn local_config(&self) -> Result<PathBuf, Error> {
        let pwd = self.current_dir()?;
        Ok(find_config_dir(pwd.clone()).unwrap_or_else(|_| pwd.join(".stellar")))
    }

    pub fn current_dir(&self) -> Result<PathBuf, Error> {
        self.config_dir.as_ref().map_or_else(
            || std::env::current_dir().map_err(|_| Error::CurrentDirNotFound),
            |pwd| Ok(pwd.clone()),
        )
    }

    pub fn write_identity(&self, name: &str, secret: &Secret) -> Result<PathBuf, Error> {
        if let Ok(Some(_)) = self.load_contract_from_alias(name) {
            return Err(Error::KeyCannotOverlapWithContractAlias(name.to_owned()));
        }
        KeyType::Identity.write(name, secret, &self.config_dir()?)
    }

    pub fn write_public_key(
        &self,
        name: &str,
        public_key: &stellar_strkey::ed25519::PublicKey,
    ) -> Result<PathBuf, Error> {
        self.write_key(name, &public_key.into())
    }

    pub fn write_key(&self, name: &str, key: &Key) -> Result<PathBuf, Error> {
        KeyType::Identity.write(name, key, &self.config_dir()?)
    }

    pub fn write_network(&self, name: &str, network: &Network) -> Result<PathBuf, Error> {
        KeyType::Network.write(name, network, &self.config_dir()?)
    }

    pub fn write_default_network(&self, name: &str) -> Result<(), Error> {
        Config::new()?.set_network(name).save()
    }

    pub fn write_default_identity(&self, name: &str) -> Result<(), Error> {
        Config::new()?.set_identity(name).save()
    }

    pub fn list_identities(&self) -> Result<Vec<String>, Error> {
        Ok(KeyType::Identity
            .list_paths(&self.local_and_global()?)?
            .into_iter()
            .map(|(name, _)| name)
            .collect())
    }

    pub fn list_identities_long(&self) -> Result<Vec<(String, String)>, Error> {
        Ok(KeyType::Identity
            .list_paths(&self.local_and_global()?)
            .into_iter()
            .flatten()
            .map(|(name, location)| {
                let path = match location {
                    Location::Local(path) | Location::Global(path) => path,
                };
                (name, format!("{}", path.display()))
            })
            .collect())
    }

    pub fn list_networks(&self) -> Result<Vec<String>, Error> {
        let saved_networks = KeyType::Network
            .list_paths(&self.local_and_global()?)
            .into_iter()
            .flatten()
            .map(|x| x.0);
        let default_networks = network::DEFAULTS.keys().map(ToString::to_string);
        Ok(saved_networks.chain(default_networks).unique().collect())
    }

    pub fn list_networks_long(&self) -> Result<Vec<(String, Network, String)>, Error> {
        let saved_networks = KeyType::Network
            .list_paths(&self.local_and_global()?)
            .into_iter()
            .flatten()
            .filter_map(|(name, location)| {
                Some((
                    name,
                    KeyType::read_from_path::<Network>(location.as_ref()).ok()?,
                    location.to_string(),
                ))
            });
        let default_networks = network::DEFAULTS
            .into_iter()
            .map(|(name, network)| ((*name).to_string(), network.into(), "Default".to_owned()));
        Ok(saved_networks.chain(default_networks).collect())
    }

    pub fn read_identity(&self, name: &str) -> Result<Key, Error> {
        KeyType::Identity.read_with_global(name, &self.local_config()?)
    }

    pub fn read_key(&self, key_or_name: &str) -> Result<Key, Error> {
        key_or_name
            .parse()
            .or_else(|_| self.read_identity(key_or_name))
    }

    pub fn get_secret_key(&self, key_or_name: &str) -> Result<Secret, Error> {
        match self.read_key(key_or_name)? {
            Key::Secret(s) => Ok(s),
            _ => Err(Error::SecretKeyOnly(key_or_name.to_string())),
        }
    }

    pub fn get_public_key(
        &self,
        key_or_name: &str,
        hd_path: Option<usize>,
    ) -> Result<xdr::MuxedAccount, Error> {
        Ok(self.read_key(key_or_name)?.muxed_account(hd_path)?)
    }

    pub fn read_network(&self, name: &str) -> Result<Network, Error> {
        let res = KeyType::Network.read_with_global(name, &self.local_config()?);
        if let Err(Error::ConfigMissing(_, _)) = &res {
            let Some(network) = network::DEFAULTS.get(name) else {
                return res;
            };
            return Ok(network.into());
        }
        res
    }

    pub fn remove_identity(&self, name: &str, global_args: &global::Args) -> Result<(), Error> {
        let print = Print::new(global_args.quiet);
        let identity = self.read_identity(name)?;
        if let Secret::SecureStore { entry_name } = identity {
            let entry = StellarEntry::new(&entry_name)?;
            match entry.delete_seed_phrase() {
                Ok(()) => {}
                Err(e) => match e {
                    signer::keyring::Error::Keyring(keyring::Error::NoEntry) => {
                        print.infoln("This key was already removed from the secure store. Removing the cli config file.");
                    }
                    _ => {
                        return Err(Error::Keyring(e));
                    }
                },
            }
        }
        KeyType::Identity.remove(name, &self.config_dir()?)
    }

    pub fn remove_network(&self, name: &str) -> Result<(), Error> {
        KeyType::Network.remove(name, &self.config_dir()?)
    }

    fn load_contract_from_alias(&self, alias: &str) -> Result<Option<alias::Data>, Error> {
        let path = self.alias_path(alias)?;

        if !path.exists() {
            return Ok(None);
        }

        let content = fs::read_to_string(path)?;
        let data: alias::Data = serde_json::from_str(&content).unwrap_or_default();

        Ok(Some(data))
    }

    fn alias_path(&self, alias: &str) -> Result<PathBuf, Error> {
        let file_name = format!("{alias}.json");
        let config_dir = self.config_dir()?;
        Ok(config_dir.join("contract-ids").join(file_name))
    }

    pub fn save_contract_id(
        &self,
        network_passphrase: &str,
        contract_id: &stellar_strkey::Contract,
        alias: &str,
    ) -> Result<(), Error> {
        if self.read_identity(alias).is_ok() {
            return Err(Error::ContractAliasCannotOverlapWithKey(alias.to_owned()));
        }
        let path = self.alias_path(alias)?;
        let dir = path.parent().ok_or(Error::CannotAccessConfigDir)?;

        create_dir_all(dir).map_err(|_| Error::CannotAccessConfigDir)?;

        let content = fs::read_to_string(&path).unwrap_or_default();
        let mut data: alias::Data = serde_json::from_str(&content).unwrap_or_default();

        let mut to_file = OpenOptions::new()
            .create(true)
            .truncate(true)
            .write(true)
            .open(path)?;

        data.ids
            .insert(network_passphrase.into(), contract_id.to_string());

        let content = serde_json::to_string(&data)?;

        Ok(to_file.write_all(content.as_bytes())?)
    }

    pub fn remove_contract_id(&self, network_passphrase: &str, alias: &str) -> Result<(), Error> {
        let path = self.alias_path(alias)?;

        if !path.is_file() {
            return Err(Error::CannotAccessAliasConfigFile);
        }

        let content = fs::read_to_string(&path).unwrap_or_default();
        let mut data: alias::Data = serde_json::from_str(&content).unwrap_or_default();

        let mut to_file = OpenOptions::new()
            .create(true)
            .truncate(true)
            .write(true)
            .open(path)?;

        data.ids.remove::<str>(network_passphrase);

        let content = serde_json::to_string(&data)?;

        Ok(to_file.write_all(content.as_bytes())?)
    }

    pub fn get_contract_id(
        &self,
        alias: &str,
        network_passphrase: &str,
    ) -> Result<Option<Contract>, Error> {
        let Some(alias_data) = self.load_contract_from_alias(alias)? else {
            return Ok(None);
        };

        alias_data
            .ids
            .get(network_passphrase)
            .map(|id| id.parse())
            .transpose()
            .map_err(|e| Error::CannotParseContractId(alias.to_owned(), e))
    }

    pub fn resolve_contract_id(
        &self,
        alias_or_contract_id: &str,
        network_passphrase: &str,
    ) -> Result<Contract, Error> {
        let Some(contract) = self.get_contract_id(alias_or_contract_id, network_passphrase)? else {
            return alias_or_contract_id
                .parse()
                .map_err(|e| Error::CannotParseContractId(alias_or_contract_id.to_owned(), e));
        };
        Ok(contract)
    }
}

impl Pwd for Args {
    fn set_pwd(&mut self, pwd: &Path) {
        self.config_dir = Some(pwd.to_path_buf());
    }
}

pub fn ensure_directory(dir: PathBuf) -> Result<PathBuf, Error> {
    let parent = dir.parent().ok_or(Error::HomeDirNotFound)?;
    std::fs::create_dir_all(parent).map_err(|_| dir_creation_failed(parent))?;
    Ok(dir)
}

fn dir_creation_failed(p: &Path) -> Error {
    Error::DirCreationFailed {
        path: p.to_path_buf(),
    }
}

fn read_dir(dir: &Path) -> Result<Vec<(String, PathBuf)>, Error> {
    let contents = std::fs::read_dir(dir)?;
    let mut res = vec![];
    for entry in contents.filter_map(Result::ok) {
        let path = entry.path();
        if let Some("toml") = path.extension().and_then(OsStr::to_str) {
            if let Some(os_str) = path.file_stem() {
                res.push((os_str.to_string_lossy().trim().to_string(), path));
            }
        }
    }
    res.sort();
    Ok(res)
}

pub enum KeyType {
    Identity,
    Network,
}

impl Display for KeyType {
    fn fmt(&self, f: &mut std::fmt::Formatter<'_>) -> std::fmt::Result {
        write!(
            f,
            "{}",
            match self {
                KeyType::Identity => "identity",
                KeyType::Network => "network",
            }
        )
    }
}

impl KeyType {
    pub fn read<T: DeserializeOwned>(&self, key: &str, pwd: &Path) -> Result<T, Error> {
        let path = self.path(pwd, key);
        Self::read_from_path(&path)
    }

    pub fn read_from_path<T: DeserializeOwned>(path: &Path) -> Result<T, Error> {
        let data = fs::read_to_string(path).map_err(|_| Error::NetworkFileRead {
            path: path.to_path_buf(),
        })?;
        Ok(toml::from_str(&data)?)
    }

    pub fn read_with_global<T: DeserializeOwned>(&self, key: &str, pwd: &Path) -> Result<T, Error> {
        for path in [pwd, global_config_path()?.as_path()] {
            match self.read(key, path) {
                Ok(t) => return Ok(t),
                _ => continue,
            }
        }
        Err(Error::ConfigMissing(self.to_string(), key.to_string()))
    }

    pub fn write<T: serde::Serialize>(
        &self,
        key: &str,
        value: &T,
        pwd: &Path,
    ) -> Result<PathBuf, Error> {
        let filepath = ensure_directory(self.path(pwd, key))?;
        let data = toml::to_string(value).map_err(|_| Error::ConfigSerialization)?;
        std::fs::write(&filepath, data).map_err(|error| Error::IdCreationFailed {
            filepath: filepath.clone(),
            error,
        })?;
        Ok(filepath)
    }

    fn root(&self, pwd: &Path) -> PathBuf {
        pwd.join(self.to_string())
    }

    fn path(&self, pwd: &Path, key: &str) -> PathBuf {
        let mut path = self.root(pwd).join(key);
        path.set_extension("toml");
        path
    }

    pub fn list_paths(&self, paths: &[Location]) -> Result<Vec<(String, Location)>, Error> {
        Ok(paths
            .iter()
            .flat_map(|p| self.list(p).unwrap_or_default())
            .collect())
    }

    pub fn list(&self, pwd: &Location) -> Result<Vec<(String, Location)>, Error> {
        let path = self.root(pwd.as_ref());
        if path.exists() {
            let mut files = read_dir(&path)?;
            files.sort();

            Ok(files
                .into_iter()
                .map(|(name, p)| (name, pwd.wrap(p)))
                .collect())
        } else {
            Ok(vec![])
        }
    }

    pub fn remove(&self, key: &str, pwd: &Path) -> Result<(), Error> {
        let path = self.path(pwd, key);
        if path.exists() {
            std::fs::remove_file(&path)
                .map_err(|_| Error::ConfigRemoval(self.to_string(), key.to_string()))
        } else {
            Ok(())
        }
    }
}

pub fn global_config_path() -> Result<PathBuf, Error> {
    let config_dir = if let Ok(config_home) = std::env::var("XDG_CONFIG_HOME") {
        PathBuf::from_str(&config_home).map_err(|_| Error::XdgConfigHome(config_home))?
    } else {
        UserDirs::new()
            .ok_or(Error::HomeDirNotFound)?
            .home_dir()
            .join(".config")
    };

    let soroban_dir = config_dir.join("soroban");
    let stellar_dir = config_dir.join("stellar");
    let soroban_exists = soroban_dir.exists();
    let stellar_exists = stellar_dir.exists();

    if stellar_exists && soroban_exists {
        tracing::warn!("the .stellar and .soroban config directories exist at path {config_dir:?}, using the .stellar");
    }

    if stellar_exists {
        return Ok(stellar_dir);
    }

    if soroban_exists {
        return Ok(soroban_dir);
    }

    Ok(stellar_dir)
}

pub fn config_file() -> Result<PathBuf, Error> {
    Ok(global_config_path()?.join("config.toml"))
}<|MERGE_RESOLUTION|>--- conflicted
+++ resolved
@@ -12,17 +12,14 @@
 };
 use stellar_strkey::{Contract, DecodeError};
 
-<<<<<<< HEAD
 use crate::{
     commands::{global, HEADING_GLOBAL},
     print::Print,
     signer::{self, keyring::StellarEntry},
     utils::find_config_dir,
+    xdr,
     Pwd,
 };
-=======
-use crate::{commands::HEADING_GLOBAL, utils::find_config_dir, xdr, Pwd};
->>>>>>> f4a1fdf1
 
 use super::{
     alias,
@@ -98,15 +95,12 @@
     ContractAliasCannotOverlapWithKey(String),
     #[error("Key cannot {0} cannot overlap with contract alias")]
     KeyCannotOverlapWithContractAlias(String),
-<<<<<<< HEAD
     #[error(transparent)]
     Keyring(#[from] signer::keyring::Error),
-=======
     #[error("Only private keys and seed phrases are supported for getting private keys {0}")]
     SecretKeyOnly(String),
     #[error(transparent)]
     Key(#[from] key::Error),
->>>>>>> f4a1fdf1
 }
 
 #[derive(Debug, clap::Args, Default, Clone)]
