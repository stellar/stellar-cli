--- conflicted
+++ resolved
@@ -167,8 +167,7 @@
         )
     }
 
-<<<<<<< HEAD
-    pub fn write_identity(&self, name: &str, secret: &Secret) -> Result<(), Error> {
+    pub fn write_identity(&self, name: &str, secret: &Secret) -> Result<PathBuf, Error> {
         self.write_key(name, &Key::Secret(secret.clone()))
     }
 
@@ -176,16 +175,12 @@
         &self,
         name: &str,
         public_key: &stellar_strkey::ed25519::PublicKey,
-    ) -> Result<(), Error> {
+    ) -> Result<PathBuf, Error> {
         self.write_key(name, &public_key.into())
     }
 
-    pub fn write_key(&self, name: &str, key: &Key) -> Result<(), Error> {
+    pub fn write_key(&self, name: &str, key: &Key) -> Result<PathBuf, Error> {
         KeyType::Identity.write(name, key, &self.config_dir()?)
-=======
-    pub fn write_identity(&self, name: &str, secret: &Secret) -> Result<PathBuf, Error> {
-        KeyType::Identity.write(name, secret, &self.config_dir()?)
->>>>>>> 2790dc15
     }
 
     pub fn write_network(&self, name: &str, network: &Network) -> Result<PathBuf, Error> {
