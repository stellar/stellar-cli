use clap::arg;
use directories::UserDirs;
use itertools::Itertools;
use serde::de::DeserializeOwned;
use std::{
    ffi::OsStr,
    fmt::Display,
    fs::{self, create_dir_all, OpenOptions},
    io::{self, Write},
    path::{Path, PathBuf},
    str::FromStr,
};
use stellar_strkey::{Contract, DecodeError};

use crate::{commands::HEADING_GLOBAL, utils::find_config_dir, xdr, Pwd};

use super::{
    alias,
    key::{self, Key},
    network::{self, Network},
    secret::Secret,
    Config,
};

#[derive(thiserror::Error, Debug)]
pub enum Error {
    #[error(transparent)]
    TomlSerialize(#[from] toml::ser::Error),
    #[error("Failed to find home directory")]
    HomeDirNotFound,
    #[error("Failed read current directory")]
    CurrentDirNotFound,
    #[error("Failed read current directory and no SOROBAN_CONFIG_HOME is set")]
    NoConfigEnvVar,
    #[error("Failed to create directory: {path:?}")]
    DirCreationFailed { path: PathBuf },
    #[error("Failed to read secret's file: {path}.\nProbably need to use `stellar keys add`")]
    SecretFileRead { path: PathBuf },
    #[error("Failed to read network file: {path};\nProbably need to use `stellar network add`")]
    NetworkFileRead { path: PathBuf },
    #[error("Failed to read file: {path}")]
    FileRead { path: PathBuf },
    #[error(transparent)]
    Toml(#[from] toml::de::Error),
    #[error("Secret file failed to deserialize")]
    Deserialization,
    #[error("Failed to write identity file:{filepath}: {error}")]
    IdCreationFailed { filepath: PathBuf, error: io::Error },
    #[error("Secret file failed to deserialize")]
    NetworkDeserialization,
    #[error("Failed to write network file: {0}")]
    NetworkCreationFailed(std::io::Error),
    #[error("Error Identity directory is invalid: {name}")]
    IdentityList { name: String },
    // #[error("Config file failed to deserialize")]
    // CannotReadConfigFile,
    #[error("Config file failed to serialize")]
    ConfigSerialization,
    // #[error("Config file failed write")]
    // CannotWriteConfigFile,
    #[error("XDG_CONFIG_HOME env variable is not a valid path. Got {0}")]
    XdgConfigHome(String),
    #[error(transparent)]
    Io(#[from] std::io::Error),
    #[error("Failed to remove {0}: {1}")]
    ConfigRemoval(String, String),
    #[error("Failed to find config {0} for {1}")]
    ConfigMissing(String, String),
    #[error(transparent)]
    String(#[from] std::string::FromUtf8Error),
    #[error(transparent)]
    Secret(#[from] crate::config::secret::Error),
    #[error(transparent)]
    Json(#[from] serde_json::Error),
    #[error("cannot access config dir for alias file")]
    CannotAccessConfigDir,
    #[error("cannot access alias config file (no permission or doesn't exist)")]
    CannotAccessAliasConfigFile,
    #[error("cannot parse contract ID {0}: {1}")]
    CannotParseContractId(String, DecodeError),
    #[error("contract not found: {0}")]
    ContractNotFound(String),
    #[error("Failed to read upgrade check file: {path}: {error}")]
    UpgradeCheckReadFailed { path: PathBuf, error: io::Error },
    #[error("Failed to write upgrade check file: {path}: {error}")]
    UpgradeCheckWriteFailed { path: PathBuf, error: io::Error },
<<<<<<< HEAD
    #[error("Only private keys and seed phrases are supported for getting private keys {0}")]
    SecretKeyOnly(String),
    #[error(transparent)]
    Key(#[from] key::Error),
=======
    #[error("Contract alias {0}, cannot overlap with key")]
    ContractAliasCannotOverlapWithKey(String),
    #[error("Key cannot {0} cannot overlap with contract alias")]
    KeyCannotOverlapWithContractAlias(String),
>>>>>>> 63f247e5
}

#[derive(Debug, clap::Args, Default, Clone)]
#[group(skip)]
pub struct Args {
    /// Use global config
    #[arg(long, global = true, help_heading = HEADING_GLOBAL)]
    pub global: bool,

    /// Location of config directory, default is "."
    #[arg(long, global = true, help_heading = HEADING_GLOBAL)]
    pub config_dir: Option<PathBuf>,
}

pub enum Location {
    Local(PathBuf),
    Global(PathBuf),
}

impl Display for Location {
    fn fmt(&self, f: &mut std::fmt::Formatter<'_>) -> std::fmt::Result {
        write!(
            f,
            "{} {:?}",
            match self {
                Location::Local(_) => "Local",
                Location::Global(_) => "Global",
            },
            self.as_ref()
        )
    }
}

impl AsRef<Path> for Location {
    fn as_ref(&self) -> &Path {
        match self {
            Location::Local(p) | Location::Global(p) => p.as_path(),
        }
    }
}

impl Location {
    #[must_use]
    pub fn wrap(&self, p: PathBuf) -> Self {
        match self {
            Location::Local(_) => Location::Local(p),
            Location::Global(_) => Location::Global(p),
        }
    }
}

impl Args {
    pub fn config_dir(&self) -> Result<PathBuf, Error> {
        if self.global {
            global_config_path()
        } else {
            self.local_config()
        }
    }

    pub fn local_and_global(&self) -> Result<[Location; 2], Error> {
        Ok([
            Location::Local(self.local_config()?),
            Location::Global(global_config_path()?),
        ])
    }

    pub fn local_config(&self) -> Result<PathBuf, Error> {
        let pwd = self.current_dir()?;
        Ok(find_config_dir(pwd.clone()).unwrap_or_else(|_| pwd.join(".stellar")))
    }

    pub fn current_dir(&self) -> Result<PathBuf, Error> {
        self.config_dir.as_ref().map_or_else(
            || std::env::current_dir().map_err(|_| Error::CurrentDirNotFound),
            |pwd| Ok(pwd.clone()),
        )
    }

    pub fn write_identity(&self, name: &str, secret: &Secret) -> Result<PathBuf, Error> {
<<<<<<< HEAD
        self.write_key(name, &Key::Secret(secret.clone()))
    }

    pub fn write_public_key(
        &self,
        name: &str,
        public_key: &stellar_strkey::ed25519::PublicKey,
    ) -> Result<PathBuf, Error> {
        self.write_key(name, &public_key.into())
    }

    pub fn write_key(&self, name: &str, key: &Key) -> Result<PathBuf, Error> {
        KeyType::Identity.write(name, key, &self.config_dir()?)
=======
        if let Ok(Some(_)) = self.load_contract_from_alias(name) {
            return Err(Error::KeyCannotOverlapWithContractAlias(name.to_owned()));
        }
        KeyType::Identity.write(name, secret, &self.config_dir()?)
>>>>>>> 63f247e5
    }

    pub fn write_network(&self, name: &str, network: &Network) -> Result<PathBuf, Error> {
        KeyType::Network.write(name, network, &self.config_dir()?)
    }

    pub fn write_default_network(&self, name: &str) -> Result<(), Error> {
        Config::new()?.set_network(name).save()
    }

    pub fn write_default_identity(&self, name: &str) -> Result<(), Error> {
        Config::new()?.set_identity(name).save()
    }

    pub fn list_identities(&self) -> Result<Vec<String>, Error> {
        Ok(KeyType::Identity
            .list_paths(&self.local_and_global()?)?
            .into_iter()
            .map(|(name, _)| name)
            .collect())
    }

    pub fn list_identities_long(&self) -> Result<Vec<(String, String)>, Error> {
        Ok(KeyType::Identity
            .list_paths(&self.local_and_global()?)
            .into_iter()
            .flatten()
            .map(|(name, location)| {
                let path = match location {
                    Location::Local(path) | Location::Global(path) => path,
                };
                (name, format!("{}", path.display()))
            })
            .collect())
    }

    pub fn list_networks(&self) -> Result<Vec<String>, Error> {
        let saved_networks = KeyType::Network
            .list_paths(&self.local_and_global()?)
            .into_iter()
            .flatten()
            .map(|x| x.0);
        let default_networks = network::DEFAULTS.keys().map(ToString::to_string);
        Ok(saved_networks.chain(default_networks).unique().collect())
    }

    pub fn list_networks_long(&self) -> Result<Vec<(String, Network, String)>, Error> {
        let saved_networks = KeyType::Network
            .list_paths(&self.local_and_global()?)
            .into_iter()
            .flatten()
            .filter_map(|(name, location)| {
                Some((
                    name,
                    KeyType::read_from_path::<Network>(location.as_ref()).ok()?,
                    location.to_string(),
                ))
            });
        let default_networks = network::DEFAULTS
            .into_iter()
            .map(|(name, network)| ((*name).to_string(), network.into(), "Default".to_owned()));
        Ok(saved_networks.chain(default_networks).collect())
    }

    pub fn read_identity(&self, name: &str) -> Result<Key, Error> {
        KeyType::Identity.read_with_global(name, &self.local_config()?)
    }

    pub fn read_key(&self, key_or_name: &str) -> Result<Key, Error> {
        if let Ok(key) = self.read_identity(key_or_name) {
            Ok(key)
        } else {
            Ok(key_or_name.parse()?)
        }
    }

    pub fn get_secret_key(&self, key_or_name: &str) -> Result<Secret, Error> {
        match self.read_key(key_or_name)? {
            Key::Secret(s) => Ok(s),
            _ => Err(Error::SecretKeyOnly(key_or_name.to_string())),
        }
    }

    pub fn get_public_key(
        &self,
        key_or_name: &str,
        hd_path: Option<usize>,
    ) -> Result<xdr::MuxedAccount, Error> {
        Ok(self.read_key(key_or_name)?.public_key(hd_path)?)
    }

    pub fn read_network(&self, name: &str) -> Result<Network, Error> {
        let res = KeyType::Network.read_with_global(name, &self.local_config()?);
        if let Err(Error::ConfigMissing(_, _)) = &res {
            let Some(network) = network::DEFAULTS.get(name) else {
                return res;
            };
            return Ok(network.into());
        }
        res
    }

    pub fn remove_identity(&self, name: &str) -> Result<(), Error> {
        KeyType::Identity.remove(name, &self.config_dir()?)
    }

    pub fn remove_network(&self, name: &str) -> Result<(), Error> {
        KeyType::Network.remove(name, &self.config_dir()?)
    }

    fn load_contract_from_alias(&self, alias: &str) -> Result<Option<alias::Data>, Error> {
        let path = self.alias_path(alias)?;

        if !path.exists() {
            return Ok(None);
        }

        let content = fs::read_to_string(path)?;
        let data: alias::Data = serde_json::from_str(&content).unwrap_or_default();

        Ok(Some(data))
    }

    fn alias_path(&self, alias: &str) -> Result<PathBuf, Error> {
        let file_name = format!("{alias}.json");
        let config_dir = self.config_dir()?;
        Ok(config_dir.join("contract-ids").join(file_name))
    }

    pub fn save_contract_id(
        &self,
        network_passphrase: &str,
        contract_id: &stellar_strkey::Contract,
        alias: &str,
    ) -> Result<(), Error> {
        if self.read_identity(alias).is_ok() {
            return Err(Error::ContractAliasCannotOverlapWithKey(alias.to_owned()));
        }
        let path = self.alias_path(alias)?;
        let dir = path.parent().ok_or(Error::CannotAccessConfigDir)?;

        create_dir_all(dir).map_err(|_| Error::CannotAccessConfigDir)?;

        let content = fs::read_to_string(&path).unwrap_or_default();
        let mut data: alias::Data = serde_json::from_str(&content).unwrap_or_default();

        let mut to_file = OpenOptions::new()
            .create(true)
            .truncate(true)
            .write(true)
            .open(path)?;

        data.ids
            .insert(network_passphrase.into(), contract_id.to_string());

        let content = serde_json::to_string(&data)?;

        Ok(to_file.write_all(content.as_bytes())?)
    }

    pub fn remove_contract_id(&self, network_passphrase: &str, alias: &str) -> Result<(), Error> {
        let path = self.alias_path(alias)?;

        if !path.is_file() {
            return Err(Error::CannotAccessAliasConfigFile);
        }

        let content = fs::read_to_string(&path).unwrap_or_default();
        let mut data: alias::Data = serde_json::from_str(&content).unwrap_or_default();

        let mut to_file = OpenOptions::new()
            .create(true)
            .truncate(true)
            .write(true)
            .open(path)?;

        data.ids.remove::<str>(network_passphrase);

        let content = serde_json::to_string(&data)?;

        Ok(to_file.write_all(content.as_bytes())?)
    }

    pub fn get_contract_id(
        &self,
        alias: &str,
        network_passphrase: &str,
    ) -> Result<Option<Contract>, Error> {
        let Some(alias_data) = self.load_contract_from_alias(alias)? else {
            return Ok(None);
        };

        alias_data
            .ids
            .get(network_passphrase)
            .map(|id| id.parse())
            .transpose()
            .map_err(|e| Error::CannotParseContractId(alias.to_owned(), e))
    }

    pub fn resolve_contract_id(
        &self,
        alias_or_contract_id: &str,
        network_passphrase: &str,
    ) -> Result<Contract, Error> {
        let Some(contract) = self.get_contract_id(alias_or_contract_id, network_passphrase)? else {
            return alias_or_contract_id
                .parse()
                .map_err(|e| Error::CannotParseContractId(alias_or_contract_id.to_owned(), e));
        };
        Ok(contract)
    }
}

impl Pwd for Args {
    fn set_pwd(&mut self, pwd: &Path) {
        self.config_dir = Some(pwd.to_path_buf());
    }
}

pub fn ensure_directory(dir: PathBuf) -> Result<PathBuf, Error> {
    let parent = dir.parent().ok_or(Error::HomeDirNotFound)?;
    std::fs::create_dir_all(parent).map_err(|_| dir_creation_failed(parent))?;
    Ok(dir)
}

fn dir_creation_failed(p: &Path) -> Error {
    Error::DirCreationFailed {
        path: p.to_path_buf(),
    }
}

fn read_dir(dir: &Path) -> Result<Vec<(String, PathBuf)>, Error> {
    let contents = std::fs::read_dir(dir)?;
    let mut res = vec![];
    for entry in contents.filter_map(Result::ok) {
        let path = entry.path();
        if let Some("toml") = path.extension().and_then(OsStr::to_str) {
            if let Some(os_str) = path.file_stem() {
                res.push((os_str.to_string_lossy().trim().to_string(), path));
            }
        }
    }
    res.sort();
    Ok(res)
}

pub enum KeyType {
    Identity,
    Network,
}

impl Display for KeyType {
    fn fmt(&self, f: &mut std::fmt::Formatter<'_>) -> std::fmt::Result {
        write!(
            f,
            "{}",
            match self {
                KeyType::Identity => "identity",
                KeyType::Network => "network",
            }
        )
    }
}

impl KeyType {
    pub fn read<T: DeserializeOwned>(&self, key: &str, pwd: &Path) -> Result<T, Error> {
        let path = self.path(pwd, key);
        Self::read_from_path(&path)
    }

    pub fn read_from_path<T: DeserializeOwned>(path: &Path) -> Result<T, Error> {
        let data = fs::read_to_string(path).map_err(|_| Error::NetworkFileRead {
            path: path.to_path_buf(),
        })?;
        Ok(toml::from_str(&data)?)
    }

    pub fn read_with_global<T: DeserializeOwned>(&self, key: &str, pwd: &Path) -> Result<T, Error> {
        for path in [pwd, global_config_path()?.as_path()] {
            match self.read(key, path) {
                Ok(t) => return Ok(t),
                _ => continue,
            }
        }
        Err(Error::ConfigMissing(self.to_string(), key.to_string()))
    }

    pub fn write<T: serde::Serialize>(
        &self,
        key: &str,
        value: &T,
        pwd: &Path,
    ) -> Result<PathBuf, Error> {
        let filepath = ensure_directory(self.path(pwd, key))?;
        let data = toml::to_string(value).map_err(|_| Error::ConfigSerialization)?;
        std::fs::write(&filepath, data).map_err(|error| Error::IdCreationFailed {
            filepath: filepath.clone(),
            error,
        })?;
        Ok(filepath)
    }

    fn root(&self, pwd: &Path) -> PathBuf {
        pwd.join(self.to_string())
    }

    fn path(&self, pwd: &Path, key: &str) -> PathBuf {
        let mut path = self.root(pwd).join(key);
        path.set_extension("toml");
        path
    }

    pub fn list_paths(&self, paths: &[Location]) -> Result<Vec<(String, Location)>, Error> {
        Ok(paths
            .iter()
            .flat_map(|p| self.list(p).unwrap_or_default())
            .collect())
    }

    pub fn list(&self, pwd: &Location) -> Result<Vec<(String, Location)>, Error> {
        let path = self.root(pwd.as_ref());
        if path.exists() {
            let mut files = read_dir(&path)?;
            files.sort();

            Ok(files
                .into_iter()
                .map(|(name, p)| (name, pwd.wrap(p)))
                .collect())
        } else {
            Ok(vec![])
        }
    }

    pub fn remove(&self, key: &str, pwd: &Path) -> Result<(), Error> {
        let path = self.path(pwd, key);
        if path.exists() {
            std::fs::remove_file(&path)
                .map_err(|_| Error::ConfigRemoval(self.to_string(), key.to_string()))
        } else {
            Ok(())
        }
    }
}

pub fn global_config_path() -> Result<PathBuf, Error> {
    let config_dir = if let Ok(config_home) = std::env::var("XDG_CONFIG_HOME") {
        PathBuf::from_str(&config_home).map_err(|_| Error::XdgConfigHome(config_home))?
    } else {
        UserDirs::new()
            .ok_or(Error::HomeDirNotFound)?
            .home_dir()
            .join(".config")
    };

    let soroban_dir = config_dir.join("soroban");
    let stellar_dir = config_dir.join("stellar");
    let soroban_exists = soroban_dir.exists();
    let stellar_exists = stellar_dir.exists();

    if stellar_exists && soroban_exists {
        tracing::warn!("the .stellar and .soroban config directories exist at path {config_dir:?}, using the .stellar");
    }

    if stellar_exists {
        return Ok(stellar_dir);
    }

    if soroban_exists {
        return Ok(soroban_dir);
    }

    Ok(stellar_dir)
}

pub fn config_file() -> Result<PathBuf, Error> {
    Ok(global_config_path()?.join("config.toml"))
}<|MERGE_RESOLUTION|>--- conflicted
+++ resolved
@@ -84,17 +84,14 @@
     UpgradeCheckReadFailed { path: PathBuf, error: io::Error },
     #[error("Failed to write upgrade check file: {path}: {error}")]
     UpgradeCheckWriteFailed { path: PathBuf, error: io::Error },
-<<<<<<< HEAD
-    #[error("Only private keys and seed phrases are supported for getting private keys {0}")]
-    SecretKeyOnly(String),
-    #[error(transparent)]
-    Key(#[from] key::Error),
-=======
     #[error("Contract alias {0}, cannot overlap with key")]
     ContractAliasCannotOverlapWithKey(String),
     #[error("Key cannot {0} cannot overlap with contract alias")]
     KeyCannotOverlapWithContractAlias(String),
->>>>>>> 63f247e5
+    #[error("Only private keys and seed phrases are supported for getting private keys {0}")]
+    SecretKeyOnly(String),
+    #[error(transparent)]
+    Key(#[from] key::Error),
 }
 
 #[derive(Debug, clap::Args, Default, Clone)]
@@ -175,8 +172,10 @@
     }
 
     pub fn write_identity(&self, name: &str, secret: &Secret) -> Result<PathBuf, Error> {
-<<<<<<< HEAD
-        self.write_key(name, &Key::Secret(secret.clone()))
+        if let Ok(Some(_)) = self.load_contract_from_alias(name) {
+            return Err(Error::KeyCannotOverlapWithContractAlias(name.to_owned()));
+        }
+        KeyType::Identity.write(name, secret, &self.config_dir()?)
     }
 
     pub fn write_public_key(
@@ -189,12 +188,6 @@
 
     pub fn write_key(&self, name: &str, key: &Key) -> Result<PathBuf, Error> {
         KeyType::Identity.write(name, key, &self.config_dir()?)
-=======
-        if let Ok(Some(_)) = self.load_contract_from_alias(name) {
-            return Err(Error::KeyCannotOverlapWithContractAlias(name.to_owned()));
-        }
-        KeyType::Identity.write(name, secret, &self.config_dir()?)
->>>>>>> 63f247e5
     }
 
     pub fn write_network(&self, name: &str, network: &Network) -> Result<PathBuf, Error> {
