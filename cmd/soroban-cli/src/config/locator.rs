--- conflicted
+++ resolved
@@ -215,17 +215,16 @@
         Config::new()?.set_identity(name).save()
     }
 
-<<<<<<< HEAD
     pub fn write_default_inclusion_fee(&self, inclusion_fee: Option<u32>) -> Result<(), Error> {
         Config::new()?.set_inclusion_fee(inclusion_fee).save()
-=======
+    }
+    
     pub fn unset_default_identity(&self) -> Result<(), Error> {
         Config::new()?.unset_identity().save()
     }
 
     pub fn unset_default_network(&self) -> Result<(), Error> {
         Config::new()?.unset_network().save()
->>>>>>> 18d33d9f
     }
 
     pub fn list_identities(&self) -> Result<Vec<String>, Error> {
