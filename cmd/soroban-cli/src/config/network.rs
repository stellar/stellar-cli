use std::str::FromStr;

use clap::arg;
use http::Uri;
use phf::phf_map;
use serde::{Deserialize, Serialize};
use serde_json::Value;
use stellar_strkey::ed25519::PublicKey;

use crate::{
    commands::HEADING_RPC,
    rpc::{self, Client},
};

use super::locator;
pub mod passphrase;

#[derive(thiserror::Error, Debug)]
pub enum Error {
    #[error(transparent)]
    Config(#[from] locator::Error),

    #[error("network arg or rpc url and network passphrase are required if using the network")]
    Network,
    #[error(transparent)]
    Http(#[from] http::Error),
    #[error(transparent)]
    Rpc(#[from] rpc::Error),
    #[error(transparent)]
    Hyper(#[from] hyper::Error),
    #[error("Failed to parse JSON from {0}, {1}")]
    FailedToParseJSON(String, serde_json::Error),
    #[error("Invalid URL {0}")]
    InvalidUrl(String),
<<<<<<< HEAD
    #[error("Inproper response {0}")]
    InproperResponse(String),
    #[error("Currently not supported on windows. Please visit:\n{0}")]
    WindowsNotSupported(String),
    #[error("Archive URL not configured")]
    ArchiveUrlNotConfigured,
=======
    #[error("funding failed: {0}")]
    FundingFailed(String),
>>>>>>> ba24fda5
}

#[derive(Debug, clap::Args, Clone, Default)]
#[group(skip)]
pub struct Args {
    /// RPC server endpoint
    #[arg(
        long = "rpc-url",
        requires = "network_passphrase",
        required_unless_present = "network",
        env = "STELLAR_RPC_URL",
        help_heading = HEADING_RPC,
    )]
    pub rpc_url: Option<String>,
    /// Network passphrase to sign the transaction sent to the rpc server
    #[arg(
        long = "network-passphrase",
        requires = "rpc_url",
        required_unless_present = "network",
        env = "STELLAR_NETWORK_PASSPHRASE",
        help_heading = HEADING_RPC,
    )]
    pub network_passphrase: Option<String>,
    /// Archive URL
    #[arg(
        long = "archive-url",
        requires = "network_passphrase",
        env = "STELLAR_ARCHIVE_URL",
        help_heading = HEADING_RPC,
    )]
    pub archive_url: Option<String>,
    /// Name of network to use from config
    #[arg(
        long,
        required_unless_present = "rpc_url",
        env = "STELLAR_NETWORK",
        help_heading = HEADING_RPC,
    )]
    pub network: Option<String>,
}

impl Args {
    pub fn get(&self, locator: &locator::Args) -> Result<Network, Error> {
        if let Some(name) = self.network.as_deref() {
            if let Ok(network) = locator.read_network(name) {
                return Ok(network);
            }
        }
        if let (Some(rpc_url), Some(network_passphrase)) =
            (self.rpc_url.clone(), self.network_passphrase.clone())
        {
            Ok(Network {
                rpc_url,
                network_passphrase,
                archive_url: None,
            })
        } else {
            Err(Error::Network)
        }
    }
}

#[derive(Debug, clap::Args, Serialize, Deserialize, Clone)]
#[group(skip)]
pub struct Network {
    /// RPC server endpoint
    #[arg(
        long = "rpc-url",
        env = "STELLAR_RPC_URL",
        help_heading = HEADING_RPC,
    )]
    pub rpc_url: String,
    /// Network passphrase to sign the transaction sent to the rpc server
    #[arg(
            long,
            env = "STELLAR_NETWORK_PASSPHRASE",
            help_heading = HEADING_RPC,
        )]
    pub network_passphrase: String,
    /// Archive URL
    #[arg(
        long = "archive-url",
        env = "STELLAR_ARCHIVE_URL",
        help_heading = HEADING_RPC,
    )]
    pub archive_url: Option<String>,
}

impl Network {
    pub async fn helper_url(&self, addr: &str) -> Result<http::Uri, Error> {
        use http::Uri;
        tracing::debug!("address {addr:?}");
        let rpc_uri = Uri::from_str(&self.rpc_url)
            .map_err(|_| Error::InvalidUrl(self.rpc_url.to_string()))?;
        if self.network_passphrase.as_str() == passphrase::LOCAL {
            let auth = rpc_uri.authority().unwrap().clone();
            let scheme = rpc_uri.scheme_str().unwrap();
            Ok(Uri::builder()
                .authority(auth)
                .scheme(scheme)
                .path_and_query(format!("/friendbot?addr={addr}"))
                .build()?)
        } else {
            let client = Client::new(&self.rpc_url)?;
            let network = client.get_network().await?;
            tracing::debug!("network {network:?}");
            let uri = client.friendbot_url().await?;
            tracing::debug!("URI {uri:?}");
            Uri::from_str(&format!("{uri}?addr={addr}")).map_err(|e| {
                tracing::error!("{e}");
                Error::InvalidUrl(uri.to_string())
            })
        }
    }

    #[allow(clippy::similar_names)]
    pub async fn fund_address(&self, addr: &PublicKey) -> Result<(), Error> {
        let uri = self.helper_url(&addr.to_string()).await?;
        tracing::debug!("URL {uri:?}");
        let response = match uri.scheme_str() {
            Some("http") => hyper::Client::new().get(uri.clone()).await?,
            Some("https") => {
                let https = hyper_tls::HttpsConnector::new();
                hyper::Client::builder()
                    .build::<_, hyper::Body>(https)
                    .get(uri.clone())
                    .await?
            }
            _ => {
                return Err(Error::InvalidUrl(uri.to_string()));
            }
        };
        let request_successful = response.status().is_success();
        let body = hyper::body::to_bytes(response.into_body()).await?;
        let res = serde_json::from_slice::<serde_json::Value>(&body)
            .map_err(|e| Error::FailedToParseJSON(uri.to_string(), e))?;
        tracing::debug!("{res:#?}");
        if !request_successful {
            if let Some(detail) = res.get("detail").and_then(Value::as_str) {
                return Err(Error::FundingFailed(detail.to_string()));
            }
            return Err(Error::FundingFailed("unknown cause".to_string()));
        }
        Ok(())
    }

    pub fn rpc_uri(&self) -> Result<http::Uri, Error> {
        http::Uri::from_str(&self.rpc_url).map_err(|_| Error::InvalidUrl(self.rpc_url.to_string()))
    }

    pub fn archive_url(&self) -> Result<http::Uri, Error> {
        // Return the configured archive URL, or if one is not configured, guess
        // at an appropriate archive URL given the network passphrase.
        self.archive_url
            .as_deref()
            .or(match self.network_passphrase.as_str() {
                passphrase::MAINNET => {
                    Some("https://history.stellar.org/prd/core-live/core_live_001")
                }
                passphrase::TESTNET => {
                    Some("https://history.stellar.org/prd/core-testnet/core_testnet_001")
                }
                passphrase::FUTURENET => {
                    Some("https://history-futurenet.stellar.org")
                }
                passphrase::LOCAL => {
                    Some("http://localhost:8000/archive")
                }
                _ => None,
            })
            .ok_or(Error::ArchiveUrlNotConfigured)
            .and_then(|archive_url| {
                Uri::from_str(archive_url)
                    .map_err(|_| Error::InvalidUrl((*archive_url).to_string()))
            })
    }
}

pub static DEFAULTS: phf::Map<&'static str, (&'static str, &'static str)> = phf_map! {
    "local" => (
        "http://localhost:8000/rpc",
        passphrase::LOCAL,
    ),
    "futurenet" => (
        "https://rpc-futurenet.stellar.org:443",
        passphrase::FUTURENET,
    ),
    "testnet" => (
        "https://soroban-testnet.stellar.org",
        passphrase::TESTNET,
    ),
    "mainnet" => (
        "Bring Your Own: https://developers.stellar.org/docs/data/rpc/rpc-providers",
        passphrase::MAINNET,
    ),
};

impl From<&(&str, &str)> for Network {
    /// Convert the return value of `DEFAULTS.get()` into a Network
    fn from(n: &(&str, &str)) -> Self {
        Self {
            rpc_url: n.0.to_string(),
            network_passphrase: n.1.to_string(),
            archive_url: None,
        }
    }
}<|MERGE_RESOLUTION|>--- conflicted
+++ resolved
@@ -32,17 +32,10 @@
     FailedToParseJSON(String, serde_json::Error),
     #[error("Invalid URL {0}")]
     InvalidUrl(String),
-<<<<<<< HEAD
-    #[error("Inproper response {0}")]
-    InproperResponse(String),
-    #[error("Currently not supported on windows. Please visit:\n{0}")]
-    WindowsNotSupported(String),
+    #[error("funding failed: {0}")]
+    FundingFailed(String),
     #[error("Archive URL not configured")]
     ArchiveUrlNotConfigured,
-=======
-    #[error("funding failed: {0}")]
-    FundingFailed(String),
->>>>>>> ba24fda5
 }
 
 #[derive(Debug, clap::Args, Clone, Default)]
