--- conflicted
+++ resolved
@@ -228,10 +228,12 @@
     }
 
     #[must_use]
-<<<<<<< HEAD
     pub fn set_inclusion_fee(mut self, uint: Option<u32>) -> Self {
         self.defaults.inclusion_fee = uint;
-=======
+        self
+    }
+
+    #[must_use]
     pub fn unset_identity(mut self) -> Self {
         self.defaults.identity = None;
         self
@@ -240,7 +242,6 @@
     #[must_use]
     pub fn unset_network(mut self) -> Self {
         self.defaults.network = None;
->>>>>>> 18d33d9f
         self
     }
 
