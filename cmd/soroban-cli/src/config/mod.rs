--- conflicted
+++ resolved
@@ -36,11 +36,9 @@
     #[error(transparent)]
     StellarStrkey(#[from] stellar_strkey::DecodeError),
     #[error(transparent)]
-<<<<<<< HEAD
     RpcClient(#[from] RpcClientError),
-=======
+    #[error(transparent)]
     Address(#[from] address::Error),
->>>>>>> 88a8ca91
 }
 
 #[derive(Debug, clap::Args, Clone, Default)]
