use address::Address;
use clap::{arg, command};
use serde::{Deserialize, Serialize};

use crate::{
    print::Print,
    signer::{self, LocalKey, Signer, SignerKind},
    xdr::{self, SequenceNumber, Transaction, TransactionEnvelope},
    Pwd,
};

use network::Network;

pub mod address;
pub mod alias;
pub mod data;
pub mod locator;
pub mod network;
pub mod secret;
pub mod sign_with;
pub mod upgrade_check;

#[derive(thiserror::Error, Debug)]
pub enum Error {
    #[error(transparent)]
    Network(#[from] network::Error),
    #[error(transparent)]
    Secret(#[from] secret::Error),
    #[error(transparent)]
    Config(#[from] locator::Error),
    #[error(transparent)]
    Rpc(#[from] soroban_rpc::Error),
    #[error(transparent)]
    Signer(#[from] signer::Error),
    #[error(transparent)]
    StellarStrkey(#[from] stellar_strkey::DecodeError),
    #[error(transparent)]
    Address(#[from] address::Error),
}

#[derive(Debug, clap::Args, Clone, Default)]
#[group(skip)]
pub struct Args {
    #[command(flatten)]
    pub network: network::Args,

    #[arg(long, visible_alias = "source", env = "STELLAR_ACCOUNT")]
    /// Account that where transaction originates from. Alias `source`.
    /// Can be an identity (--source alice), a public key (--source GDKW...),
    /// a muxed account (--source MDA…), a secret key (--source SC36…),
    /// or a seed phrase (--source "kite urban…").
    /// If `--build-only` or `--sim-only` flags were NOT provided, this key will also be used to
    /// sign the final transaction. In that case, trying to sign with public key will fail.
    pub source_account: Address,

    #[arg(long)]
    /// If using a seed phrase, which hierarchical deterministic path to use, e.g. `m/44'/148'/{hd_path}`. Example: `--hd-path 1`. Default: `0`
    pub hd_path: Option<usize>,

    #[command(flatten)]
    pub locator: locator::Args,
}

impl Args {
    // TODO: Replace PublicKey with MuxedAccount once https://github.com/stellar/rs-stellar-xdr/pull/396 is merged.
    pub fn source_account(&self) -> Result<xdr::MuxedAccount, Error> {
        Ok(self
            .source_account
            .resolve_muxed_account(&self.locator, self.hd_path)?)
    }

    pub fn key_pair(&self) -> Result<ed25519_dalek::SigningKey, Error> {
        let key = &self.source_account.resolve_secret(&self.locator)?;
        Ok(key.key_pair(self.hd_path)?)
    }

    pub async fn sign_with_local_key(&self, tx: Transaction) -> Result<TransactionEnvelope, Error> {
        self.sign(tx).await
    }

    #[allow(clippy::unused_async)]
    pub async fn sign(&self, tx: Transaction) -> Result<TransactionEnvelope, Error> {
        let key = self.key_pair()?;
        let network = &self.get_network()?;
        let signer = Signer {
            kind: SignerKind::Local(LocalKey { key }),
            print: Print::new(false),
        };
        Ok(signer.sign_tx(tx, network)?)
    }

    pub async fn sign_soroban_authorizations(
        &self,
        tx: &Transaction,
        signers: &[ed25519_dalek::SigningKey],
    ) -> Result<Option<Transaction>, Error> {
        let network = self.get_network()?;
        let source_key = self.key_pair()?;
        let client = network.rpc_client()?;
        let latest_ledger = client.get_latest_ledger().await?.sequence;
        let seq_num = latest_ledger + 60; // ~ 5 min
        Ok(signer::sign_soroban_authorizations(
            tx,
            &source_key,
            signers,
            seq_num,
            &network.network_passphrase,
        )?)
    }

    pub fn get_network(&self) -> Result<Network, Error> {
        Ok(self.network.get(&self.locator)?)
    }

    pub async fn next_sequence_number(
        &self,
        account: impl Into<xdr::AccountId>,
    ) -> Result<SequenceNumber, Error> {
        let network = self.get_network()?;
<<<<<<< HEAD
        let client = Client::new(&network.rpc_url)?;
        Ok((client.get_account(account).await?.seq_num.0 + 1).into())
=======
        let client = network.rpc_client()?;
        Ok((client.get_account(account_str).await?.seq_num.0 + 1).into())
>>>>>>> 8b58676d
    }
}

impl Pwd for Args {
    fn set_pwd(&mut self, pwd: &std::path::Path) {
        self.locator.set_pwd(pwd);
    }
}

#[derive(Default, Serialize, Deserialize)]
pub struct Config {}

#[derive(Debug, clap::Args, Clone, Default)]
#[group(skip)]
pub struct ArgsLocatorAndNetwork {
    #[command(flatten)]
    pub network: network::Args,

    #[command(flatten)]
    pub locator: locator::Args,
}

impl ArgsLocatorAndNetwork {
    pub fn get_network(&self) -> Result<Network, Error> {
        Ok(self.network.get(&self.locator)?)
    }
}<|MERGE_RESOLUTION|>--- conflicted
+++ resolved
@@ -117,13 +117,8 @@
         account: impl Into<xdr::AccountId>,
     ) -> Result<SequenceNumber, Error> {
         let network = self.get_network()?;
-<<<<<<< HEAD
-        let client = Client::new(&network.rpc_url)?;
+        let client = network.rpc_client()?;
         Ok((client.get_account(account).await?.seq_num.0 + 1).into())
-=======
-        let client = network.rpc_client()?;
-        Ok((client.get_account(account_str).await?.seq_num.0 + 1).into())
->>>>>>> 8b58676d
     }
 }
 
