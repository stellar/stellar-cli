--- conflicted
+++ resolved
@@ -15,11 +15,8 @@
 pub mod locator;
 pub mod network;
 pub mod secret;
-<<<<<<< HEAD
 pub mod sign_with;
-=======
 pub mod upgrade_check;
->>>>>>> bb364190
 
 #[derive(thiserror::Error, Debug)]
 pub enum Error {
