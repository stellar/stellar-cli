--- conflicted
+++ resolved
@@ -98,17 +98,17 @@
     }
 }
 
-<<<<<<< HEAD
 impl From<Secret> for Key {
     fn from(value: Secret) -> Self {
         Key::Secret(value)
-=======
+    }
+}
+
 impl From<SeedPhrase> for Secret {
     fn from(value: SeedPhrase) -> Self {
         Secret::SeedPhrase {
             seed_phrase: value.seed_phrase.into_phrase(),
         }
->>>>>>> 63f247e5
     }
 }
 
