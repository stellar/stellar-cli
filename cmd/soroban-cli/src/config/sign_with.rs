--- conflicted
+++ resolved
@@ -45,11 +45,7 @@
 #[group(skip)]
 pub struct Args {
     /// Sign with a local key. Can be an identity (--sign-with-key alice), a secret key (--sign-with-key SC36…), or a seed phrase (--sign-with-key "kite urban…"). If using seed phrase, `--hd-path` defaults to the `0` path.
-    #[arg(
-        long,
-        conflicts_with = "sign_with_lab",
-        env = "STELLAR_SIGN_WITH_KEY"
-    )]
+    #[arg(long, conflicts_with = "sign_with_lab", env = "STELLAR_SIGN_WITH_KEY")]
     pub sign_with_key: Option<String>,
     /// Sign with laboratory
     #[arg(long, conflicts_with = "sign_with_key", env = "STELLAR_SIGN_WITH_LAB")]
@@ -58,13 +54,8 @@
     #[arg(
         long,
         conflicts_with = "sign_with_key",
-<<<<<<< HEAD
         env = "STELLAR_SIGN_WITH_LAB_URL",
         default_value = "https://lab.stellar.org/transaction/cli-sign"
-=======
-        env = "STELLAR_SIGN_WITH_LAB",
-        hide = true
->>>>>>> c705666a
     )]
     pub lab_url: String,
 
