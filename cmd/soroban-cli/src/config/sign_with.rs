--- conflicted
+++ resolved
@@ -40,14 +40,10 @@
     /// Sign with a local key. Can be an identity (--sign-with-key alice), a secret key (--sign-with-key SC36…), or a seed phrase (--sign-with-key "kite urban…"). If using seed phrase, `--hd-path` defaults to the `0` path.
     #[arg(long, conflicts_with = "sign_with_lab", env = "STELLAR_SIGN_WITH_KEY")]
     pub sign_with_key: Option<String>,
-<<<<<<< HEAD
-    /// Sign with laboratory
+    /// Sign with <https://lab.stellar.org>
     #[arg(long, conflicts_with = "sign_with_key", env = "STELLAR_SIGN_WITH_LAB")]
     pub sign_with_lab: bool,
     /// Lab URL for `sign_with_lab`
-=======
-    /// Sign with <https://lab.stellar.org>
->>>>>>> d56fa098
     #[arg(
         long,
         conflicts_with = "sign_with_key",
@@ -74,7 +70,6 @@
         let signer = secret.signer(self.hd_path, false, quiet)?;
         Ok(signer.sign_tx_env(tx, network)?)
     }
-
     pub fn sign_tx_env_with_lab(
         &self,
         network: &Network,
