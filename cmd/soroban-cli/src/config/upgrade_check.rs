use crate::config::locator;
use chrono::{DateTime, Utc};
use jsonrpsee_core::Serialize;
use semver::Version;
use serde::Deserialize;
use serde_json;
use std::{fs, sync::OnceLock};

use super::data::project_dir;

const FILE_NAME: &str = "upgrade_check.json";

/// The `UpgradeCheck` struct represents the state of the upgrade check.
/// This state is global and stored in the `upgrade_check.json` file in
/// the global configuration directory.
#[derive(Serialize, Deserialize, Debug, PartialEq)]
pub struct UpgradeCheck {
    /// The time of the latest check for a new version of the CLI.
    pub latest_check_time: DateTime<Utc>,
    /// The latest stable version of the CLI available on crates.io.
    pub max_stable_version: Version,
    /// The latest version of the CLI available on crates.io, including pre-releases.
    pub max_version: Version,
}

impl Default for UpgradeCheck {
    fn default() -> Self {
        Self {
            latest_check_time: DateTime::<Utc>::UNIX_EPOCH,
            max_stable_version: Version::new(0, 0, 0),
            max_version: Version::new(0, 0, 0),
        }
    }
}

impl UpgradeCheck {
    /// Loads the state of the upgrade check from the global configuration directory.
    /// If the file doesn't exist, returns a default instance of `UpgradeCheck`.
    pub fn load() -> Result<Self, locator::Error> {
<<<<<<< HEAD
        let locator = locator::Args {
            global: false,
            config_dir: None,
            cached_keys: OnceLock::new(),
        };
        let path = locator.global_config_path()?.join(FILE_NAME);
=======
        let path = project_dir()
            .map_err(|_| locator::Error::ProjectDirsError())?
            .data_dir()
            .join(FILE_NAME);

>>>>>>> 861af9b0
        if !path.exists() {
            return Ok(Self::default());
        }

        let data = fs::read(&path)
            .map_err(|error| locator::Error::UpgradeCheckReadFailed { path, error })?;

        Ok(serde_json::from_slice(data.as_slice())?)
    }

    /// Saves the state of the upgrade check to the `upgrade_check.json` file in the global data directory.
    pub fn save(&self) -> Result<(), locator::Error> {
<<<<<<< HEAD
        let locator = locator::Args {
            global: false,
            config_dir: None,
            cached_keys: OnceLock::new(),
        };
        let path = locator.global_config_path()?.join(FILE_NAME);
=======
        let path = project_dir()
            .map_err(|_| locator::Error::ProjectDirsError())?
            .data_dir()
            .join(FILE_NAME);

>>>>>>> 861af9b0
        let path = locator::ensure_directory(path)?;
        let data = serde_json::to_string(self).map_err(|_| locator::Error::ConfigSerialization)?;
        fs::write(&path, data)
            .map_err(|error| locator::Error::UpgradeCheckWriteFailed { path, error })
    }
}

#[cfg(test)]
mod tests {
    use super::*;
    use std::env;

    #[test]
    fn test_upgrade_check_load_save() {
        // Set the `XDG_DATA_HOME` environment variable to a temporary directory
        let temp_dir = tempfile::tempdir().unwrap();
        env::set_var("XDG_DATA_HOME", temp_dir.path());
        // Test default loading
        let default_check = UpgradeCheck::load().unwrap();
        assert_eq!(default_check, UpgradeCheck::default());
        assert_eq!(
            default_check.latest_check_time,
            DateTime::<Utc>::from_timestamp_millis(0).unwrap()
        );
        assert_eq!(default_check.max_stable_version, Version::new(0, 0, 0));

        // Test saving and loading
        let saved_check = UpgradeCheck {
            latest_check_time: DateTime::<Utc>::from_timestamp(1_234_567_890, 0).unwrap(),
            max_stable_version: Version::new(1, 2, 3),
            max_version: Version::parse("1.2.4-rc.1").unwrap(),
        };
        saved_check.save().unwrap();
        let loaded_check = UpgradeCheck::load().unwrap();
        assert_eq!(loaded_check, saved_check);
    }
}<|MERGE_RESOLUTION|>--- conflicted
+++ resolved
@@ -37,20 +37,11 @@
     /// Loads the state of the upgrade check from the global configuration directory.
     /// If the file doesn't exist, returns a default instance of `UpgradeCheck`.
     pub fn load() -> Result<Self, locator::Error> {
-<<<<<<< HEAD
-        let locator = locator::Args {
-            global: false,
-            config_dir: None,
-            cached_keys: OnceLock::new(),
-        };
-        let path = locator.global_config_path()?.join(FILE_NAME);
-=======
         let path = project_dir()
             .map_err(|_| locator::Error::ProjectDirsError())?
             .data_dir()
             .join(FILE_NAME);
 
->>>>>>> 861af9b0
         if !path.exists() {
             return Ok(Self::default());
         }
@@ -63,20 +54,11 @@
 
     /// Saves the state of the upgrade check to the `upgrade_check.json` file in the global data directory.
     pub fn save(&self) -> Result<(), locator::Error> {
-<<<<<<< HEAD
-        let locator = locator::Args {
-            global: false,
-            config_dir: None,
-            cached_keys: OnceLock::new(),
-        };
-        let path = locator.global_config_path()?.join(FILE_NAME);
-=======
         let path = project_dir()
             .map_err(|_| locator::Error::ProjectDirsError())?
             .data_dir()
             .join(FILE_NAME);
 
->>>>>>> 861af9b0
         let path = locator::ensure_directory(path)?;
         let data = serde_json::to_string(self).map_err(|_| locator::Error::ConfigSerialization)?;
         fs::write(&path, data)
