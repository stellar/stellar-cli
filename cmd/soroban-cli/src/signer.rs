use ed25519_dalek::ed25519::signature::Signer as _;
use sha2::{Digest, Sha256};

use soroban_env_host::xdr::{
    self, AccountId, DecoratedSignature, Hash, HashIdPreimage, HashIdPreimageSorobanAuthorization,
    InvokeHostFunctionOp, Limits, Operation, OperationBody, PublicKey, ScAddress, ScMap, ScSymbol,
    ScVal, Signature, SignatureHint, SorobanAddressCredentials, SorobanAuthorizationEntry,
    SorobanAuthorizedFunction, SorobanCredentials, Transaction, TransactionEnvelope,
    TransactionV1Envelope, Uint256, VecM, WriteXdr,
};

use crate::{config::network::Network, print::Print, utils::transaction_hash};

#[derive(thiserror::Error, Debug)]
pub enum Error {
    #[error("Contract addresses are not supported to sign auth entries {address}")]
    ContractAddressAreNotSupported { address: String },
    #[error(transparent)]
    Ed25519(#[from] ed25519_dalek::SignatureError),
    #[error("Missing signing key for account {address}")]
    MissingSignerForAddress { address: String },
    #[error(transparent)]
    TryFromSlice(#[from] std::array::TryFromSliceError),
    #[error("User cancelled signing, perhaps need to add -y")]
    UserCancelledSigning,
    #[error(transparent)]
    Xdr(#[from] xdr::Error),
    #[error("Only Transaction envelope V1 type is supported")]
    UnsupportedTransactionEnvelopeType,
}

fn requires_auth(txn: &Transaction) -> Option<xdr::Operation> {
    let [op @ Operation {
        body: OperationBody::InvokeHostFunction(InvokeHostFunctionOp { auth, .. }),
        ..
    }] = txn.operations.as_slice()
    else {
        return None;
    };
    matches!(
        auth.first().map(|x| &x.root_invocation.function),
        Some(&SorobanAuthorizedFunction::ContractFn(_))
    )
    .then(move || op.clone())
}

// Use the given source_key and signers, to sign all SorobanAuthorizationEntry's in the given
// transaction. If unable to sign, return an error.
pub fn sign_soroban_authorizations(
    raw: &Transaction,
    source_key: &ed25519_dalek::SigningKey,
    signers: &[ed25519_dalek::SigningKey],
    signature_expiration_ledger: u32,
    network_passphrase: &str,
) -> Result<Option<Transaction>, Error> {
    let mut tx = raw.clone();
    let Some(mut op) = requires_auth(&tx) else {
        return Ok(None);
    };

    let Operation {
        body: OperationBody::InvokeHostFunction(ref mut body),
        ..
    } = op
    else {
        return Ok(None);
    };

    let network_id = Hash(Sha256::digest(network_passphrase.as_bytes()).into());

    let verification_key = source_key.verifying_key();
    let source_address = verification_key.as_bytes();

    let signed_auths = body
        .auth
        .as_slice()
        .iter()
        .map(|raw_auth| {
            let mut auth = raw_auth.clone();
            let SorobanAuthorizationEntry {
                credentials: SorobanCredentials::Address(ref mut credentials),
                ..
            } = auth
            else {
                // Doesn't need special signing
                return Ok(auth);
            };
            let SorobanAddressCredentials { ref address, .. } = credentials;

            // See if we have a signer for this authorizationEntry
            // If not, then we Error
            let needle = match address {
                ScAddress::Account(AccountId(PublicKey::PublicKeyTypeEd25519(Uint256(ref a)))) => a,
                ScAddress::Contract(Hash(c)) => {
                    // This address is for a contract. This means we're using a custom
                    // smart-contract account. Currently the CLI doesn't support that yet.
                    return Err(Error::MissingSignerForAddress {
                        address: stellar_strkey::Strkey::Contract(stellar_strkey::Contract(*c))
                            .to_string(),
                    });
                }
            };
            let signer = if let Some(s) = signers
                .iter()
                .find(|s| needle == s.verifying_key().as_bytes())
            {
                s
            } else if needle == source_address {
                // This is the source address, so we can sign it
                source_key
            } else {
                // We don't have a signer for this address
                return Err(Error::MissingSignerForAddress {
                    address: stellar_strkey::Strkey::PublicKeyEd25519(
                        stellar_strkey::ed25519::PublicKey(*needle),
                    )
                    .to_string(),
                });
            };

            sign_soroban_authorization_entry(
                raw_auth,
                signer,
                signature_expiration_ledger,
                &network_id,
            )
        })
        .collect::<Result<Vec<_>, Error>>()?;

    body.auth = signed_auths.try_into()?;
    tx.operations = vec![op].try_into()?;
    Ok(Some(tx))
}

fn sign_soroban_authorization_entry(
    raw: &SorobanAuthorizationEntry,
    signer: &ed25519_dalek::SigningKey,
    signature_expiration_ledger: u32,
    network_id: &Hash,
) -> Result<SorobanAuthorizationEntry, Error> {
    let mut auth = raw.clone();
    let SorobanAuthorizationEntry {
        credentials: SorobanCredentials::Address(ref mut credentials),
        ..
    } = auth
    else {
        // Doesn't need special signing
        return Ok(auth);
    };
    let SorobanAddressCredentials { nonce, .. } = credentials;

    let preimage = HashIdPreimage::SorobanAuthorization(HashIdPreimageSorobanAuthorization {
        network_id: network_id.clone(),
        invocation: auth.root_invocation.clone(),
        nonce: *nonce,
        signature_expiration_ledger,
    })
    .to_xdr(Limits::none())?;

    let payload = Sha256::digest(preimage);
    let signature = signer.sign(&payload);

    let map = ScMap::sorted_from(vec![
        (
            ScVal::Symbol(ScSymbol("public_key".try_into()?)),
            ScVal::Bytes(
                signer
                    .verifying_key()
                    .to_bytes()
                    .to_vec()
                    .try_into()
                    .map_err(Error::Xdr)?,
            ),
        ),
        (
            ScVal::Symbol(ScSymbol("signature".try_into()?)),
            ScVal::Bytes(
                signature
                    .to_bytes()
                    .to_vec()
                    .try_into()
                    .map_err(Error::Xdr)?,
            ),
        ),
    ])
    .map_err(Error::Xdr)?;
    credentials.signature = ScVal::Vec(Some(
        vec![ScVal::Map(Some(map))].try_into().map_err(Error::Xdr)?,
    ));
    credentials.signature_expiration_ledger = signature_expiration_ledger;
    auth.credentials = SorobanCredentials::Address(credentials.clone());
    Ok(auth)
}

pub struct Signer {
    pub kind: SignerKind,
    pub printer: Print,
}

#[allow(clippy::module_name_repetitions)]
pub enum SignerKind {
    Local(LocalKey),
}
<<<<<<< HEAD

impl Signer {
    pub fn sign_tx(
        &self,
        tx: Transaction,
        network: &Network,
    ) -> Result<TransactionEnvelope, Error> {
        let tx_env = TransactionEnvelope::Tx(TransactionV1Envelope {
            tx,
            signatures: VecM::default(),
        });
        self.sign_tx_env(tx_env, network)
    }

=======

impl Signer {
    pub fn sign_tx(
        &self,
        tx: Transaction,
        network: &Network,
    ) -> Result<TransactionEnvelope, Error> {
        let tx_env = TransactionEnvelope::Tx(TransactionV1Envelope {
            tx,
            signatures: VecM::default(),
        });
        self.sign_tx_env(tx_env, network)
    }

>>>>>>> ff57159b
    pub fn sign_tx_env(
        &self,
        tx_env: TransactionEnvelope,
        network: &Network,
    ) -> Result<TransactionEnvelope, Error> {
        match tx_env {
            TransactionEnvelope::Tx(TransactionV1Envelope { tx, signatures }) => {
                let tx_hash = transaction_hash(&tx, &network.network_passphrase)?;
<<<<<<< HEAD
                self.printer.infoln(format!(
                    "Signing transaction with hash: {}",
                    hex::encode(tx_hash)
                ));
=======
                self.printer
                    .infoln(format!("Signing transaction: {}", hex::encode(tx_hash),));
>>>>>>> ff57159b
                let decorated_signature = match &self.kind {
                    SignerKind::Local(key) => key.sign_tx_hash(tx_hash)?,
                };
                let mut sigs = signatures.into_vec();
                sigs.push(decorated_signature);
                Ok(TransactionEnvelope::Tx(TransactionV1Envelope {
                    tx,
                    signatures: sigs.try_into()?,
                }))
            }
            _ => Err(Error::UnsupportedTransactionEnvelopeType),
        }
    }
}

pub struct LocalKey {
<<<<<<< HEAD
    key: ed25519_dalek::SigningKey,
    #[allow(dead_code)]
    prompt: bool,
}

impl LocalKey {
    pub fn new(key: ed25519_dalek::SigningKey, prompt: bool) -> Self {
        Self { key, prompt }
    }
=======
    pub key: ed25519_dalek::SigningKey,
>>>>>>> ff57159b
}

impl LocalKey {
    pub fn sign_tx_hash(&self, tx_hash: [u8; 32]) -> Result<DecoratedSignature, Error> {
        let hint = SignatureHint(self.key.verifying_key().to_bytes()[28..].try_into()?);
        let signature = Signature(self.key.sign(&tx_hash).to_bytes().to_vec().try_into()?);
        Ok(DecoratedSignature { hint, signature })
    }
}<|MERGE_RESOLUTION|>--- conflicted
+++ resolved
@@ -201,7 +201,6 @@
 pub enum SignerKind {
     Local(LocalKey),
 }
-<<<<<<< HEAD
 
 impl Signer {
     pub fn sign_tx(
@@ -216,22 +215,6 @@
         self.sign_tx_env(tx_env, network)
     }
 
-=======
-
-impl Signer {
-    pub fn sign_tx(
-        &self,
-        tx: Transaction,
-        network: &Network,
-    ) -> Result<TransactionEnvelope, Error> {
-        let tx_env = TransactionEnvelope::Tx(TransactionV1Envelope {
-            tx,
-            signatures: VecM::default(),
-        });
-        self.sign_tx_env(tx_env, network)
-    }
-
->>>>>>> ff57159b
     pub fn sign_tx_env(
         &self,
         tx_env: TransactionEnvelope,
@@ -240,15 +223,8 @@
         match tx_env {
             TransactionEnvelope::Tx(TransactionV1Envelope { tx, signatures }) => {
                 let tx_hash = transaction_hash(&tx, &network.network_passphrase)?;
-<<<<<<< HEAD
-                self.printer.infoln(format!(
-                    "Signing transaction with hash: {}",
-                    hex::encode(tx_hash)
-                ));
-=======
                 self.printer
                     .infoln(format!("Signing transaction: {}", hex::encode(tx_hash),));
->>>>>>> ff57159b
                 let decorated_signature = match &self.kind {
                     SignerKind::Local(key) => key.sign_tx_hash(tx_hash)?,
                 };
@@ -265,19 +241,7 @@
 }
 
 pub struct LocalKey {
-<<<<<<< HEAD
-    key: ed25519_dalek::SigningKey,
-    #[allow(dead_code)]
-    prompt: bool,
-}
-
-impl LocalKey {
-    pub fn new(key: ed25519_dalek::SigningKey, prompt: bool) -> Self {
-        Self { key, prompt }
-    }
-=======
     pub key: ed25519_dalek::SigningKey,
->>>>>>> ff57159b
 }
 
 impl LocalKey {
