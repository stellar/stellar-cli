use phf::phf_map;
use sha2::{Digest, Sha256};
use stellar_strkey::ed25519::PrivateKey;

use soroban_env_host::xdr::{
    self, Asset, ContractIdPreimage, Hash, HashIdPreimage, HashIdPreimageContractId, Limits, ScMap,
    ScMapEntry, ScVal, Transaction, TransactionSignaturePayload,
    TransactionSignaturePayloadTaggedTransaction, WriteXdr,
};

pub use soroban_spec_tools::contract as contract_spec;

use crate::config::network::Network;

/// # Errors
///
/// Might return an error
pub fn contract_hash(contract: &[u8]) -> Result<Hash, xdr::Error> {
    Ok(Hash(Sha256::digest(contract).into()))
}

/// # Errors
///
/// Might return an error
pub fn transaction_hash(
    tx: &Transaction,
    network_passphrase: &str,
) -> Result<[u8; 32], xdr::Error> {
    let signature_payload = TransactionSignaturePayload {
        network_id: Hash(Sha256::digest(network_passphrase).into()),
        tagged_transaction: TransactionSignaturePayloadTaggedTransaction::Tx(tx.clone()),
    };
    Ok(Sha256::digest(signature_payload.to_xdr(Limits::none())?).into())
}

static EXPLORERS: phf::Map<&'static str, &'static str> = phf_map! {
    "Test SDF Network ; September 2015" => "https://stellar.expert/explorer/testnet",
    "Public Global Stellar Network ; September 2015" => "https://stellar.expert/explorer/public",
};

pub fn explorer_url_for_transaction(network: &Network, tx_hash: &str) -> Option<String> {
    EXPLORERS
        .get(&network.network_passphrase)
        .map(|base_url| format!("{base_url}/tx/{tx_hash}"))
}

pub fn explorer_url_for_contract(
    network: &Network,
    contract_id: &stellar_strkey::Contract,
) -> Option<String> {
    EXPLORERS
        .get(&network.network_passphrase)
        .map(|base_url| format!("{base_url}/contract/{contract_id}"))
}

/// # Errors
///
/// Might return an error
pub fn contract_id_from_str(
    contract_id: &str,
) -> Result<stellar_strkey::Contract, stellar_strkey::DecodeError> {
    Ok(
        if let Ok(strkey) = stellar_strkey::Contract::from_string(contract_id) {
            strkey
        } else {
            // strkey failed, try to parse it as a hex string, for backwards compatibility.
            stellar_strkey::Contract(
                soroban_spec_tools::utils::padded_hex_from_str(contract_id, 32)
                    .map_err(|_| stellar_strkey::DecodeError::Invalid)?
                    .try_into()
                    .map_err(|_| stellar_strkey::DecodeError::Invalid)?,
            )
        },
    )
}

/// # Errors
/// May not find a config dir
pub fn find_config_dir(mut pwd: std::path::PathBuf) -> std::io::Result<std::path::PathBuf> {
    loop {
        let stellar_dir = pwd.join(".stellar");
        let stellar_exists = stellar_dir.exists();

        let soroban_dir = pwd.join(".soroban");
        let soroban_exists = soroban_dir.exists();

        if stellar_exists && soroban_exists {
            tracing::warn!("the .stellar and .soroban config directories exist at path {pwd:?}, using the .stellar");
        }

        if stellar_exists {
            return Ok(stellar_dir);
        }

        if soroban_exists {
            return Ok(soroban_dir);
        }
        if !pwd.pop() {
            break;
        }
    }
    Err(std::io::Error::new(
        std::io::ErrorKind::Other,
        "stellar directory not found",
    ))
}

pub(crate) fn into_signing_key(key: &PrivateKey) -> ed25519_dalek::SigningKey {
    let secret: ed25519_dalek::SecretKey = key.0;
    ed25519_dalek::SigningKey::from_bytes(&secret)
}

/// Used in tests
#[allow(unused)]
pub(crate) fn parse_secret_key(
    s: &str,
) -> Result<ed25519_dalek::SigningKey, stellar_strkey::DecodeError> {
    Ok(into_signing_key(&PrivateKey::from_string(s)?))
}

pub fn is_hex_string(s: &str) -> bool {
    s.chars().all(|s| s.is_ascii_hexdigit())
}

pub fn contract_id_hash_from_asset(
    asset: impl Into<Asset>,
    network_passphrase: &str,
) -> stellar_strkey::Contract {
    let network_id = Hash(Sha256::digest(network_passphrase.as_bytes()).into());
    let preimage = HashIdPreimage::ContractId(HashIdPreimageContractId {
        network_id,
        contract_id_preimage: ContractIdPreimage::Asset(asset.into()),
    });
    let preimage_xdr = preimage
        .to_xdr(Limits::none())
        .expect("HashIdPreimage should not fail encoding to xdr");
    stellar_strkey::Contract(Sha256::digest(preimage_xdr).into())
}

pub fn get_name_from_stellar_asset_contract_storage(storage: &ScMap) -> Option<String> {
    if let Some(ScMapEntry {
        val: ScVal::Map(Some(map)),
        ..
    }) = storage
        .iter()
        .find(|ScMapEntry { key, .. }| key == &ScVal::Symbol("METADATA".try_into().unwrap()))
    {
        if let Some(ScMapEntry {
            val: ScVal::String(name),
            ..
        }) = map
            .iter()
            .find(|ScMapEntry { key, .. }| key == &ScVal::Symbol("name".try_into().unwrap()))
        {
            Some(name.to_string())
        } else {
            None
        }
    } else {
        None
    }
}

<<<<<<< HEAD
pub mod args {
    #[derive(thiserror::Error, Debug)]
    pub enum DeprecatedError<'a> {
        #[error("This argument has been removed and will be not be recognized by the future versions of CLI: {0}"
        )]
        RemovedArgument(&'a str),
    }

    #[macro_export]
    macro_rules! removed_arg {
        ($_type:ident, $message: expr) => {
            |a: &str| {
                Err::<$_type, utils::args::DeprecatedError>(
                    utils::args::DeprecatedError::RemovedArgument($message),
                )
            }
        };
=======
pub mod http {
    use crate::commands::version;
    fn user_agent() -> String {
        format!("{}/{}", env!("CARGO_PKG_NAME"), version::pkg())
    }

    /// Creates and returns a configured `reqwest::Client`.
    ///
    /// # Panics
    ///
    /// Panics if the Client initialization fails.
    pub fn client() -> reqwest::Client {
        // Why we panic here:
        // 1. Client initialization failures are rare and usually indicate serious issues.
        // 2. The application cannot function properly without a working HTTP client.
        // 3. This simplifies error handling for callers, as they can assume a valid client.
        reqwest::Client::builder()
            .user_agent(user_agent())
            .build()
            .expect("Failed to build reqwest client")
    }

    /// Creates and returns a configured `reqwest::blocking::Client`.
    ///
    /// # Panics
    ///
    /// Panics if the Client initialization fails.
    pub fn blocking_client() -> reqwest::blocking::Client {
        reqwest::blocking::Client::builder()
            .user_agent(user_agent())
            .build()
            .expect("Failed to build reqwest blocking client")
>>>>>>> b940978a
    }
}

pub mod rpc {
    use soroban_env_host::xdr;
    use soroban_rpc::{Client, Error};
    use stellar_xdr::curr::{Hash, LedgerEntryData, LedgerKey, Limits, ReadXdr};

    pub async fn get_remote_wasm_from_hash(client: &Client, hash: &Hash) -> Result<Vec<u8>, Error> {
        let code_key = LedgerKey::ContractCode(xdr::LedgerKeyContractCode { hash: hash.clone() });
        let contract_data = client.get_ledger_entries(&[code_key]).await?;
        let entries = contract_data.entries.unwrap_or_default();
        if entries.is_empty() {
            return Err(Error::NotFound(
                "Contract Code".to_string(),
                hex::encode(hash),
            ));
        }
        let contract_data_entry = &entries[0];
        match LedgerEntryData::from_xdr_base64(&contract_data_entry.xdr, Limits::none())? {
            LedgerEntryData::ContractCode(xdr::ContractCodeEntry { code, .. }) => Ok(code.into()),
            scval => Err(Error::UnexpectedContractCodeDataType(scval)),
        }
    }
}

<<<<<<< HEAD
pub mod parsing {
    use regex::Regex;
    use soroban_env_host::xdr::{
        AccountId, AlphaNum12, AlphaNum4, Asset, AssetCode12, AssetCode4, PublicKey,
    };

    #[derive(thiserror::Error, Debug)]
    pub enum Error {
        #[error("invalid asset code: {asset}")]
        InvalidAssetCode { asset: String },
        #[error("cannot parse account id: {account_id}")]
        CannotParseAccountId { account_id: String },
        #[error("cannot parse asset: {asset}")]
        CannotParseAsset { asset: String },
        #[error(transparent)]
        Regex(#[from] regex::Error),
    }

    pub fn parse_asset(str: &str) -> Result<Asset, Error> {
        if str == "native" {
            return Ok(Asset::Native);
        }
        let split: Vec<&str> = str.splitn(2, ':').collect();
        if split.len() != 2 {
            return Err(Error::CannotParseAsset {
                asset: str.to_string(),
            });
        }
        let code = split[0];
        let issuer = split[1];
        let re = Regex::new("^[[:alnum:]]{1,12}$")?;
        if !re.is_match(code) {
            return Err(Error::InvalidAssetCode {
                asset: str.to_string(),
            });
        }
        if code.len() <= 4 {
            let mut asset_code: [u8; 4] = [0; 4];
            for (i, b) in code.as_bytes().iter().enumerate() {
                asset_code[i] = *b;
            }
            Ok(Asset::CreditAlphanum4(AlphaNum4 {
                asset_code: AssetCode4(asset_code),
                issuer: parse_account_id(issuer)?,
            }))
        } else {
            let mut asset_code: [u8; 12] = [0; 12];
            for (i, b) in code.as_bytes().iter().enumerate() {
                asset_code[i] = *b;
            }
            Ok(Asset::CreditAlphanum12(AlphaNum12 {
                asset_code: AssetCode12(asset_code),
                issuer: parse_account_id(issuer)?,
            }))
        }
    }

    pub fn parse_account_id(str: &str) -> Result<AccountId, Error> {
        let pk_bytes = stellar_strkey::ed25519::PublicKey::from_string(str)
            .map_err(|_| Error::CannotParseAccountId {
                account_id: str.to_string(),
            })?
            .0;
        Ok(AccountId(PublicKey::PublicKeyTypeEd25519(pk_bytes.into())))
    }
}

=======
>>>>>>> b940978a
#[cfg(test)]
mod tests {
    use super::*;

    #[test]
    fn test_contract_id_from_str() {
        // strkey
        match contract_id_from_str("CA3D5KRYM6CB7OWQ6TWYRR3Z4T7GNZLKERYNZGGA5SOAOPIFY6YQGAXE") {
            Ok(contract_id) => assert_eq!(
                contract_id.0,
                [
                    0x36, 0x3e, 0xaa, 0x38, 0x67, 0x84, 0x1f, 0xba, 0xd0, 0xf4, 0xed, 0x88, 0xc7,
                    0x79, 0xe4, 0xfe, 0x66, 0xe5, 0x6a, 0x24, 0x70, 0xdc, 0x98, 0xc0, 0xec, 0x9c,
                    0x07, 0x3d, 0x05, 0xc7, 0xb1, 0x03,
                ]
            ),
            Err(err) => panic!("Failed to parse contract id: {err}"),
        }
    }
}<|MERGE_RESOLUTION|>--- conflicted
+++ resolved
@@ -161,25 +161,6 @@
     }
 }
 
-<<<<<<< HEAD
-pub mod args {
-    #[derive(thiserror::Error, Debug)]
-    pub enum DeprecatedError<'a> {
-        #[error("This argument has been removed and will be not be recognized by the future versions of CLI: {0}"
-        )]
-        RemovedArgument(&'a str),
-    }
-
-    #[macro_export]
-    macro_rules! removed_arg {
-        ($_type:ident, $message: expr) => {
-            |a: &str| {
-                Err::<$_type, utils::args::DeprecatedError>(
-                    utils::args::DeprecatedError::RemovedArgument($message),
-                )
-            }
-        };
-=======
 pub mod http {
     use crate::commands::version;
     fn user_agent() -> String {
@@ -212,7 +193,26 @@
             .user_agent(user_agent())
             .build()
             .expect("Failed to build reqwest blocking client")
->>>>>>> b940978a
+    }
+}
+
+pub mod args {
+    #[derive(thiserror::Error, Debug)]
+    pub enum DeprecatedError<'a> {
+        #[error("This argument has been removed and will be not be recognized by the future versions of CLI: {0}"
+        )]
+        RemovedArgument(&'a str),
+    }
+
+    #[macro_export]
+    macro_rules! removed_arg {
+        ($_type:ident, $message: expr) => {
+            |a: &str| {
+                Err::<$_type, utils::args::DeprecatedError>(
+                    utils::args::DeprecatedError::RemovedArgument($message),
+                )
+            }
+        };
     }
 }
 
@@ -239,76 +239,6 @@
     }
 }
 
-<<<<<<< HEAD
-pub mod parsing {
-    use regex::Regex;
-    use soroban_env_host::xdr::{
-        AccountId, AlphaNum12, AlphaNum4, Asset, AssetCode12, AssetCode4, PublicKey,
-    };
-
-    #[derive(thiserror::Error, Debug)]
-    pub enum Error {
-        #[error("invalid asset code: {asset}")]
-        InvalidAssetCode { asset: String },
-        #[error("cannot parse account id: {account_id}")]
-        CannotParseAccountId { account_id: String },
-        #[error("cannot parse asset: {asset}")]
-        CannotParseAsset { asset: String },
-        #[error(transparent)]
-        Regex(#[from] regex::Error),
-    }
-
-    pub fn parse_asset(str: &str) -> Result<Asset, Error> {
-        if str == "native" {
-            return Ok(Asset::Native);
-        }
-        let split: Vec<&str> = str.splitn(2, ':').collect();
-        if split.len() != 2 {
-            return Err(Error::CannotParseAsset {
-                asset: str.to_string(),
-            });
-        }
-        let code = split[0];
-        let issuer = split[1];
-        let re = Regex::new("^[[:alnum:]]{1,12}$")?;
-        if !re.is_match(code) {
-            return Err(Error::InvalidAssetCode {
-                asset: str.to_string(),
-            });
-        }
-        if code.len() <= 4 {
-            let mut asset_code: [u8; 4] = [0; 4];
-            for (i, b) in code.as_bytes().iter().enumerate() {
-                asset_code[i] = *b;
-            }
-            Ok(Asset::CreditAlphanum4(AlphaNum4 {
-                asset_code: AssetCode4(asset_code),
-                issuer: parse_account_id(issuer)?,
-            }))
-        } else {
-            let mut asset_code: [u8; 12] = [0; 12];
-            for (i, b) in code.as_bytes().iter().enumerate() {
-                asset_code[i] = *b;
-            }
-            Ok(Asset::CreditAlphanum12(AlphaNum12 {
-                asset_code: AssetCode12(asset_code),
-                issuer: parse_account_id(issuer)?,
-            }))
-        }
-    }
-
-    pub fn parse_account_id(str: &str) -> Result<AccountId, Error> {
-        let pk_bytes = stellar_strkey::ed25519::PublicKey::from_string(str)
-            .map_err(|_| Error::CannotParseAccountId {
-                account_id: str.to_string(),
-            })?
-            .0;
-        Ok(AccountId(PublicKey::PublicKeyTypeEd25519(pk_bytes.into())))
-    }
-}
-
-=======
->>>>>>> b940978a
 #[cfg(test)]
 mod tests {
     use super::*;
