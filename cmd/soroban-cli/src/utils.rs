--- conflicted
+++ resolved
@@ -161,7 +161,41 @@
     }
 }
 
-<<<<<<< HEAD
+pub mod http {
+    use crate::commands::version;
+    fn user_agent() -> String {
+        format!("{}/{}", env!("CARGO_PKG_NAME"), version::pkg())
+    }
+
+    /// Creates and returns a configured `reqwest::Client`.
+    ///
+    /// # Panics
+    ///
+    /// Panics if the Client initialization fails.
+    pub fn client() -> reqwest::Client {
+        // Why we panic here:
+        // 1. Client initialization failures are rare and usually indicate serious issues.
+        // 2. The application cannot function properly without a working HTTP client.
+        // 3. This simplifies error handling for callers, as they can assume a valid client.
+        reqwest::Client::builder()
+            .user_agent(user_agent())
+            .build()
+            .expect("Failed to build reqwest client")
+    }
+
+    /// Creates and returns a configured `reqwest::blocking::Client`.
+    ///
+    /// # Panics
+    ///
+    /// Panics if the Client initialization fails.
+    pub fn blocking_client() -> reqwest::blocking::Client {
+        reqwest::blocking::Client::builder()
+            .user_agent(user_agent())
+            .build()
+            .expect("Failed to build reqwest blocking client")
+    }
+}
+
 pub mod args {
     /// Mark argument as deprecated with warning to be printed when it's used. Note: marco is only
     /// supported for `bool` and `String` and is required to add
@@ -179,40 +213,6 @@
                 x
             })
         };
-=======
-pub mod http {
-    use crate::commands::version;
-    fn user_agent() -> String {
-        format!("{}/{}", env!("CARGO_PKG_NAME"), version::pkg())
-    }
-
-    /// Creates and returns a configured `reqwest::Client`.
-    ///
-    /// # Panics
-    ///
-    /// Panics if the Client initialization fails.
-    pub fn client() -> reqwest::Client {
-        // Why we panic here:
-        // 1. Client initialization failures are rare and usually indicate serious issues.
-        // 2. The application cannot function properly without a working HTTP client.
-        // 3. This simplifies error handling for callers, as they can assume a valid client.
-        reqwest::Client::builder()
-            .user_agent(user_agent())
-            .build()
-            .expect("Failed to build reqwest client")
-    }
-
-    /// Creates and returns a configured `reqwest::blocking::Client`.
-    ///
-    /// # Panics
-    ///
-    /// Panics if the Client initialization fails.
-    pub fn blocking_client() -> reqwest::blocking::Client {
-        reqwest::blocking::Client::builder()
-            .user_agent(user_agent())
-            .build()
-            .expect("Failed to build reqwest blocking client")
->>>>>>> b940978a
     }
 }
 
