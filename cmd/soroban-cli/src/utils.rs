<<<<<<< HEAD
=======
use ed25519_dalek::Signer;
use phf::phf_map;
>>>>>>> 0b3425c2
use sha2::{Digest, Sha256};
use stellar_strkey::ed25519::PrivateKey;

use soroban_env_host::xdr::{
    Asset, ContractIdPreimage, Error as XdrError, Hash, HashIdPreimage, HashIdPreimageContractId,
    Limits, ScMap, ScMapEntry, ScVal, WriteXdr,
};

pub use soroban_spec_tools::contract as contract_spec;

use crate::config::network::Network;

/// # Errors
///
/// Might return an error
pub fn contract_hash(contract: &[u8]) -> Result<Hash, XdrError> {
    Ok(Hash(Sha256::digest(contract).into()))
}

/// # Errors
///
/// Might return an error
<<<<<<< HEAD
=======
pub fn transaction_hash(tx: &Transaction, network_passphrase: &str) -> Result<[u8; 32], XdrError> {
    let signature_payload = TransactionSignaturePayload {
        network_id: Hash(Sha256::digest(network_passphrase).into()),
        tagged_transaction: TransactionSignaturePayloadTaggedTransaction::Tx(tx.clone()),
    };
    Ok(Sha256::digest(signature_payload.to_xdr(Limits::none())?).into())
}

static EXPLORERS: phf::Map<&'static str, &'static str> = phf_map! {
    "Test SDF Network ; September 2015" => "https://stellar.expert/explorer/testnet",
    "Public Global Stellar Network ; September 2015" => "https://stellar.expert/explorer/public",
};

pub fn explorer_url_for_transaction(network: &Network, tx_hash: &str) -> Option<String> {
    EXPLORERS
        .get(&network.network_passphrase)
        .map(|base_url| format!("{base_url}/tx/{tx_hash}"))
}

pub fn explorer_url_for_contract(network: &Network, contract_id: &str) -> Option<String> {
    EXPLORERS
        .get(&network.network_passphrase)
        .map(|base_url| format!("{base_url}/contract/{contract_id}"))
}

/// # Errors
///
/// Might return an error
pub fn sign_transaction(
    key: &ed25519_dalek::SigningKey,
    tx: &Transaction,
    network_passphrase: &str,
) -> Result<TransactionEnvelope, XdrError> {
    let tx_hash = transaction_hash(tx, network_passphrase)?;
    let tx_signature = key.sign(&tx_hash);

    let decorated_signature = DecoratedSignature {
        hint: SignatureHint(key.verifying_key().to_bytes()[28..].try_into()?),
        signature: Signature(tx_signature.to_bytes().try_into()?),
    };

    Ok(TransactionEnvelope::Tx(TransactionV1Envelope {
        tx: tx.clone(),
        signatures: vec![decorated_signature].try_into()?,
    }))
}

/// # Errors
///
/// Might return an error
>>>>>>> 0b3425c2
pub fn contract_id_from_str(contract_id: &str) -> Result<[u8; 32], stellar_strkey::DecodeError> {
    Ok(
        if let Ok(strkey) = stellar_strkey::Contract::from_string(contract_id) {
            strkey.0
        } else {
            // strkey failed, try to parse it as a hex string, for backwards compatibility.
            soroban_spec_tools::utils::padded_hex_from_str(contract_id, 32)
                .map_err(|_| stellar_strkey::DecodeError::Invalid)?
                .try_into()
                .map_err(|_| stellar_strkey::DecodeError::Invalid)?
        },
    )
}

/// # Errors
/// May not find a config dir
pub fn find_config_dir(mut pwd: std::path::PathBuf) -> std::io::Result<std::path::PathBuf> {
    loop {
        let stellar_dir = pwd.join(".stellar");
        let stellar_exists = stellar_dir.exists();

        let soroban_dir = pwd.join(".soroban");
        let soroban_exists = soroban_dir.exists();

        if stellar_exists && soroban_exists {
            tracing::warn!("the .stellar and .soroban config directories exist at path {pwd:?}, using the .stellar");
        }

        if stellar_exists {
            return Ok(stellar_dir);
        }

        if soroban_exists {
            return Ok(soroban_dir);
        }
        if !pwd.pop() {
            break;
        }
    }
    Err(std::io::Error::new(
        std::io::ErrorKind::Other,
        "stellar directory not found",
    ))
}

pub(crate) fn into_signing_key(key: &PrivateKey) -> ed25519_dalek::SigningKey {
    let secret: ed25519_dalek::SecretKey = key.0;
    ed25519_dalek::SigningKey::from_bytes(&secret)
}

/// Used in tests
#[allow(unused)]
pub(crate) fn parse_secret_key(
    s: &str,
) -> Result<ed25519_dalek::SigningKey, stellar_strkey::DecodeError> {
    Ok(into_signing_key(&PrivateKey::from_string(s)?))
}

pub fn is_hex_string(s: &str) -> bool {
    s.chars().all(|s| s.is_ascii_hexdigit())
}

pub fn contract_id_hash_from_asset(asset: &Asset, network_passphrase: &str) -> Hash {
    let network_id = Hash(Sha256::digest(network_passphrase.as_bytes()).into());
    let preimage = HashIdPreimage::ContractId(HashIdPreimageContractId {
        network_id,
        contract_id_preimage: ContractIdPreimage::Asset(asset.clone()),
    });
    let preimage_xdr = preimage
        .to_xdr(Limits::none())
        .expect("HashIdPreimage should not fail encoding to xdr");
    Hash(Sha256::digest(preimage_xdr).into())
}

pub fn get_name_from_stellar_asset_contract_storage(storage: &ScMap) -> Option<String> {
    if let Some(ScMapEntry {
        val: ScVal::Map(Some(map)),
        ..
    }) = storage
        .iter()
        .find(|ScMapEntry { key, .. }| key == &ScVal::Symbol("METADATA".try_into().unwrap()))
    {
        if let Some(ScMapEntry {
            val: ScVal::String(name),
            ..
        }) = map
            .iter()
            .find(|ScMapEntry { key, .. }| key == &ScVal::Symbol("name".try_into().unwrap()))
        {
            Some(name.to_string())
        } else {
            None
        }
    } else {
        None
    }
}

pub mod rpc {
    use soroban_env_host::xdr;
    use soroban_rpc::{Client, Error};
    use stellar_xdr::curr::{Hash, LedgerEntryData, LedgerKey, Limits, ReadXdr};

    pub async fn get_remote_wasm_from_hash(client: &Client, hash: &Hash) -> Result<Vec<u8>, Error> {
        let code_key = LedgerKey::ContractCode(xdr::LedgerKeyContractCode { hash: hash.clone() });
        let contract_data = client.get_ledger_entries(&[code_key]).await?;
        let entries = contract_data.entries.unwrap_or_default();
        if entries.is_empty() {
            return Err(Error::NotFound(
                "Contract Code".to_string(),
                hex::encode(hash),
            ));
        }
        let contract_data_entry = &entries[0];
        match LedgerEntryData::from_xdr_base64(&contract_data_entry.xdr, Limits::none())? {
            LedgerEntryData::ContractCode(xdr::ContractCodeEntry { code, .. }) => Ok(code.into()),
            scval => Err(Error::UnexpectedContractCodeDataType(scval)),
        }
    }
}

pub mod parsing {

    use regex::Regex;
    use soroban_env_host::xdr::{
        AccountId, AlphaNum12, AlphaNum4, Asset, AssetCode12, AssetCode4, PublicKey,
    };

    #[derive(thiserror::Error, Debug)]
    pub enum Error {
        #[error("invalid asset code: {asset}")]
        InvalidAssetCode { asset: String },
        #[error("cannot parse account id: {account_id}")]
        CannotParseAccountId { account_id: String },
        #[error("cannot parse asset: {asset}")]
        CannotParseAsset { asset: String },
        #[error(transparent)]
        Regex(#[from] regex::Error),
    }

    pub fn parse_asset(str: &str) -> Result<Asset, Error> {
        if str == "native" {
            return Ok(Asset::Native);
        }
        let split: Vec<&str> = str.splitn(2, ':').collect();
        if split.len() != 2 {
            return Err(Error::CannotParseAsset {
                asset: str.to_string(),
            });
        }
        let code = split[0];
        let issuer = split[1];
        let re = Regex::new("^[[:alnum:]]{1,12}$")?;
        if !re.is_match(code) {
            return Err(Error::InvalidAssetCode {
                asset: str.to_string(),
            });
        }
        if code.len() <= 4 {
            let mut asset_code: [u8; 4] = [0; 4];
            for (i, b) in code.as_bytes().iter().enumerate() {
                asset_code[i] = *b;
            }
            Ok(Asset::CreditAlphanum4(AlphaNum4 {
                asset_code: AssetCode4(asset_code),
                issuer: parse_account_id(issuer)?,
            }))
        } else {
            let mut asset_code: [u8; 12] = [0; 12];
            for (i, b) in code.as_bytes().iter().enumerate() {
                asset_code[i] = *b;
            }
            Ok(Asset::CreditAlphanum12(AlphaNum12 {
                asset_code: AssetCode12(asset_code),
                issuer: parse_account_id(issuer)?,
            }))
        }
    }

    pub fn parse_account_id(str: &str) -> Result<AccountId, Error> {
        let pk_bytes = stellar_strkey::ed25519::PublicKey::from_string(str)
            .map_err(|_| Error::CannotParseAccountId {
                account_id: str.to_string(),
            })?
            .0;
        Ok(AccountId(PublicKey::PublicKeyTypeEd25519(pk_bytes.into())))
    }
}

#[cfg(test)]
mod tests {
    use super::*;

    #[test]
    fn test_contract_id_from_str() {
        // strkey
        match contract_id_from_str("CA3D5KRYM6CB7OWQ6TWYRR3Z4T7GNZLKERYNZGGA5SOAOPIFY6YQGAXE") {
            Ok(contract_id) => assert_eq!(
                contract_id,
                [
                    0x36, 0x3e, 0xaa, 0x38, 0x67, 0x84, 0x1f, 0xba, 0xd0, 0xf4, 0xed, 0x88, 0xc7,
                    0x79, 0xe4, 0xfe, 0x66, 0xe5, 0x6a, 0x24, 0x70, 0xdc, 0x98, 0xc0, 0xec, 0x9c,
                    0x07, 0x3d, 0x05, 0xc7, 0xb1, 0x03,
                ]
            ),
            Err(err) => panic!("Failed to parse contract id: {err}"),
        }
    }
}<|MERGE_RESOLUTION|>--- conflicted
+++ resolved
@@ -1,14 +1,11 @@
-<<<<<<< HEAD
-=======
-use ed25519_dalek::Signer;
 use phf::phf_map;
->>>>>>> 0b3425c2
 use sha2::{Digest, Sha256};
 use stellar_strkey::ed25519::PrivateKey;
 
 use soroban_env_host::xdr::{
     Asset, ContractIdPreimage, Error as XdrError, Hash, HashIdPreimage, HashIdPreimageContractId,
-    Limits, ScMap, ScMapEntry, ScVal, WriteXdr,
+    Limits, ScMap, ScMapEntry, ScVal, Transaction, TransactionSignaturePayload,
+    TransactionSignaturePayloadTaggedTransaction, WriteXdr,
 };
 
 pub use soroban_spec_tools::contract as contract_spec;
@@ -25,8 +22,6 @@
 /// # Errors
 ///
 /// Might return an error
-<<<<<<< HEAD
-=======
 pub fn transaction_hash(tx: &Transaction, network_passphrase: &str) -> Result<[u8; 32], XdrError> {
     let signature_payload = TransactionSignaturePayload {
         network_id: Hash(Sha256::digest(network_passphrase).into()),
@@ -55,29 +50,6 @@
 /// # Errors
 ///
 /// Might return an error
-pub fn sign_transaction(
-    key: &ed25519_dalek::SigningKey,
-    tx: &Transaction,
-    network_passphrase: &str,
-) -> Result<TransactionEnvelope, XdrError> {
-    let tx_hash = transaction_hash(tx, network_passphrase)?;
-    let tx_signature = key.sign(&tx_hash);
-
-    let decorated_signature = DecoratedSignature {
-        hint: SignatureHint(key.verifying_key().to_bytes()[28..].try_into()?),
-        signature: Signature(tx_signature.to_bytes().try_into()?),
-    };
-
-    Ok(TransactionEnvelope::Tx(TransactionV1Envelope {
-        tx: tx.clone(),
-        signatures: vec![decorated_signature].try_into()?,
-    }))
-}
-
-/// # Errors
-///
-/// Might return an error
->>>>>>> 0b3425c2
 pub fn contract_id_from_str(contract_id: &str) -> Result<[u8; 32], stellar_strkey::DecodeError> {
     Ok(
         if let Ok(strkey) = stellar_strkey::Contract::from_string(contract_id) {
