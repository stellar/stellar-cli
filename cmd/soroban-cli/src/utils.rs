--- conflicted
+++ resolved
@@ -18,10 +18,6 @@
 };
 use soroban_ledger_snapshot::LedgerSnapshot;
 use soroban_spec::read::FromWasmError;
-<<<<<<< HEAD
-use stellar_strkey::ed25519;
-=======
->>>>>>> 0a8ed6fa
 
 use crate::network::SANDBOX_NETWORK_PASSPHRASE;
 
@@ -233,11 +229,7 @@
 ///
 /// Might return an error
 pub fn parse_secret_key(strkey: &str) -> Result<ed25519_dalek::Keypair, ParseSecretKeyError> {
-<<<<<<< HEAD
-    let seed = ed25519::PrivateKey::from_string(strkey)
-=======
     let seed = stellar_strkey::ed25519::PrivateKey::from_string(strkey)
->>>>>>> 0a8ed6fa
         .map_err(|_| ParseSecretKeyError::CannotParseSecretKey)?;
     let secret_key = ed25519_dalek::SecretKey::from_bytes(&seed.0)
         .map_err(|_| ParseSecretKeyError::CannotParseSecretKey)?;
