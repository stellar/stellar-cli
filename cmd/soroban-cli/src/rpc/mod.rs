use http::{uri::Authority, Uri};
use itertools::Itertools;
use jsonrpsee_core::params::ObjectParams;
use jsonrpsee_core::{self, client::ClientT, rpc_params};
use jsonrpsee_http_client::{HeaderMap, HttpClient, HttpClientBuilder};
use serde_aux::prelude::{deserialize_default_from_null, deserialize_number_from_string};
use soroban_env_host::xdr::DepthLimitedRead;
use soroban_env_host::{
<<<<<<< HEAD
    events::HostEvent,
=======
    budget::Budget,
>>>>>>> 2989a3be
    xdr::{
        self, AccountEntry, AccountId, ContractDataEntry, DiagnosticEvent, Error as XdrError,
        LedgerEntryData, LedgerFootprint, LedgerKey, LedgerKeyAccount, PublicKey, ReadXdr,
        SorobanAuthorizationEntry, SorobanResources, Transaction, TransactionEnvelope,
        TransactionMeta, TransactionMetaV3, TransactionResult, TransactionV1Envelope, Uint256,
        VecM, WriteXdr,
    },
};
use soroban_sdk::token;
use std::{
    fmt::Display,
    str::FromStr,
    time::{Duration, Instant},
};
use termcolor::{Color, ColorChoice, StandardStream, WriteColor};
use termcolor_output::colored;
use tokio::time::sleep;

use crate::utils::{self, contract_spec};

mod transaction;
use transaction::{assemble, sign_soroban_authorizations};

const VERSION: Option<&str> = option_env!("CARGO_PKG_VERSION");

pub type LogEvents = fn(
    footprint: &LedgerFootprint,
    auth: &[VecM<SorobanAuthorizationEntry>],
<<<<<<< HEAD
    events: &[HostEvent],
=======
    events: &[DiagnosticEvent],
    budget: Option<&Budget>,
>>>>>>> 2989a3be
) -> ();

pub type LogResources = fn(resources: &SorobanResources) -> ();

#[derive(thiserror::Error, Debug)]
pub enum Error {
    #[error("invalid address: {0}")]
    InvalidAddress(#[from] stellar_strkey::DecodeError),
    #[error("invalid response from server")]
    InvalidResponse,
    #[error("provided network passphrase {expected:?} does not match the server: {server:?}")]
    InvalidNetworkPassphrase { expected: String, server: String },
    #[error("xdr processing error: {0}")]
    Xdr(#[from] XdrError),
    #[error("invalid rpc url: {0}")]
    InvalidRpcUrl(http::uri::InvalidUri),
    #[error("invalid rpc url: {0}")]
    InvalidRpcUrlFromUriParts(http::uri::InvalidUriParts),
    #[error("invalid friendbot url: {0}")]
    InvalidUrl(String),
    #[error("jsonrpc error: {0}")]
    JsonRpc(#[from] jsonrpsee_core::Error),
    #[error("json decoding error: {0}")]
    Serde(#[from] serde_json::Error),
    #[error("transaction failed: {0}")]
    TransactionFailed(String),
    #[error("transaction submission failed: {0}")]
    TransactionSubmissionFailed(String),
    #[error("expected transaction status: {0}")]
    UnexpectedTransactionStatus(String),
    #[error("transaction submission timeout")]
    TransactionSubmissionTimeout,
    #[error("transaction simulation failed: {0}")]
    TransactionSimulationFailed(String),
    #[error("{0} not found: {1}")]
    NotFound(String, String),
    #[error("Missing result in successful response")]
    MissingResult,
    #[error("Failed to read Error response from server")]
    MissingError,
    #[error("Missing signing key for account {address}")]
    MissingSignerForAddress { address: String },
    #[error("cursor is not valid")]
    InvalidCursor,
    #[error("unexpected ({length}) simulate transaction result length")]
    UnexpectedSimulateTransactionResultSize { length: usize },
    #[error("unexpected ({count}) number of operations")]
    UnexpectedOperationCount { count: usize },
    #[error("Transaction contains unsupported operation type")]
    UnsupportedOperationType,
    #[error("unexpected contract code data type: {0:?}")]
    UnexpectedContractCodeDataType(LedgerEntryData),
    #[error(transparent)]
    CouldNotParseContractSpec(#[from] contract_spec::Error),
    #[error("unexpected contract code got token")]
    UnexpectedToken(ContractDataEntry),
    #[error(transparent)]
    Spec(#[from] soroban_spec::read::FromWasmError),
    #[error(transparent)]
    SpecBase64(#[from] soroban_spec::read::ParseSpecBase64Error),
}

#[derive(serde::Deserialize, serde::Serialize, Debug)]
pub struct SendTransactionResponse {
    pub hash: String,
    pub status: String,
    #[serde(
        rename = "errorResultXdr",
        skip_serializing_if = "Option::is_none",
        default
    )]
    pub error_result_xdr: Option<String>,
    #[serde(
        rename = "latestLedger",
        deserialize_with = "deserialize_number_from_string"
    )]
    pub latest_ledger: u32,
    #[serde(
        rename = "latestLedgerCloseTime",
        deserialize_with = "deserialize_number_from_string"
    )]
    pub latest_ledger_close_time: u32,
}

#[derive(serde::Deserialize, serde::Serialize, Debug)]
pub struct GetTransactionResponse {
    pub status: String,
    #[serde(
        rename = "envelopeXdr",
        skip_serializing_if = "Option::is_none",
        default
    )]
    pub envelope_xdr: Option<String>,
    #[serde(rename = "resultXdr", skip_serializing_if = "Option::is_none", default)]
    pub result_xdr: Option<String>,
    #[serde(
        rename = "resultMetaXdr",
        skip_serializing_if = "Option::is_none",
        default
    )]
    pub result_meta_xdr: Option<String>,
    // TODO: add ledger info and application order
}

#[derive(serde::Deserialize, serde::Serialize, Debug)]
pub struct LedgerEntryResult {
    pub key: String,
    pub xdr: String,
    #[serde(rename = "lastModifiedLedgerSeq")]
    pub last_modified_ledger: String,
}

#[derive(serde::Deserialize, serde::Serialize, Debug)]
pub struct GetLedgerEntriesResponse {
    pub entries: Option<Vec<LedgerEntryResult>>,
    #[serde(rename = "latestLedger")]
    pub latest_ledger: String,
}

#[derive(serde::Deserialize, serde::Serialize, Debug)]
pub struct GetNetworkResponse {
    #[serde(
        rename = "friendbotUrl",
        skip_serializing_if = "Option::is_none",
        default
    )]
    pub friendbot_url: Option<String>,
    pub passphrase: String,
    #[serde(
        rename = "protocolVersion",
        deserialize_with = "deserialize_number_from_string"
    )]
    pub protocol_version: u32,
}

#[derive(serde::Deserialize, serde::Serialize, Debug)]
pub struct GetLatestLedgerResponse {
    pub id: String,
    #[serde(
        rename = "protocolVersion",
        deserialize_with = "deserialize_number_from_string"
    )]
    pub protocol_version: u32,
    pub sequence: u32,
}

#[derive(serde::Deserialize, serde::Serialize, Debug)]
pub struct Cost {
    #[serde(
        rename = "cpuInsns",
        deserialize_with = "deserialize_number_from_string"
    )]
    pub cpu_insns: String,
    #[serde(
        rename = "memBytes",
        deserialize_with = "deserialize_number_from_string"
    )]
    pub mem_bytes: String,
}

#[derive(serde::Deserialize, serde::Serialize, Debug)]
pub struct SimulateHostFunctionResult {
    #[serde(deserialize_with = "deserialize_default_from_null")]
    pub auth: Vec<String>,
    pub xdr: String,
}

#[derive(serde::Deserialize, serde::Serialize, Debug)]
pub struct SimulateTransactionResponse {
    #[serde(skip_serializing_if = "Option::is_none", default)]
    pub error: Option<String>,
    #[serde(rename = "transactionData")]
    pub transaction_data: String,
    #[serde(deserialize_with = "deserialize_default_from_null")]
    pub events: Vec<String>,
    #[serde(
        rename = "minResourceFee",
        deserialize_with = "deserialize_number_from_string"
    )]
    pub min_resource_fee: u32,
    #[serde(skip_serializing_if = "Vec::is_empty", default)]
    pub results: Vec<SimulateHostFunctionResult>,
    pub cost: Cost,
    #[serde(
        rename = "latestLedger",
        deserialize_with = "deserialize_number_from_string"
    )]
    pub latest_ledger: u32,
}

#[derive(serde::Deserialize, serde::Serialize, Debug)]
pub struct GetEventsResponse {
    #[serde(deserialize_with = "deserialize_default_from_null")]
    pub events: Vec<Event>,
    #[serde(
        rename = "latestLedger",
        deserialize_with = "deserialize_number_from_string"
    )]
    pub latest_ledger: u32,
}

// Determines whether or not a particular filter matches a topic based on the
// same semantics as the RPC server:
//
//  - for an exact segment match, the filter is a base64-encoded ScVal
//  - for a wildcard, single-segment match, the string "*" matches exactly one
//    segment
//
// The expectation is that a `filter` is a comma-separated list of segments that
// has previously been validated, and `topic` is the list of segments applicable
// for this event.
//
// [API
// Reference](https://docs.google.com/document/d/1TZUDgo_3zPz7TiPMMHVW_mtogjLyPL0plvzGMsxSz6A/edit#bookmark=id.35t97rnag3tx)
// [Code
// Reference](https://github.com/stellar/soroban-tools/blob/bac1be79e8c2590c9c35ad8a0168aab0ae2b4171/cmd/soroban-rpc/internal/methods/get_events.go#L182-L203)
pub fn does_topic_match(topic: &[String], filter: &[String]) -> bool {
    filter.len() == topic.len()
        && filter
            .iter()
            .enumerate()
            .all(|(i, s)| *s == "*" || topic[i] == *s)
}

#[derive(serde::Deserialize, serde::Serialize, Debug, Clone)]
pub struct Event {
    #[serde(rename = "type")]
    pub event_type: String,

    pub ledger: String,
    #[serde(rename = "ledgerClosedAt")]
    pub ledger_closed_at: String,

    pub id: String,
    #[serde(rename = "pagingToken")]
    pub paging_token: String,

    #[serde(rename = "contractId")]
    pub contract_id: String,
    pub topic: Vec<String>,
    pub value: EventValue,
}

impl Display for Event {
    fn fmt(&self, f: &mut std::fmt::Formatter<'_>) -> std::fmt::Result {
        writeln!(
            f,
            "Event {} [{}]:",
            self.paging_token,
            self.event_type.to_ascii_uppercase()
        )?;
        writeln!(
            f,
            "  Ledger:   {} (closed at {})",
            self.ledger, self.ledger_closed_at
        )?;
        writeln!(f, "  Contract: {}", self.contract_id)?;
        writeln!(f, "  Topics:")?;
        for topic in &self.topic {
            let scval = xdr::ScVal::from_xdr_base64(topic).map_err(|_| std::fmt::Error)?;
            writeln!(f, "            {scval:?}")?;
        }
        let scval = xdr::ScVal::from_xdr_base64(&self.value.xdr).map_err(|_| std::fmt::Error)?;
        writeln!(f, "  Value:    {scval:?}")
    }
}

impl Event {
    pub fn parse_cursor(&self) -> Result<(u64, i32), Error> {
        parse_cursor(&self.id)
    }

    pub fn pretty_print(&self) -> Result<(), Box<dyn std::error::Error>> {
        let mut stdout = StandardStream::stdout(ColorChoice::Auto);
        if !stdout.supports_color() {
            println!("{self}");
            return Ok(());
        }

        let color = match self.event_type.as_str() {
            "system" => Color::Yellow,
            _ => Color::Blue,
        };
        colored!(
            stdout,
            "{}Event{} {}{}{} [{}{}{}{}]:\n",
            bold!(true),
            bold!(false),
            fg!(Some(Color::Green)),
            self.paging_token,
            reset!(),
            bold!(true),
            fg!(Some(color)),
            self.event_type.to_ascii_uppercase(),
            reset!(),
        )?;

        colored!(
            stdout,
            "  Ledger:   {}{}{} (closed at {}{}{})\n",
            fg!(Some(Color::Green)),
            self.ledger,
            reset!(),
            fg!(Some(Color::Green)),
            self.ledger_closed_at,
            reset!(),
        )?;

        colored!(
            stdout,
            "  Contract: {}0x{}{}\n",
            fg!(Some(Color::Green)),
            self.contract_id,
            reset!(),
        )?;

        colored!(stdout, "  Topics:\n")?;
        for topic in &self.topic {
            let scval = xdr::ScVal::from_xdr_base64(topic)?;
            colored!(
                stdout,
                "            {}{:?}{}\n",
                fg!(Some(Color::Green)),
                scval,
                reset!(),
            )?;
        }

        let scval = xdr::ScVal::from_xdr_base64(&self.value.xdr)?;
        colored!(
            stdout,
            "  Value: {}{:?}{}\n",
            fg!(Some(Color::Green)),
            scval,
            reset!(),
        )?;

        Ok(())
    }
}

#[derive(serde::Deserialize, serde::Serialize, Debug, Clone)]
pub struct EventValue {
    pub xdr: String,
}

#[derive(Clone, Copy, Debug, Eq, Hash, PartialEq, clap::ValueEnum)]
pub enum EventType {
    All,
    Contract,
    System,
}

#[derive(Clone, Debug, Eq, Hash, PartialEq)]
pub enum EventStart {
    Ledger(u32),
    Cursor(String),
}

pub struct Client {
    base_url: String,
}

impl Client {
    pub fn new(base_url: &str) -> Result<Self, Error> {
        // Add the port to the base URL if there is no port explicitly included
        // in the URL and the scheme allows us to infer a default port.
        // Jsonrpsee requires a port to always be present even if one can be
        // inferred. This may change: https://github.com/paritytech/jsonrpsee/issues/1048.
        let uri = base_url.parse::<Uri>().map_err(Error::InvalidRpcUrl)?;
        let mut parts = uri.into_parts();
        if let (Some(scheme), Some(authority)) = (&parts.scheme, &parts.authority) {
            if authority.port().is_none() {
                let port = match scheme.as_str() {
                    "http" => Some(80),
                    "https" => Some(443),
                    _ => None,
                };
                if let Some(port) = port {
                    let host = authority.host();
                    parts.authority = Some(
                        Authority::from_str(&format!("{host}:{port}"))
                            .map_err(Error::InvalidRpcUrl)?,
                    );
                }
            }
        }
        let uri = Uri::from_parts(parts).map_err(Error::InvalidRpcUrlFromUriParts)?;
        tracing::trace!(?uri);
        Ok(Self {
            base_url: uri.to_string(),
        })
    }

    fn client(&self) -> Result<HttpClient, Error> {
        let url = self.base_url.clone();
        let mut headers = HeaderMap::new();
        headers.insert("X-Client-Name", "soroban-cli".parse().unwrap());
        let version = VERSION.unwrap_or("devel");
        headers.insert("X-Client-Version", version.parse().unwrap());
        Ok(HttpClientBuilder::default()
            .set_headers(headers)
            .build(url)?)
    }

    pub async fn friendbot_url(&self) -> Result<String, Error> {
        let network = self.get_network().await?;
        tracing::trace!("{network:#?}");
        network.friendbot_url.ok_or_else(|| {
            Error::NotFound(
                "Friendbot".to_string(),
                "Friendbot is not available on this network".to_string(),
            )
        })
    }

    pub async fn verify_network_passphrase(&self, expected: Option<&str>) -> Result<String, Error> {
        let server = self.get_network().await?.passphrase;
        if expected.is_some() && expected != Some(&server) {
            return Err(Error::InvalidNetworkPassphrase {
                expected: expected.unwrap().to_string(),
                server,
            });
        }
        Ok(server)
    }

    pub async fn get_network(&self) -> Result<GetNetworkResponse, Error> {
        tracing::trace!("Getting network");
        Ok(self.client()?.request("getNetwork", rpc_params![]).await?)
    }

    pub async fn get_latest_ledger(&self) -> Result<GetLatestLedgerResponse, Error> {
        tracing::trace!("Getting latest ledger");
        Ok(self
            .client()?
            .request("getLatestLedger", rpc_params![])
            .await?)
    }

    pub async fn get_account(&self, address: &str) -> Result<AccountEntry, Error> {
        tracing::trace!("Getting address {}", address);
        let key = LedgerKey::Account(LedgerKeyAccount {
            account_id: AccountId(PublicKey::PublicKeyTypeEd25519(Uint256(
                stellar_strkey::ed25519::PublicKey::from_string(address)?.0,
            ))),
        });
        let keys = Vec::from([key]);
        let response = self.get_ledger_entries(&keys).await?;
        let entries = response.entries.unwrap_or_default();
        if entries.is_empty() {
            return Err(Error::NotFound(
                "Account".to_string(),
                format!(
                    r#"{address}
Might need to fund account like:
soroban config identity fund {address} --network <name>
soroban config identity fund {address} --helper-url <url>"#
                ),
            ));
        }
        let ledger_entry = &entries[0];
        let mut depth_limit_read = DepthLimitedRead::new(ledger_entry.xdr.as_bytes(), 100);
        if let LedgerEntryData::Account(entry) =
            LedgerEntryData::read_xdr_base64(&mut depth_limit_read)?
        {
            tracing::trace!(account=?entry);
            Ok(entry)
        } else {
            Err(Error::InvalidResponse)
        }
    }

    pub async fn send_transaction(
        &self,
        tx: &TransactionEnvelope,
    ) -> Result<(TransactionResult, TransactionMeta, Vec<DiagnosticEvent>), Error> {
        let client = self.client()?;
        tracing::trace!(?tx);
        let SendTransactionResponse {
            hash,
            error_result_xdr,
            status,
            ..
        } = client
            .request("sendTransaction", rpc_params![tx.to_xdr_base64()?])
            .await
            .map_err(|err| Error::TransactionSubmissionFailed(format!("{err:#?}")))?;

        if status == "ERROR" {
            let error = error_result_xdr
                .ok_or(Error::MissingError)
                .and_then(|x| {
                    TransactionResult::read_xdr_base64(&mut DepthLimitedRead::new(
                        x.as_bytes(),
                        100,
                    ))
                    .map_err(|_| Error::InvalidResponse)
                })
                .map(|r| r.result);
            tracing::error!(?error);
            return Err(Error::TransactionSubmissionFailed(format!("{:#?}", error?)));
        }
        // even if status == "success" we need to query the transaction status in order to get the result

        // Poll the transaction status
        let start = Instant::now();
        loop {
            let response = self.get_transaction(&hash).await?;
            match response.status.as_str() {
                "SUCCESS" => {
                    // TODO: the caller should probably be printing this
                    tracing::trace!(?response);
                    let result = TransactionResult::from_xdr_base64(
                        response.result_xdr.clone().ok_or(Error::MissingResult)?,
                    )?;
                    let meta = TransactionMeta::from_xdr_base64(
                        response
                            .result_meta_xdr
                            .clone()
                            .ok_or(Error::MissingResult)?,
                    )?;
                    let events = extract_events(&meta);
                    return Ok((result, meta, events));
                }
                "FAILED" => {
                    tracing::error!(?response);
                    // TODO: provide a more elaborate error
                    return Err(Error::TransactionSubmissionFailed(format!("{response:#?}")));
                }
                "NOT_FOUND" => (),
                _ => {
                    return Err(Error::UnexpectedTransactionStatus(response.status));
                }
            };
            let duration = start.elapsed();
            // TODO: parameterize the timeout instead of using a magic constant
            if duration.as_secs() > 10 {
                return Err(Error::TransactionSubmissionTimeout);
            }
            sleep(Duration::from_secs(1)).await;
        }
    }

    pub async fn simulate_transaction(
        &self,
        tx: &TransactionEnvelope,
    ) -> Result<SimulateTransactionResponse, Error> {
        tracing::trace!(?tx);
        let base64_tx = tx.to_xdr_base64()?;
        let response: SimulateTransactionResponse = self
            .client()?
            .request("simulateTransaction", rpc_params![base64_tx])
            .await?;
        tracing::trace!(?response);
        match response.error {
            None => Ok(response),
            Some(e) => {
                crate::log::diagnostic_events(&response.events, tracing::Level::ERROR);
                Err(Error::TransactionSimulationFailed(e))
            }
        }
    }

    // Simulate a transaction, then assemble the result of the simulation into the envelope, so it
    // is ready for sending to the network.
    pub async fn prepare_transaction(
        &self,
        tx: &Transaction,
    ) -> Result<(Transaction, Vec<HostEvent>), Error> {
        tracing::trace!(?tx);
        let sim_response = self
            .simulate_transaction(&TransactionEnvelope::Tx(TransactionV1Envelope {
                tx: tx.clone(),
                signatures: VecM::default(),
            }))
            .await?;

        let events = sim_response
            .events
            .iter()
            .map(DiagnosticEvent::from_xdr_base64)
            .map_ok(|e| HostEvent{
                failed_call: !e.in_successful_contract_call, event: e.event.clone()
            })
            .collect::<Result<Vec<_>, _>>()?;
        if !events.is_empty() {
            tracing::debug!(simulation_events=?events);
        }

        Ok((assemble(tx, &sim_response)?, events))
    }

    pub async fn prepare_and_send_transaction(
        &self,
        tx_without_preflight: &Transaction,
        source_key: &ed25519_dalek::Keypair,
        signers: &[ed25519_dalek::Keypair],
        network_passphrase: &str,
        log_events: Option<LogEvents>,
        log_resources: Option<LogResources>,
    ) -> Result<(TransactionResult, TransactionMeta, Vec<DiagnosticEvent>), Error> {
        let GetLatestLedgerResponse { sequence, .. } = self.get_latest_ledger().await?;
        let (unsigned_tx, events) = self
            .prepare_transaction(tx_without_preflight)
            .await?;
        let (part_signed_tx, signed_auth_entries) = sign_soroban_authorizations(
            &unsigned_tx,
            source_key,
            signers,
            sequence + 60, // ~5 minutes of ledgers
            network_passphrase,
        )?;
        let (fee_ready_txn, events) = if signed_auth_entries.is_empty() {
            (part_signed_tx, events)
        } else {
            // re-simulate to calculate the new fees
            self.prepare_transaction(&part_signed_tx)
                .await?
        };

        // Try logging stuff if requested
        if let Transaction{
            ext: xdr::TransactionExt::V1(xdr::SorobanTransactionData{resources, ..}),
            ..
        } = fee_ready_txn.clone() {
            if let Some(log) = log_events {
                if let xdr::Operation{ body: xdr::OperationBody::InvokeHostFunction(xdr::InvokeHostFunctionOp{auth, ..}), .. } = &fee_ready_txn.operations[0] {
                    log(&resources.footprint, &vec![auth.clone()], &events);
                }
            }
            if let Some(log) = log_resources {
                log(&resources);
            }
        }

        let tx = utils::sign_transaction(source_key, &fee_ready_txn, network_passphrase)?;
        self.send_transaction(&tx).await
    }

    pub async fn get_transaction(&self, tx_id: &str) -> Result<GetTransactionResponse, Error> {
        Ok(self
            .client()?
            .request("getTransaction", rpc_params![tx_id])
            .await?)
    }

    pub async fn get_ledger_entries(
        &self,
        keys: &[LedgerKey],
    ) -> Result<GetLedgerEntriesResponse, Error> {
        let mut base64_keys: Vec<String> = vec![];
        for k in keys {
            let base64_result = k.to_xdr_base64();
            if base64_result.is_err() {
                return Err(Error::Xdr(XdrError::Invalid));
            }
            base64_keys.push(k.to_xdr_base64().unwrap());
        }
        Ok(self
            .client()?
            .request("getLedgerEntries", rpc_params![base64_keys])
            .await?)
    }

    pub async fn get_events(
        &self,
        start: EventStart,
        event_type: Option<EventType>,
        contract_ids: &[String],
        topics: &[String],
        limit: Option<usize>,
    ) -> Result<GetEventsResponse, Error> {
        let mut filters = serde_json::Map::new();

        event_type
            .and_then(|t| match t {
                EventType::All => None, // all is the default, so avoid incl. the param
                EventType::Contract => Some("contract"),
                EventType::System => Some("system"),
            })
            .map(|t| filters.insert("type".to_string(), t.into()));

        filters.insert("topics".to_string(), topics.into());
        filters.insert("contractIds".to_string(), contract_ids.into());

        let mut pagination = serde_json::Map::new();
        if let Some(limit) = limit {
            pagination.insert("limit".to_string(), limit.into());
        }

        let mut oparams = ObjectParams::new();
        match start {
            EventStart::Ledger(l) => oparams.insert("startLedger", l.to_string())?,
            EventStart::Cursor(c) => {
                pagination.insert("cursor".to_string(), c.into());
            }
        };
        oparams.insert("filters", vec![filters])?;
        oparams.insert("pagination", pagination)?;

        Ok(self.client()?.request("getEvents", oparams).await?)
    }

    pub async fn get_contract_data(
        &self,
        contract_id: &[u8; 32],
    ) -> Result<ContractDataEntry, Error> {
        // Get the contract from the network
        let contract_key = LedgerKey::ContractData(xdr::LedgerKeyContractData {
            contract: xdr::ScAddress::Contract(xdr::Hash(*contract_id)),
            key: xdr::ScVal::LedgerKeyContractInstance,
            durability: xdr::ContractDataDurability::Persistent,
            body_type: xdr::ContractEntryBodyType::DataEntry,
        });
        let contract_ref = self.get_ledger_entries(&[contract_key]).await?;
        let entries = contract_ref.entries.unwrap_or_default();
        if entries.is_empty() {
            let contract_address = stellar_strkey::Contract(*contract_id).to_string();
            return Err(Error::NotFound("Contract".to_string(), contract_address));
        }
        let contract_ref_entry = &entries[0];
        match LedgerEntryData::from_xdr_base64(&contract_ref_entry.xdr)? {
            LedgerEntryData::ContractData(contract_data) => Ok(contract_data),
            scval => Err(Error::UnexpectedContractCodeDataType(scval)),
        }
    }

    pub async fn get_remote_wasm(&self, contract_id: &[u8; 32]) -> Result<Vec<u8>, Error> {
        match self.get_contract_data(contract_id).await? {
            xdr::ContractDataEntry {
                body:
                    xdr::ContractDataEntryBody::DataEntry(xdr::ContractDataEntryData {
                        val:
                            xdr::ScVal::ContractInstance(xdr::ScContractInstance {
                                executable: xdr::ContractExecutable::Wasm(hash),
                                ..
                            }),
                        ..
                    }),
                ..
            } => self.get_remote_wasm_from_hash(hash).await,
            scval => Err(Error::UnexpectedToken(scval)),
        }
    }

    pub async fn get_remote_wasm_from_hash(&self, hash: xdr::Hash) -> Result<Vec<u8>, Error> {
        let code_key = LedgerKey::ContractCode(xdr::LedgerKeyContractCode {
            hash: hash.clone(),
            body_type: xdr::ContractEntryBodyType::DataEntry,
        });
        let contract_data = self.get_ledger_entries(&[code_key]).await?;
        let entries = contract_data.entries.unwrap_or_default();
        if entries.is_empty() {
            return Err(Error::NotFound(
                "Contract Code".to_string(),
                hex::encode(hash),
            ));
        }
        let contract_data_entry = &entries[0];
        match LedgerEntryData::from_xdr_base64(&contract_data_entry.xdr)? {
            LedgerEntryData::ContractCode(xdr::ContractCodeEntry {
                body: xdr::ContractCodeEntryBody::DataEntry(code),
                ..
            }) => Ok(code.into()),
            scval => Err(Error::UnexpectedContractCodeDataType(scval)),
        }
    }

    pub async fn get_remote_contract_spec(
        &self,
        contract_id: &[u8; 32],
    ) -> Result<Vec<xdr::ScSpecEntry>, Error> {
        let contract_data = self.get_contract_data(contract_id).await?;
        let xdr::ContractDataEntryBody::DataEntry(data) = contract_data.body else {
            return Err(Error::Xdr(XdrError::Invalid));
        };
        match data.val {
            xdr::ScVal::ContractInstance(xdr::ScContractInstance {
                executable: xdr::ContractExecutable::Wasm(hash),
                ..
            }) => Ok(contract_spec::ContractSpec::new(
                &self.get_remote_wasm_from_hash(hash).await?,
            )
            .map_err(Error::CouldNotParseContractSpec)?
            .spec),
            xdr::ScVal::ContractInstance(xdr::ScContractInstance {
                executable: xdr::ContractExecutable::Token,
                ..
            }) => Ok(soroban_spec::read::parse_raw(
                &token::StellarAssetSpec::spec_xdr(),
            )?),
            _ => Err(Error::Xdr(XdrError::Invalid)),
        }
    }
}

fn extract_events(tx_meta: &TransactionMeta) -> Vec<DiagnosticEvent> {
    match tx_meta {
        TransactionMeta::V3(TransactionMetaV3 {
            soroban_meta: Some(meta),
            ..
        }) => {
            // NOTE: we assume there can only be one operation, since we only send one
            if meta.diagnostic_events.len() == 1 {
                meta.diagnostic_events.clone().into()
            } else if meta.events.len() == 1 {
                meta.events
                    .iter()
                    .map(|e| DiagnosticEvent {
                        in_successful_contract_call: true,
                        event: e.clone(),
                    })
                    .collect()
            } else {
                Vec::new()
            }
        }
        _ => Vec::new(),
    }
}

pub fn parse_cursor(c: &str) -> Result<(u64, i32), Error> {
    let (toid_part, event_index) = c.split('-').collect_tuple().ok_or(Error::InvalidCursor)?;
    let toid_part: u64 = toid_part.parse().map_err(|_| Error::InvalidCursor)?;
    let start_index: i32 = event_index.parse().map_err(|_| Error::InvalidCursor)?;
    Ok((toid_part, start_index))
}

#[cfg(test)]
mod tests {
    use super::*;

    #[test]
    fn test_rpc_url_default_ports() {
        // Default ports are added.
        let client = Client::new("http://example.com").unwrap();
        assert_eq!(client.base_url, "http://example.com:80/");
        let client = Client::new("https://example.com").unwrap();
        assert_eq!(client.base_url, "https://example.com:443/");

        // Ports are not added when already present.
        let client = Client::new("http://example.com:8080").unwrap();
        assert_eq!(client.base_url, "http://example.com:8080/");
        let client = Client::new("https://example.com:8080").unwrap();
        assert_eq!(client.base_url, "https://example.com:8080/");

        // Paths are not modified.
        let client = Client::new("http://example.com/a/b/c").unwrap();
        assert_eq!(client.base_url, "http://example.com:80/a/b/c");
        let client = Client::new("https://example.com/a/b/c").unwrap();
        assert_eq!(client.base_url, "https://example.com:443/a/b/c");
        let client = Client::new("http://example.com/a/b/c/").unwrap();
        assert_eq!(client.base_url, "http://example.com:80/a/b/c/");
        let client = Client::new("https://example.com/a/b/c/").unwrap();
        assert_eq!(client.base_url, "https://example.com:443/a/b/c/");
        let client = Client::new("http://example.com/a/b:80/c/").unwrap();
        assert_eq!(client.base_url, "http://example.com:80/a/b:80/c/");
        let client = Client::new("https://example.com/a/b:80/c/").unwrap();
        assert_eq!(client.base_url, "https://example.com:443/a/b:80/c/");
    }

    #[test]
    // Taken from [RPC server
    // tests](https://github.com/stellar/soroban-tools/blob/main/cmd/soroban-rpc/internal/methods/get_events_test.go#L21).
    fn test_does_topic_match() {
        struct TestCase<'a> {
            name: &'a str,
            filter: Vec<&'a str>,
            includes: Vec<Vec<&'a str>>,
            excludes: Vec<Vec<&'a str>>,
        }

        let xfer = "AAAABQAAAAh0cmFuc2Zlcg==";
        let number = "AAAAAQB6Mcc=";
        let star = "*";

        for tc in vec![
            // No filter means match nothing.
            TestCase {
                name: "<empty>",
                filter: vec![],
                includes: vec![],
                excludes: vec![vec![xfer]],
            },
            // "*" should match "transfer/" but not "transfer/transfer" or
            // "transfer/amount", because * is specified as a SINGLE segment
            // wildcard.
            TestCase {
                name: "*",
                filter: vec![star],
                includes: vec![vec![xfer]],
                excludes: vec![vec![xfer, xfer], vec![xfer, number]],
            },
            // "*/transfer" should match anything preceding "transfer", but
            // nothing that isn't exactly two segments long.
            TestCase {
                name: "*/transfer",
                filter: vec![star, xfer],
                includes: vec![vec![number, xfer], vec![xfer, xfer]],
                excludes: vec![
                    vec![number],
                    vec![number, number],
                    vec![number, xfer, number],
                    vec![xfer],
                    vec![xfer, number],
                    vec![xfer, xfer, xfer],
                ],
            },
            // The inverse case of before: "transfer/*" should match any single
            // segment after a segment that is exactly "transfer", but no
            // additional segments.
            TestCase {
                name: "transfer/*",
                filter: vec![xfer, star],
                includes: vec![vec![xfer, number], vec![xfer, xfer]],
                excludes: vec![
                    vec![number],
                    vec![number, number],
                    vec![number, xfer, number],
                    vec![xfer],
                    vec![number, xfer],
                    vec![xfer, xfer, xfer],
                ],
            },
            // Here, we extend to exactly two wild segments after transfer.
            TestCase {
                name: "transfer/*/*",
                filter: vec![xfer, star, star],
                includes: vec![vec![xfer, number, number], vec![xfer, xfer, xfer]],
                excludes: vec![
                    vec![number],
                    vec![number, number],
                    vec![number, xfer],
                    vec![number, xfer, number, number],
                    vec![xfer],
                    vec![xfer, xfer, xfer, xfer],
                ],
            },
            // Here, we ensure wildcards can be in the middle of a filter: only
            // exact matches happen on the ends, while the middle can be
            // anything.
            TestCase {
                name: "transfer/*/number",
                filter: vec![xfer, star, number],
                includes: vec![vec![xfer, number, number], vec![xfer, xfer, number]],
                excludes: vec![
                    vec![number],
                    vec![number, number],
                    vec![number, number, number],
                    vec![number, xfer, number],
                    vec![xfer],
                    vec![number, xfer],
                    vec![xfer, xfer, xfer],
                    vec![xfer, number, xfer],
                ],
            },
        ] {
            for topic in tc.includes {
                assert!(
                    does_topic_match(
                        &topic
                            .iter()
                            .map(std::string::ToString::to_string)
                            .collect::<Vec<String>>(),
                        &tc.filter
                            .iter()
                            .map(std::string::ToString::to_string)
                            .collect::<Vec<String>>()
                    ),
                    "test: {}, topic ({:?}) should be matched by filter ({:?})",
                    tc.name,
                    topic,
                    tc.filter
                );
            }

            for topic in tc.excludes {
                assert!(
                    !does_topic_match(
                        // make deep copies of the vecs
                        &topic
                            .iter()
                            .map(std::string::ToString::to_string)
                            .collect::<Vec<String>>(),
                        &tc.filter
                            .iter()
                            .map(std::string::ToString::to_string)
                            .collect::<Vec<String>>()
                    ),
                    "test: {}, topic ({:?}) should NOT be matched by filter ({:?})",
                    tc.name,
                    topic,
                    tc.filter
                );
            }
        }
    }
}<|MERGE_RESOLUTION|>--- conflicted
+++ resolved
@@ -6,11 +6,7 @@
 use serde_aux::prelude::{deserialize_default_from_null, deserialize_number_from_string};
 use soroban_env_host::xdr::DepthLimitedRead;
 use soroban_env_host::{
-<<<<<<< HEAD
-    events::HostEvent,
-=======
     budget::Budget,
->>>>>>> 2989a3be
     xdr::{
         self, AccountEntry, AccountId, ContractDataEntry, DiagnosticEvent, Error as XdrError,
         LedgerEntryData, LedgerFootprint, LedgerKey, LedgerKeyAccount, PublicKey, ReadXdr,
@@ -39,12 +35,7 @@
 pub type LogEvents = fn(
     footprint: &LedgerFootprint,
     auth: &[VecM<SorobanAuthorizationEntry>],
-<<<<<<< HEAD
-    events: &[HostEvent],
-=======
     events: &[DiagnosticEvent],
-    budget: Option<&Budget>,
->>>>>>> 2989a3be
 ) -> ();
 
 pub type LogResources = fn(resources: &SorobanResources) -> ();
@@ -614,7 +605,7 @@
     pub async fn prepare_transaction(
         &self,
         tx: &Transaction,
-    ) -> Result<(Transaction, Vec<HostEvent>), Error> {
+    ) -> Result<(Transaction, Vec<DiagnosticEvent>), Error> {
         tracing::trace!(?tx);
         let sim_response = self
             .simulate_transaction(&TransactionEnvelope::Tx(TransactionV1Envelope {
@@ -627,13 +618,7 @@
             .events
             .iter()
             .map(DiagnosticEvent::from_xdr_base64)
-            .map_ok(|e| HostEvent{
-                failed_call: !e.in_successful_contract_call, event: e.event.clone()
-            })
             .collect::<Result<Vec<_>, _>>()?;
-        if !events.is_empty() {
-            tracing::debug!(simulation_events=?events);
-        }
 
         Ok((assemble(tx, &sim_response)?, events))
     }
