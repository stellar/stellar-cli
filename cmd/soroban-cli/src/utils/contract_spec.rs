--- conflicted
+++ resolved
@@ -4,14 +4,9 @@
 };
 
 use soroban_env_host::xdr::{
-<<<<<<< HEAD
-    self, ReadXdr, ScEnvMetaEntry, ScMetaEntry, ScMetaV0, ScSpecEntry, ScSpecFunctionV0,
-    ScSpecUdtEnumV0, ScSpecUdtErrorEnumV0, ScSpecUdtStructV0, ScSpecUdtUnionV0, StringM, WriteXdr,
-=======
     self, DepthLimitedRead, ReadXdr, ScEnvMetaEntry, ScMetaEntry, ScMetaV0, ScSpecEntry,
     ScSpecFunctionV0, ScSpecUdtEnumV0, ScSpecUdtErrorEnumV0, ScSpecUdtStructV0, ScSpecUdtUnionV0,
-    StringM,
->>>>>>> 69d8da5f
+    StringM, WriteXdr,
 };
 
 pub struct ContractSpec {
