--- conflicted
+++ resolved
@@ -45,15 +45,12 @@
 regex = "1.6.0"
 wasm-opt = "0.111.0"
 chrono = "0.4.23"
-<<<<<<< HEAD
+once_cell = "1.16.0"
 rpassword = "7.2.0"
 dirs = "4.0.0"
 config = "0.13.1"
 toml = "0.5.9"
 
-=======
-once_cell = "1.16.0"
->>>>>>> 0a8ed6fa
 
 [build-dependencies]
 crate-git-revision = "0.0.4"
