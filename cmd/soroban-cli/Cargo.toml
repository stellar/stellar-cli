--- conflicted
+++ resolved
@@ -46,12 +46,9 @@
 stellar-strkey = { workspace = true }
 soroban-sdk = { workspace = true }
 soroban-rpc = { workspace = true }
-<<<<<<< HEAD
 config = { workspace = true }
 
-=======
 cargo_toml = "0.20.1"
->>>>>>> af78d8d0
 clap = { workspace = true, features = [
     "derive",
     "env",
