--- conflicted
+++ resolved
@@ -122,11 +122,7 @@
 bytesize = "1.3.0"
 humantime = "2.1.0"
 phf = { version = "0.11.2", features = ["macros"] }
-<<<<<<< HEAD
 crossterm = "0.27.0"
-=======
-
->>>>>>> 0344571c
 # For hyper-tls
 [target.'cfg(unix)'.dependencies]
 openssl = { version = "=0.10.55", features = ["vendored"] }
