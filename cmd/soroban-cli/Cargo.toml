--- conflicted
+++ resolved
@@ -128,11 +128,8 @@
 zeroize = "1.8.1"
 keyring = { version = "3", features = ["apple-native", "windows-native", "sync-secret-service"] }
 whoami = "1.5.2"
-<<<<<<< HEAD
 serde_with = "3.11.0"
-=======
 license-fetcher = "0.5.0"
->>>>>>> 11604703
 
 
 [build-dependencies]
