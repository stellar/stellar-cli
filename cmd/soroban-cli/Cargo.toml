[package]
name = "soroban-cli"
description = "Soroban CLI"
homepage = "https://github.com/stellar/stellar-cli"
repository = "https://github.com/stellar/stellar-cli"
authors = ["Stellar Development Foundation <info@stellar.org>"]
license = "Apache-2.0"
readme = "README.md"
version = "21.4.1"
edition = "2021"
rust-version.workspace = true
autobins = false
default-run = "soroban"

[[bin]]
name = "stellar"
path = "src/bin/stellar.rs"

[[bin]]
name = "soroban"
path = "src/bin/soroban.rs"

[package.metadata.binstall]
pkg-url = "{ repo }/releases/download/v{ version }/{ name }-{ version }-{ target }{ archive-suffix }"
bin-dir = "{ bin }{ binary-ext }"

[[bin]]
name = "doc-gen"
path = "src/bin/doc-gen.rs"
required-features = ["clap-markdown"]

[lib]
name = "soroban_cli"
path = "src/lib.rs"
doctest = false

[features]
default = []
opt = ["dep:wasm-opt"]

[dependencies]
stellar-xdr = { workspace = true, features = ["cli"] }
soroban-env-host = { workspace = true }
soroban-spec = { workspace = true }
soroban-spec-json = { workspace = true }
soroban-spec-rust = { workspace = true }
soroban-spec-tools = { workspace = true }
soroban-spec-typescript = { workspace = true }
soroban-ledger-snapshot = { workspace = true }
stellar-strkey = { workspace = true }
soroban-sdk = { workspace = true }
soroban-rpc = { workspace = true }

clap = { workspace = true, features = [
    "derive",
    "env",
    "deprecated",
    "string",
] }
clap_complete = { workspace = true }
async-trait = { workspace = true }
base64 = { workspace = true }
thiserror = { workspace = true }
serde = { workspace = true, features = ["derive"] }
serde_json = { workspace = true }
serde-aux = { workspace = true }
hex = { workspace = true }
num-bigint = "0.4"
tokio = { version = "1", features = ["full"] }
tokio-util = { version = "0.7.11", features = ["io", "io-util", "compat"] }
termcolor = { workspace = true }
termcolor_output = { workspace = true }
rand = "0.8.5"
wasmparser = { workspace = true }
sha2 = { workspace = true }
csv = "1.1.6"
ed25519-dalek = { workspace = true }
jsonrpsee-http-client = "0.20.1"
jsonrpsee-core = "0.20.1"
hyper = "0.14.27"
hyper-tls = "0.5"
http = "0.2.9"
regex = "1.6.0"
wasm-opt = { version = "0.114.0", optional = true }
chrono = { version = "0.4.27", features = ["serde"]}
rpassword = "7.2.0"
dirs = "4.0.0"
toml = "0.5.9"
itertools = "0.10.5"
shlex = "1.1.0"
sep5 = { workspace = true }
ethnum = { workspace = true }
clap-markdown = { version = "0.1.4", optional = true }
which = { workspace = true, features = ["regex"] }
strsim = "0.10.0"
heck = "0.5.0"
tracing = { workspace = true }
tracing-appender = { workspace = true }
tracing-subscriber = { workspace = true, features = ["env-filter"] }
cargo_metadata = "0.18.1"
pathdiff = "0.2.1"
dotenvy = "0.15.7"
directories = { workspace = true }
ulid = { workspace = true, features = ["serde"] }
strum = "0.17.1"
strum_macros = "0.17.1"
gix = { version = "0.58.0", default-features = false, features = [
    "blocking-http-transport-reqwest-rust-tls",
    "worktree-mutation",
] }
ureq = { version = "2.9.1", features = ["json"] }
async-compression = { version = "0.4.12", features = [ "tokio", "gzip" ] }

tempfile = "3.8.1"
toml_edit = "0.21.0"
rust-embed = { version = "8.2.0", features = ["debug-embed"] }
bollard = { workspace = true }
futures-util = "0.3.30"
futures = "0.3.30"
home = "0.5.9"
flate2 = "1.0.30"
bytesize = "1.3.0"
humantime = "2.1.0"
phf = { version = "0.11.2", features = ["macros"] }
<<<<<<< HEAD
crossterm = "0.27.0"
=======
semver = "1.0.0"
glob = "0.3.1"

>>>>>>> bb364190
# For hyper-tls
[target.'cfg(unix)'.dependencies]
openssl = { version = "=0.10.55", features = ["vendored"] }

[build-dependencies]
crate-git-revision = "0.0.4"
serde.workspace = true
thiserror.workspace = true
ureq = { version = "2.9.1", features = ["json"] }


[dev-dependencies]
assert_cmd = "2.0.4"
assert_fs = "1.0.7"
predicates = "2.1.5"
walkdir = "2.5.0"<|MERGE_RESOLUTION|>--- conflicted
+++ resolved
@@ -122,13 +122,10 @@
 bytesize = "1.3.0"
 humantime = "2.1.0"
 phf = { version = "0.11.2", features = ["macros"] }
-<<<<<<< HEAD
 crossterm = "0.27.0"
-=======
 semver = "1.0.0"
 glob = "0.3.1"
 
->>>>>>> bb364190
 # For hyper-tls
 [target.'cfg(unix)'.dependencies]
 openssl = { version = "=0.10.55", features = ["vendored"] }
