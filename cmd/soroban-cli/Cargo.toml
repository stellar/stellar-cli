[package]
name = "soroban-cli"
description = "Soroban CLI"
homepage = "https://github.com/stellar/soroban-cli"
repository = "https://github.com/stellar/soroban-cli"
authors = ["Stellar Development Foundation <info@stellar.org>"]
license = "Apache-2.0"
readme = "README.md"
version = "20.3.0"
edition = "2021"
rust-version.workspace = true
autobins = false
default-run = "soroban"

[[bin]]
name = "soroban"
path = "src/bin/main.rs"

[package.metadata.binstall]
pkg-url = "{ repo }/releases/download/v{ version }/{ name }-{ version }-{ target }{ archive-suffix }"
bin-dir = "{ bin }{ binary-ext }"

[[bin]]
name = "doc-gen"
path = "src/bin/doc-gen.rs"
required-features = ["clap-markdown"]

[lib]
name = "soroban_cli"
path = "src/lib.rs"
doctest = false

[features]
default = []
opt = ["dep:wasm-opt"]

[dependencies]
stellar-xdr = { workspace = true, features = ["cli"] }
soroban-env-host = { workspace = true }
soroban-spec = { workspace = true }
soroban-spec-json = { workspace = true }
soroban-spec-rust = { workspace = true }
soroban-spec-tools = { workspace = true }
soroban-spec-typescript = { workspace = true }
soroban-ledger-snapshot = { workspace = true }
stellar-strkey = { workspace = true }
soroban-sdk = { workspace = true }
soroban-rpc = { workspace = true }

clap = { workspace = true, features = [
    "derive",
    "env",
    "deprecated",
    "string",
] }
clap_complete = {workspace = true}

base64 = { workspace = true }
thiserror = { workspace = true }
<<<<<<< HEAD
serde = "1.0.82"
serde_derive = "1.0.82"
serde_json = "1.0.82"
serde-aux = { workspace = true }
=======
serde = { workspace = true, features = ["derive"] }
serde_json = { workspace = true }
serde-aux = "4.1.2"
>>>>>>> 9bcf8e22
hex = { workspace = true }
num-bigint = "0.4"
tokio = { version = "1", features = ["full"] }
termcolor = { workspace = true }
termcolor_output = { workspace = true }
rand = "0.8.5"
wasmparser = { workspace = true }
sha2 = { workspace = true }
csv = "1.1.6"
ed25519-dalek = "=2.0.0"
jsonrpsee-http-client = "0.20.1"
jsonrpsee-core = "0.20.1"
hyper = "0.14.27"
hyper-tls = "0.5"
http = "0.2.9"
regex = "1.6.0"
wasm-opt = { version = "0.114.0", optional = true }
chrono = "0.4.27"
rpassword = "7.2.0"
dirs = "4.0.0"
toml = "0.5.9"
itertools = "0.10.5"
shlex = "1.1.0"
sep5 = { workspace = true }
ethnum = { workspace = true }
clap-markdown = { version = "0.1.3", optional = true }
which = { workspace = true, features = ["regex"] }
strsim = "0.10.0"
heck = "0.4.1"
tracing = { workspace = true }
tracing-appender = { workspace = true }
tracing-subscriber = { workspace = true, features = ["env-filter"] }
cargo_metadata = "0.15.4"
pathdiff = "0.2.1"
dotenvy = "0.15.7"
strum = "0.17.1"
strum_macros = "0.17.1"
gix = { version = "0.58.0", default-features = false, features = [
  "blocking-http-transport-reqwest-rust-tls",
  "worktree-mutation",
] }
ureq = {version = "2.9.1", features = ["json"]}

tempfile = "3.8.1"
toml_edit = "0.21.0"
# For hyper-tls
[target.'cfg(unix)'.dependencies]
openssl = { version = "0.10.55", features = ["vendored"] }

[build-dependencies]
crate-git-revision = "0.0.4"

[dev-dependencies]
assert_cmd = "2.0.4"
assert_fs = "1.0.7"
predicates = "2.1.5"<|MERGE_RESOLUTION|>--- conflicted
+++ resolved
@@ -57,16 +57,9 @@
 
 base64 = { workspace = true }
 thiserror = { workspace = true }
-<<<<<<< HEAD
-serde = "1.0.82"
-serde_derive = "1.0.82"
-serde_json = "1.0.82"
-serde-aux = { workspace = true }
-=======
 serde = { workspace = true, features = ["derive"] }
 serde_json = { workspace = true }
-serde-aux = "4.1.2"
->>>>>>> 9bcf8e22
+serde-aux = { workspace = true }
 hex = { workspace = true }
 num-bigint = "0.4"
 tokio = { version = "1", features = ["full"] }
