--- conflicted
+++ resolved
@@ -134,12 +134,8 @@
 whoami = "1.5.2"
 serde_with = "3.11.0"
 rustc_version = "0.4.1"
-<<<<<<< HEAD
 prettytable = "0.10.0"
-
-=======
 clap-markdown = "0.1.5"
->>>>>>> 1d1ce829
 
 [build-dependencies]
 crate-git-revision = "0.0.6"
