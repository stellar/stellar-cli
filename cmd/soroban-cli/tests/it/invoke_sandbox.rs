use crate::util::{temp_ledger_file, Sandbox, SorobanCommand, HELLO_WORLD, INVOKER_ACCOUNT_EXISTS};

#[test]
fn source_account_exists() {
    Sandbox::new_cmd()
        .arg("contract")
        .arg("invoke")
        .arg("--ledger-file")
        .arg(temp_ledger_file())
        .arg("--id=1")
        .arg("--wasm")
        .arg(INVOKER_ACCOUNT_EXISTS.path())
        .arg("--fn=invkexists")
        .assert()
        .success()
        .stdout("true\n");
}

#[test]
fn install_wasm_then_deploy_contract() {
    let ledger = temp_ledger_file();
    let hash = HELLO_WORLD.hash();
    Sandbox::new_cmd()
        .arg("contract")
        .arg("install")
        .arg("--ledger-file")
        .arg(&ledger)
        .arg("--wasm")
        .arg(HELLO_WORLD.path())
        .assert()
        .success()
<<<<<<< HEAD
        .stdout(format!("{hash}\n"));
=======
        .stdout("8b40470842ce645059cfa689bdfb02e74a33384ac860a4a0f1bcc2e963c42000\n");
>>>>>>> 01ba23c6

    Sandbox::new_cmd()
        .arg("contract")
        .arg("deploy")
        .arg("--ledger-file")
        .arg(&ledger)
<<<<<<< HEAD
        .arg("--wasm-hash")
        .arg(&format!("{hash}"))
=======
        .arg("--wasm-hash=6dc273aaeee27b626d18b40614168f588b90cb5dea92a4f4f82abaf92f6844e3")
>>>>>>> 01ba23c6
        .arg("--id=1")
        .assert()
        .success()
        .stdout("0000000000000000000000000000000000000000000000000000000000000001\n");
}

#[test]
fn deploy_contract_with_wasm_file() {
    Sandbox::new_cmd()
        .arg("contract")
        .arg("deploy")
        .arg("--ledger-file")
        .arg(temp_ledger_file())
        .arg("--wasm")
        .arg(HELLO_WORLD.path())
        .arg("--id=1")
        .assert()
        .success()
        .stdout("0000000000000000000000000000000000000000000000000000000000000001\n");
}<|MERGE_RESOLUTION|>--- conflicted
+++ resolved
@@ -29,23 +29,15 @@
         .arg(HELLO_WORLD.path())
         .assert()
         .success()
-<<<<<<< HEAD
         .stdout(format!("{hash}\n"));
-=======
-        .stdout("8b40470842ce645059cfa689bdfb02e74a33384ac860a4a0f1bcc2e963c42000\n");
->>>>>>> 01ba23c6
 
     Sandbox::new_cmd()
         .arg("contract")
         .arg("deploy")
         .arg("--ledger-file")
         .arg(&ledger)
-<<<<<<< HEAD
         .arg("--wasm-hash")
         .arg(&format!("{hash}"))
-=======
-        .arg("--wasm-hash=6dc273aaeee27b626d18b40614168f588b90cb5dea92a4f4f82abaf92f6844e3")
->>>>>>> 01ba23c6
         .arg("--id=1")
         .assert()
         .success()
