--- conflicted
+++ resolved
@@ -1,10 +1,4 @@
 use base64::{engine::general_purpose::STANDARD as base64, Engine as _};
-<<<<<<< HEAD
-use soroban_env_host::xdr::{
-    self, Limited, Limits, ReadXdr, ScEnvMetaEntry, ScMetaEntry, ScMetaV0, ScSpecEntry,
-    ScSpecFunctionV0, ScSpecUdtEnumV0, ScSpecUdtErrorEnumV0, ScSpecUdtStructV0, ScSpecUdtUnionV0,
-    StringM, WriteXdr,
-=======
 use std::{
     fmt::Display,
     io::{self, Cursor},
@@ -14,11 +8,6 @@
     self as xdr, Limited, Limits, ReadXdr, ScEnvMetaEntry, ScEnvMetaEntryInterfaceVersion,
     ScMetaEntry, ScMetaV0, ScSpecEntry, ScSpecFunctionV0, ScSpecUdtEnumV0, ScSpecUdtErrorEnumV0,
     ScSpecUdtStructV0, ScSpecUdtUnionV0, StringM, WriteXdr,
->>>>>>> fb6be313
-};
-use std::{
-    fmt::Display,
-    io::{self, Cursor},
 };
 
 pub struct Spec {
