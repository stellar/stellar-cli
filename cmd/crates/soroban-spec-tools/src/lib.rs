--- conflicted
+++ resolved
@@ -764,12 +764,7 @@
 
         // Number parsing
         (ScType::U128, Value::String(s)) => {
-<<<<<<< HEAD
-            let val: u128 = u128::from_str(s)
-                .map_err(|_| Error::InvalidValue(Some(t.clone())))?;
-=======
             let val: u128 = u128::from_str(s).map_err(|_| Error::InvalidValue(Some(t.clone())))?;
->>>>>>> 125a5c17
             let bytes = val.to_be_bytes();
             let (hi, lo) = bytes.split_at(8);
             ScVal::U128(UInt128Parts {
@@ -779,12 +774,7 @@
         }
 
         (ScType::I128, Value::String(s)) => {
-<<<<<<< HEAD
-            let val: i128 = i128::from_str(s)
-                .map_err(|_| Error::InvalidValue(Some(t.clone())))?;
-=======
             let val: i128 = i128::from_str(s).map_err(|_| Error::InvalidValue(Some(t.clone())))?;
->>>>>>> 125a5c17
             let bytes = val.to_be_bytes();
             let (hi, lo) = bytes.split_at(8);
             ScVal::I128(Int128Parts {
