#![no_std]
use soroban_sdk::{
    contract, contractevent, contractimpl, log, symbol_short, vec, Address, BytesN, Env, String,
    Symbol, Vec,
};

const COUNTER: Symbol = symbol_short!("COUNTER");

#[contractevent]
pub struct AuthEvent {
    pub world: Symbol,
}

#[contractevent]
pub struct HelloEvent {
<<<<<<< HEAD
    pub message: String,
=======
    pub message: Symbol,
>>>>>>> 99bcbb87
}

#[contract]
pub struct Contract;

#[contractimpl]
impl Contract {
    pub fn hello(env: Env, world: Symbol) -> Vec<Symbol> {
        vec![&env, symbol_short!("Hello"), world]
    }

    pub fn world(env: Env, hello: Symbol) -> Vec<Symbol> {
        vec![&env, symbol_short!("Hello"), hello]
    }

    pub fn not(env: Env, boolean: bool) -> Vec<bool> {
        vec![&env, !boolean]
    }

    pub fn auth(env: Env, addr: Address, world: Symbol) -> Address {
        addr.require_auth();
        // Emit test event
        AuthEvent { world }.publish(&env);

        addr
    }

    // get current count
    pub fn get_count(env: Env) -> u32 {
        env.storage().persistent().get(&COUNTER).unwrap_or(0)
    }

    // increment count and return new one
    pub fn inc(env: Env) -> u32 {
        let mut count: u32 = env.storage().persistent().get(&COUNTER).unwrap_or(0); // Panic if the value of COUNTER is not u32.
        log!(&env, "count: {}", count);

        // Increment the count.
        count += 1;

        // Save the count.
        env.storage().persistent().set(&COUNTER, &count);
        count
    }

    pub fn prng_u64_in_range(env: Env, low: u64, high: u64) -> u64 {
        env.prng().gen_range(low..=high)
    }

    pub fn upgrade_contract(env: Env, hash: BytesN<32>) {
        env.deployer().update_current_contract_wasm(hash);
    }

    #[allow(unused_variables)]
    pub fn multi_word_cmd(env: Env, contract_owner: String) {}

    /// Logs a string with `hello ` in front.
    pub fn log(env: Env, str: Symbol) {
<<<<<<< HEAD
        // For the event, we'll create a simple hello message
        // Since string concatenation is complex in no_std, we'll use a fixed message format
        HelloEvent {
            message: String::from_str(&env, "hello message logged"),
=======
        HelloEvent {
            message: str.clone(),
>>>>>>> 99bcbb87
        }
        .publish(&env);
        log!(&env, "hello {}", str);
    }
}

#[cfg(test)]
mod test {
    use soroban_sdk::{symbol_short, vec, Env};

    use crate::{Contract, ContractClient};

    #[test]
    fn test_hello() {
        let env = Env::default();
        let contract_id = env.register(Contract, ());
        let client = ContractClient::new(&env, &contract_id);
        let world = symbol_short!("world");
        let res = client.hello(&world);
        assert_eq!(res, vec![&env, symbol_short!("Hello"), world]);
    }
}<|MERGE_RESOLUTION|>--- conflicted
+++ resolved
@@ -13,11 +13,8 @@
 
 #[contractevent]
 pub struct HelloEvent {
-<<<<<<< HEAD
-    pub message: String,
-=======
-    pub message: Symbol,
->>>>>>> 99bcbb87
+    pub hello: String,
+    pub input: Symbol,
 }
 
 #[contract]
@@ -76,15 +73,12 @@
 
     /// Logs a string with `hello ` in front.
     pub fn log(env: Env, str: Symbol) {
-<<<<<<< HEAD
-        // For the event, we'll create a simple hello message
-        // Since string concatenation is complex in no_std, we'll use a fixed message format
+        // Now we can pass both "hello" and the input symbol separately
+        let hello_str = String::from_str(&env, "hello ");
+        
         HelloEvent {
-            message: String::from_str(&env, "hello message logged"),
-=======
-        HelloEvent {
-            message: str.clone(),
->>>>>>> 99bcbb87
+            hello: hello_str,
+            input: str.clone(),
         }
         .publish(&env);
         log!(&env, "hello {}", str);
