use soroban_cli::assembled::simulate_and_assemble_transaction;
use soroban_cli::xdr::{Limits, ReadXdr, TransactionEnvelope, WriteXdr};
use soroban_test::{AssertExt, TestEnv};

use crate::integration::util::{deploy_contract, DeployKind, DeployOptions, HELLO_WORLD};

<<<<<<< HEAD
mod operations;
mod set;
=======
pub mod operations;
>>>>>>> 48cdc24a

#[tokio::test]
async fn simulate() {
    let sandbox = &TestEnv::new();
    let salt = Some(String::from("A"));
    let xdr_base64_build_only = deploy_contract(
        sandbox,
        HELLO_WORLD,
        DeployOptions {
            kind: DeployKind::BuildOnly,
            salt: salt.clone(),
            ..Default::default()
        },
    )
    .await;
    let xdr_base64_sim_only = deploy_contract(
        sandbox,
        HELLO_WORLD,
        DeployOptions {
            kind: DeployKind::SimOnly,
            salt: salt.clone(),
            ..Default::default()
        },
    )
    .await;
    let tx_env =
        TransactionEnvelope::from_xdr_base64(&xdr_base64_build_only, Limits::none()).unwrap();
    let tx = soroban_cli::commands::tx::xdr::unwrap_envelope_v1(tx_env.clone()).unwrap();
    let assembled_str = sandbox
        .new_assert_cmd("tx")
        .arg("simulate")
        .write_stdin(xdr_base64_build_only.as_bytes())
        .assert()
        .success()
        .stdout_as_str();
    let tx_env_from_cli_tx =
        TransactionEnvelope::from_xdr_base64(&assembled_str, Limits::none()).unwrap();
    let tx_env_sim_only =
        TransactionEnvelope::from_xdr_base64(&xdr_base64_sim_only, Limits::none()).unwrap();
    assert_eq!(tx_env_from_cli_tx, tx_env_sim_only);
    assert_eq!(xdr_base64_sim_only, assembled_str);
    let assembled = simulate_and_assemble_transaction(&sandbox.client(), &tx)
        .await
        .unwrap();
    let txn_env: TransactionEnvelope = assembled.transaction().clone().into();
    assert_eq!(
        txn_env.to_xdr_base64(Limits::none()).unwrap(),
        assembled_str
    );
}

#[tokio::test]
async fn txn_hash() {
    let sandbox = &TestEnv::new();

    let xdr_base64 = "AAAAAgAAAACVk/0xt9tV/cUbF53iwQ3tkKLlq9zG2wV5qd9lRjZjlQAHt/sAFsKTAAAABAAAAAEAAAAAAAAAAAAAAABmOg6nAAAAAAAAAAEAAAAAAAAAGAAAAAAAAAABfcHs35M1GZ/JkY2+DHMs4dEUaqjynMnDYK/Gp0eulN8AAAAIdHJhbnNmZXIAAAADAAAAEgAAAAEFO1FR2Wg49QFY5KPOFAQ0bV5fN+7LD2GSQvOaHSH44QAAABIAAAAAAAAAAJWT/TG321X9xRsXneLBDe2QouWr3MbbBXmp32VGNmOVAAAACgAAAAAAAAAAAAAAADuaygAAAAABAAAAAQAAAAEFO1FR2Wg49QFY5KPOFAQ0bV5fN+7LD2GSQvOaHSH44QAAAY9SyLSVABbC/QAAABEAAAABAAAAAwAAAA8AAAASYXV0aGVudGljYXRvcl9kYXRhAAAAAAANAAAAJUmWDeWIDoxodDQXD2R2YFuP5K65ooYyx5lc87qDHZdjHQAAAAAAAAAAAAAPAAAAEGNsaWVudF9kYXRhX2pzb24AAAANAAAAcnsidHlwZSI6IndlYmF1dGhuLmdldCIsImNoYWxsZW5nZSI6ImhnMlRhOG8wWTliWFlyWlMyZjhzWk1kRFp6ektCSXhQNTZSd1FaNE90bTgiLCJvcmlnaW4iOiJodHRwOi8vbG9jYWxob3N0OjQ1MDcifQAAAAAADwAAAAlzaWduYXR1cmUAAAAAAAANAAAAQBcpuTFMxzkAdBs+5VIyJCBHaNuwEAva+kZVET4YuHVKF8gNII567RhxsnhBBSo5dDvssTN6vf2i42eEty66MtoAAAAAAAAAAX3B7N+TNRmfyZGNvgxzLOHRFGqo8pzJw2CvxqdHrpTfAAAACHRyYW5zZmVyAAAAAwAAABIAAAABBTtRUdloOPUBWOSjzhQENG1eXzfuyw9hkkLzmh0h+OEAAAASAAAAAAAAAACVk/0xt9tV/cUbF53iwQ3tkKLlq9zG2wV5qd9lRjZjlQAAAAoAAAAAAAAAAAAAAAA7msoAAAAAAAAAAAEAAAAAAAAAAwAAAAYAAAABfcHs35M1GZ/JkY2+DHMs4dEUaqjynMnDYK/Gp0eulN8AAAAUAAAAAQAAAAYAAAABBTtRUdloOPUBWOSjzhQENG1eXzfuyw9hkkLzmh0h+OEAAAAUAAAAAQAAAAeTiL4Gr2piUAmsXTev1ZzJ4kE2NUGZ0QMObd05iAMyzAAAAAMAAAAGAAAAAX3B7N+TNRmfyZGNvgxzLOHRFGqo8pzJw2CvxqdHrpTfAAAAEAAAAAEAAAACAAAADwAAAAdCYWxhbmNlAAAAABIAAAABBTtRUdloOPUBWOSjzhQENG1eXzfuyw9hkkLzmh0h+OEAAAABAAAAAAAAAACVk/0xt9tV/cUbF53iwQ3tkKLlq9zG2wV5qd9lRjZjlQAAAAYAAAABBTtRUdloOPUBWOSjzhQENG1eXzfuyw9hkkLzmh0h+OEAAAAVAAABj1LItJUAAAAAAEyTowAAGMgAAAG4AAAAAAADJBsAAAABRjZjlQAAAEASFnAIzNqpfdzv6yT0rSLMUDFgt7a/inCHurNCG55Jp8Imho04qRH+JNdkq0BgMC7yAJqH4N6Y2iGflFt3Lp4L";

    let expected_hash = "bcc9fa60c8f6607c981d6e1c65d77ae07617720113f9080fe5883d8e4a331a68";

    let hash = sandbox
        .new_assert_cmd("tx")
        .arg("hash")
        .write_stdin(xdr_base64.as_bytes())
        .assert()
        .success()
        .stdout_as_str();

    assert_eq!(hash.trim(), expected_hash);
}

#[tokio::test]
async fn build_simulate_sign_send() {
    let sandbox = &TestEnv::new();
    build_sim_sign_send(sandbox, "test", "--sign-with-key=test").await;
}

pub(crate) async fn build_sim_sign_send(sandbox: &TestEnv, account: &str, sign_with: &str) {
    sandbox
        .new_assert_cmd("contract")
        .arg("install")
        .args([
            "--wasm",
            HELLO_WORLD.path().as_os_str().to_str().unwrap(),
            "--source",
            account,
        ])
        .assert()
        .success();

    let tx_simulated = deploy_contract(
        sandbox,
        HELLO_WORLD,
        DeployOptions {
            kind: DeployKind::SimOnly,
            ..Default::default()
        },
    )
    .await;
    dbg!("{tx_simulated}");

    let tx_signed = sandbox
        .new_assert_cmd("tx")
        .arg("sign")
        .arg(sign_with)
        .write_stdin(tx_simulated.as_bytes())
        .assert()
        .success()
        .stdout_as_str();
    dbg!("{tx_signed}");

    sandbox
        .new_assert_cmd("tx")
        .arg("send")
        .write_stdin(tx_signed.as_bytes())
        .assert()
        .success()
        .stdout(predicates::str::contains("SUCCESS"));
}<|MERGE_RESOLUTION|>--- conflicted
+++ resolved
@@ -4,12 +4,8 @@
 
 use crate::integration::util::{deploy_contract, DeployKind, DeployOptions, HELLO_WORLD};
 
-<<<<<<< HEAD
-mod operations;
+pub mod operations;
 mod set;
-=======
-pub mod operations;
->>>>>>> 48cdc24a
 
 #[tokio::test]
 async fn simulate() {
