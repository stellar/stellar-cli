use soroban_cli::commands;
use soroban_sdk::xdr::{Limits, WriteXdr};
use soroban_test::{TestEnv, Wasm};
use std::fmt::Display;

pub const HELLO_WORLD: &Wasm = &Wasm::Custom("test-wasms", "test_hello_world");
pub const CUSTOM_TYPES: &Wasm = &Wasm::Custom("test-wasms", "test_custom_types");
pub const CUSTOM_ACCOUNT: &Wasm = &Wasm::Custom("test-wasms", "test_custom_account");
pub const SWAP: &Wasm = &Wasm::Custom("test-wasms", "test_swap");

pub async fn invoke_with_roundtrip<D>(e: &TestEnv, id: &str, func: &str, data: D)
where
    D: Display,
{
    let data = data.to_string();
    println!("{data}");
    let res = e
        .invoke_with_test(&["--id", id, "--", func, &format!("--{func}"), &data])
        .await
        .unwrap();
    assert_eq!(res, data);
}

pub const TEST_SALT: &str = "f55ff16f66f43360266b95db6f8fec01d76031054306ae4a4b380598f6cfd114";

pub enum DeployKind {
    BuildOnly,
    Normal,
    SimOnly,
}

impl Display for DeployKind {
    fn fmt(&self, f: &mut std::fmt::Formatter<'_>) -> std::fmt::Result {
        match self {
            DeployKind::BuildOnly => write!(f, "--build-only"),
            DeployKind::Normal => write!(f, ""),
            DeployKind::SimOnly => write!(f, "--sim-only"),
        }
    }
}

pub async fn deploy_hello(sandbox: &TestEnv) -> String {
    deploy_contract(sandbox, HELLO_WORLD, DeployKind::Normal, None).await
}

pub async fn deploy_custom(sandbox: &TestEnv) -> String {
    deploy_contract(sandbox, CUSTOM_TYPES, DeployKind::Normal, None).await
}

pub async fn deploy_swap(sandbox: &TestEnv) -> String {
    deploy_contract(sandbox, SWAP, DeployKind::Normal, None).await
}

pub async fn deploy_custom_account(sandbox: &TestEnv) -> String {
    deploy_contract(sandbox, CUSTOM_ACCOUNT, DeployKind::Normal, None).await
}

pub async fn deploy_contract(
    sandbox: &TestEnv,
    wasm: &Wasm<'static>,
    deploy: DeployKind,
    deployer: Option<&str>,
) -> String {
    let cmd = sandbox.cmd_with_config::<_, commands::contract::deploy::wasm::Cmd>(
        &[
            "--fee",
            "1000000",
            "--wasm",
            &wasm.path().to_string_lossy(),
            "--salt",
            TEST_SALT,
            "--ignore-checks",
            &deploy.to_string(),
        ],
        None,
    );
    let res = sandbox
        .run_cmd_with(cmd, deployer.unwrap_or("test"))
        .await
        .unwrap();
    match deploy {
        DeployKind::BuildOnly | DeployKind::SimOnly => match res.to_envelope() {
            commands::txn_result::TxnEnvelopeResult::TxnEnvelope(e) => {
                return e.to_xdr_base64(Limits::none()).unwrap()
            }
            commands::txn_result::TxnEnvelopeResult::Res(_) => todo!(),
        },
        DeployKind::Normal => (),
    }
    res.into_result().unwrap().to_string()
}

pub async fn extend_contract(sandbox: &TestEnv, id: &str) {
    extend(sandbox, id, None).await;
}

pub async fn extend(sandbox: &TestEnv, id: &str, value: Option<&str>) {
<<<<<<< HEAD
    let mut args = vec![
        "--id",
        id,
        // "--durability",
        // "persistent",
        "--ledgers-to-extend",
        "100001",
    ];
=======
    let mut args = vec!["--id", id, "--ledgers-to-extend", "100001"];
>>>>>>> 88a8ca91
    if let Some(value) = value {
        args.push("--key");
        args.push(value);
    }
    sandbox
        .new_assert_cmd("contract")
        .arg("extend")
        .args(args)
        .assert()
        .success();
}<|MERGE_RESOLUTION|>--- conflicted
+++ resolved
@@ -95,18 +95,7 @@
 }
 
 pub async fn extend(sandbox: &TestEnv, id: &str, value: Option<&str>) {
-<<<<<<< HEAD
-    let mut args = vec![
-        "--id",
-        id,
-        // "--durability",
-        // "persistent",
-        "--ledgers-to-extend",
-        "100001",
-    ];
-=======
-    let mut args = vec!["--id", id, "--ledgers-to-extend", "100001"];
->>>>>>> 88a8ca91
+
     if let Some(value) = value {
         args.push("--key");
         args.push(value);
