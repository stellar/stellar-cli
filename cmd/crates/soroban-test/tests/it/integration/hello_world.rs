use soroban_cli::{
    commands::{
        contract::{self, fetch},
        txn_result::TxnResult,
    },
<<<<<<< HEAD
    config::{address::UnresolvedMuxedAccount, locator, secret},
=======
    config::{locator, secret},
>>>>>>> b195d5c3
};
use soroban_rpc::GetLatestLedgerResponse;
use soroban_test::{AssertExt, TestEnv, LOCAL_NETWORK_PASSPHRASE};

use crate::integration::util::extend_contract;

use super::util::{deploy_hello, extend, HELLO_WORLD};

#[allow(clippy::too_many_lines)]
#[tokio::test]
async fn invoke_view_with_non_existent_source_account() {
    let sandbox = &TestEnv::new();
    let id = deploy_hello(sandbox).await;
    let world = "world";
    let cmd = hello_world_cmd(&id, world);
    let res = sandbox.run_cmd_with(cmd, "").await.unwrap();
    assert_eq!(res, TxnResult::Res(format!(r#"["Hello",{world:?}]"#)));
}

#[tokio::test]
#[allow(clippy::too_many_lines)]
async fn invoke() {
    let sandbox = &TestEnv::new();
    let c = soroban_rpc::Client::new(&sandbox.rpc_url).unwrap();
    let GetLatestLedgerResponse { sequence, .. } = c.get_latest_ledger().await.unwrap();
    sandbox
        .new_assert_cmd("keys")
        .arg("fund")
        .arg("test")
        .arg("--hd-path=1")
        .assert()
        .success();
    let addr = sandbox
        .new_assert_cmd("keys")
        .arg("address")
        .arg("test")
        .assert()
        .stdout_as_str();
    let addr_1 = sandbox
        .new_assert_cmd("keys")
        .arg("address")
        .arg("test")
        .arg("--hd-path=1")
        .assert()
        .stdout_as_str();
    println!("Addrs {addr}, {addr_1}");

    let secret_key = sandbox
        .new_assert_cmd("keys")
        .arg("show")
        .arg("test")
        .assert()
        .stdout_as_str();
    let public_key = sandbox
        .new_assert_cmd("keys")
        .arg("address")
        .arg("test")
        .assert()
        .stdout_as_str();
    let secret_key_1 = sandbox
        .new_assert_cmd("keys")
        .arg("show")
        .arg("test")
        .arg("--hd-path=1")
        .assert()
        .stdout_as_str();
    let dir = sandbox.dir();
    let seed_phrase = std::fs::read_to_string(dir.join(".stellar/identity/test.toml")).unwrap();
    let s = toml::from_str::<secret::Secret>(&seed_phrase).unwrap();
    let secret::Secret::SeedPhrase { seed_phrase } = s else {
        panic!("Expected seed phrase")
    };
    let id = &deploy_hello(sandbox).await;
    extend_contract(sandbox, id).await;
    let uid = sandbox
        .new_assert_cmd("cache")
        .arg("actionlog")
        .arg("ls")
        .assert()
        .stdout_as_str();
    ulid::Ulid::from_string(&uid).expect("invalid ulid");
    // Note that all functions tested here have no state
    invoke_hello_world(sandbox, id);

    sandbox
        .new_assert_cmd("events")
        .arg("--start-ledger")
        .arg(sequence.to_string())
        .arg("--id")
        .arg(id)
        .assert()
        .stdout(predicates::str::contains(id))
        .success();
    invoke_hello_world_with_lib(sandbox, id).await;
    let config_locator = locator::Args {
        global: false,
        config_dir: Some(dir.to_path_buf()),
    };
    config_locator
        .write_identity(
            "testone",
            &secret::Secret::SecretKey {
                secret_key: secret_key_1.clone(),
            },
        )
        .unwrap();
    let sk_from_file = std::fs::read_to_string(dir.join(".stellar/identity/testone.toml")).unwrap();

    assert_eq!(sk_from_file, format!("secret_key = \"{secret_key_1}\"\n"));
    let secret_key_1_readin = sandbox
        .new_assert_cmd("keys")
        .arg("show")
        .arg("testone")
        .assert()
        .stdout_as_str();
    assert_eq!(secret_key_1, secret_key_1_readin);
    // list all files recursively from dir including in hidden folders
    for entry in walkdir::WalkDir::new(dir) {
        println!("{}", entry.unwrap().path().display());
    }
    invoke_auth(sandbox, id, &addr);
    invoke_auth_with_identity(sandbox, id, "test", &addr);
    invoke_auth_with_identity(sandbox, id, "testone", &addr_1);
    invoke_auth_with_different_test_account_fail(sandbox, id, &addr_1).await;
    // invoke_auth_with_different_test_account(sandbox, id);
    contract_data_read_failure(sandbox, id);
    invoke_with_seed(sandbox, id, &seed_phrase).await;
    invoke_with_sk(sandbox, id, &secret_key).await;
    invoke_with_pk(sandbox, id, &public_key).await;
    // This does add an identity to local config
    invoke_with_id(sandbox, id).await;
    handles_kebab_case(sandbox, id).await;
    fetch(sandbox, id).await;
    invoke_prng_u64_in_range_test(sandbox, id).await;
    invoke_log(sandbox, id);
}

pub(crate) fn invoke_hello_world(sandbox: &TestEnv, id: &str) {
    sandbox
        .new_assert_cmd("contract")
        .arg("invoke")
        .arg("--is-view")
        .arg("--id")
        .arg(id)
        .arg("--")
        .arg("hello")
        .arg("--world=world")
        .assert()
        .stdout("[\"Hello\",\"world\"]\n")
        .success();
}

fn hello_world_cmd(id: &str, arg: &str) -> contract::invoke::Cmd {
    contract::invoke::Cmd {
        contract_id: id.parse().unwrap(),
        slop: vec!["hello".into(), format!("--world={arg}").into()],
        ..Default::default()
    }
}

async fn invoke_hello_world_with_lib(e: &TestEnv, id: &str) {
    let cmd = hello_world_cmd(id, "world");
    let res = e.run_cmd_with(cmd, "test").await.unwrap();
    assert_eq!(res, TxnResult::Res(r#"["Hello","world"]"#.to_string()));
}

fn invoke_auth(sandbox: &TestEnv, id: &str, addr: &str) {
    sandbox
        .new_assert_cmd("contract")
        .arg("invoke")
        .arg("--id")
        .arg(id)
        .arg("--")
        .arg("auth")
        .arg("--addr=test")
        .arg("--world=world")
        .assert()
        .stdout(format!("\"{addr}\"\n"))
        .success();

    // Invoke it again without providing the contract, to exercise the deployment
    sandbox
        .new_assert_cmd("contract")
        .arg("invoke")
        .arg("--id")
        .arg(id)
        .arg("--")
        .arg("auth")
        .arg("--addr=test")
        .arg("--world=world")
        .assert()
        .stdout(format!("\"{addr}\"\n"))
        .success();
}

fn invoke_auth_with_identity(sandbox: &TestEnv, id: &str, key: &str, addr: &str) {
    sandbox
        .new_assert_cmd("contract")
        .arg("invoke")
        .arg("--source")
        .arg(key)
        .arg("--id")
        .arg(id)
        .arg("--")
        .arg("auth")
        .arg("--addr")
        .arg(key)
        .arg("--world=world")
        .assert()
        .stdout(format!("\"{addr}\"\n"))
        .success();
}

async fn invoke_auth_with_different_test_account_fail(sandbox: &TestEnv, id: &str, addr: &str) {
    let res = sandbox
        .invoke_with_test(&[
            "--hd-path=0",
            "--id",
            id,
            "--",
            "auth",
            &format!("--addr={addr}"),
            "--world=world",
        ])
        .await;
    let e = res.unwrap_err();
    assert!(
        matches!(e, contract::invoke::Error::Config(_)),
        "Expected config error got {e:?}"
    );
}

fn contract_data_read_failure(sandbox: &TestEnv, id: &str) {
    sandbox
        .new_assert_cmd("contract")
        .arg("read")
        .arg("--id")
        .arg(id)
        .arg("--key=COUNTER")
        .arg("--durability=persistent")
        .assert()
        .failure()
        .stderr(
            "❌ error: no matching contract data entries were found for the specified contract id\n",
        );
}

#[tokio::test]
async fn contract_data_read() {
    const KEY: &str = "COUNTER";
    let sandbox = &TestEnv::new();
    let id = &deploy_hello(sandbox).await;
    let res = sandbox
        .invoke_with_test(&["--id", id, "--", "inc"])
        .await
        .unwrap();
    assert_eq!(res.trim(), "1");
    extend(sandbox, id, Some(KEY)).await;

    sandbox
        .new_assert_cmd("contract")
        .arg("read")
        .arg("--id")
        .arg(id)
        .arg("--key")
        .arg(KEY)
        .arg("--durability=persistent")
        .assert()
        .success()
        .stdout(predicates::str::starts_with("COUNTER,1"));

    sandbox
        .new_assert_cmd("contract")
        .arg("invoke")
        .arg("--id")
        .arg(id)
        .arg("--")
        .arg("inc")
        .assert()
        .success();

    sandbox
        .new_assert_cmd("contract")
        .arg("read")
        .arg("--id")
        .arg(id)
        .arg("--key")
        .arg(KEY)
        .arg("--durability=persistent")
        .assert()
        .success()
        .stdout(predicates::str::starts_with("COUNTER,2"));

    // ensure default durability = persistent works
    sandbox
        .new_assert_cmd("contract")
        .arg("read")
        .arg("--id")
        .arg(id)
        .arg("--key")
        .arg(KEY)
        .assert()
        .success()
        .stdout(predicates::str::starts_with("COUNTER,2"));
}

#[tokio::test]
#[ignore]
async fn half_max_instructions() {
    let sandbox = TestEnv::new();
    let wasm = HELLO_WORLD;
    sandbox
        .new_assert_cmd("contract")
        .arg("deploy")
        .arg("--fee")
        .arg("1000000")
        .arg("--instructions")
        .arg((u32::MAX / 2).to_string())
        .arg("--wasm")
        .arg(wasm.path())
        .arg("--ignore-checks")
        .assert()
        .stderr("")
        .stdout_as_str();
}

async fn invoke_with_seed(sandbox: &TestEnv, id: &str, seed_phrase: &str) {
    invoke_with_source(sandbox, seed_phrase, id).await;
}

async fn invoke_with_sk(sandbox: &TestEnv, id: &str, sk: &str) {
    invoke_with_source(sandbox, sk, id).await;
}

async fn invoke_with_pk(sandbox: &TestEnv, id: &str, pk: &str) {
    invoke_with_source(sandbox, pk, id).await;
}

async fn invoke_with_id(sandbox: &TestEnv, id: &str) {
    invoke_with_source(sandbox, "test", id).await;
}

async fn invoke_with_source(sandbox: &TestEnv, source: &str, id: &str) {
    let cmd = sandbox
        .invoke_with(&["--id", id, "--", "hello", "--world=world"], source)
        .await
        .unwrap();
    assert_eq!(cmd, "[\"Hello\",\"world\"]");
}

async fn handles_kebab_case(e: &TestEnv, id: &str) {
    assert!(e
        .invoke_with_test(&["--id", id, "--", "multi-word-cmd", "--contract-owner=world",])
        .await
        .is_ok());
}

async fn fetch(sandbox: &TestEnv, id: &str) {
    let f = sandbox.dir().join("contract.wasm");
    let cmd = sandbox.cmd_arr::<fetch::Cmd>(&[
        "--rpc-url",
        &sandbox.rpc_url,
        "--network-passphrase",
        LOCAL_NETWORK_PASSPHRASE,
        "--id",
        id,
        "--out-file",
        f.to_str().unwrap(),
    ]);
    cmd.run().await.unwrap();
    assert!(f.exists());
}

async fn invoke_prng_u64_in_range_test(sandbox: &TestEnv, id: &str) {
    assert!(sandbox
        .invoke_with_test(&[
            "--id",
            id,
            "--",
            "prng_u64_in_range",
            "--low=0",
            "--high=100",
        ])
        .await
        .is_ok());
}
fn invoke_log(sandbox: &TestEnv, id: &str) {
    sandbox
        .new_assert_cmd("contract")
        .arg("invoke")
        .arg("--id")
        .arg(id)
        .arg("--")
        .arg("log")
        .arg("--str=world")
        .assert()
        .success()
        .stderr(predicates::str::contains(
            "INFO contract_event: soroban_cli::log::event: 1:",
        ))
        .stderr(predicates::str::contains("hello"))
        .stderr(predicates::str::contains(
            "INFO log_event: soroban_cli::log::event: 2:",
        ))
        .stderr(predicates::str::contains("hello {}"))
        .stderr(predicates::str::contains("world"));
}<|MERGE_RESOLUTION|>--- conflicted
+++ resolved
@@ -3,11 +3,7 @@
         contract::{self, fetch},
         txn_result::TxnResult,
     },
-<<<<<<< HEAD
     config::{address::UnresolvedMuxedAccount, locator, secret},
-=======
-    config::{locator, secret},
->>>>>>> b195d5c3
 };
 use soroban_rpc::GetLatestLedgerResponse;
 use soroban_test::{AssertExt, TestEnv, LOCAL_NETWORK_PASSPHRASE};
