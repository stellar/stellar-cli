--- conflicted
+++ resolved
@@ -1,8 +1,3 @@
-<<<<<<< HEAD
-use soroban_rpc::GetLatestLedgerResponse;
-
-=======
->>>>>>> ba4687c1
 use soroban_cli::{
     commands::{
         contract::{self, fetch},
@@ -10,6 +5,7 @@
     },
     config::{locator, secret},
 };
+use soroban_rpc::GetLatestLedgerResponse;
 use soroban_test::{AssertExt, TestEnv, LOCAL_NETWORK_PASSPHRASE};
 
 use crate::integration::util::extend_contract;
@@ -23,11 +19,7 @@
     let id = deploy_hello(sandbox).await;
     let world = "world";
     let cmd = hello_world_cmd(&id, world);
-<<<<<<< HEAD
-    let res = sandbox.run_cmd_with(cmd, "").await.unwrap().unwrap_right();
-=======
     let res = sandbox.run_cmd_with(cmd, "").await.unwrap();
->>>>>>> ba4687c1
     assert_eq!(res, TxnResult::Res(format!(r#"["Hello",{world:?}]"#)));
 }
 
@@ -174,7 +166,7 @@
 
 async fn invoke_hello_world_with_lib(e: &TestEnv, id: &str) {
     let cmd = hello_world_cmd(id, "world");
-    let res = e.run_cmd_with(cmd, "test").await.unwrap().unwrap_right();
+    let res = e.run_cmd_with(cmd, "test").await.unwrap();
     assert_eq!(res, TxnResult::Res(r#"["Hello","world"]"#.to_string()));
 }
 
