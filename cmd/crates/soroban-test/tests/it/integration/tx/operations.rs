use soroban_cli::{
    config::locator,
    tx::{builder, ONE_XLM},
    utils::contract_id_hash_from_asset,
    xdr::{self, ReadXdr, SequenceNumber},
};
use soroban_rpc::LedgerEntryResult;
use soroban_test::{AssertExt, TestEnv};

use crate::integration::{
    hello_world::invoke_hello_world,
    util::{deploy_contract, DeployOptions, HELLO_WORLD},
};

pub fn test_address(sandbox: &TestEnv) -> String {
    sandbox
        .new_assert_cmd("keys")
        .arg("address")
        .arg("test")
        .assert()
        .success()
        .stdout_as_str()
}

fn new_account(sandbox: &TestEnv, name: &str) -> String {
    sandbox.generate_account(name, None).assert().success();
    sandbox
        .new_assert_cmd("keys")
        .args(["address", name])
        .assert()
        .success()
        .stdout_as_str()
}

fn gen_account_no_fund(sandbox: &TestEnv, name: &str) -> String {
    sandbox
        .new_assert_cmd("keys")
        .args(["generate", "--no-fund", name])
        .assert()
        .success();
    sandbox
        .new_assert_cmd("keys")
        .args(["address", name])
        .assert()
        .success()
        .stdout_as_str()
}

// returns test and test1 addresses
fn setup_accounts(sandbox: &TestEnv) -> (String, String) {
    (test_address(sandbox), new_account(sandbox, "test1"))
}

#[tokio::test]
async fn create_account() {
    let sandbox = &TestEnv::new();
    sandbox
        .new_assert_cmd("keys")
        .args(["generate", "--no-fund", "new"])
        .assert()
        .success();

    let address = sandbox
        .new_assert_cmd("keys")
        .args(["address", "new"])
        .assert()
        .success()
        .stdout_as_str();
    let test = test_address(sandbox);
    let client = sandbox.network.rpc_client().unwrap();
    let test_account = client.get_account(&test).await.unwrap();
    println!("test account has a balance of {}", test_account.balance);
    let starting_balance = ONE_XLM * 100;
    sandbox
        .new_assert_cmd("tx")
        .args([
            "new",
            "create-account",
            "--destination",
            address.as_str(),
            "--starting-balance",
            starting_balance.to_string().as_str(),
        ])
        .assert()
        .success();
    let test_account_after = client.get_account(&test).await.unwrap();
    assert!(test_account_after.balance < test_account.balance);
    let id = deploy_contract(
        sandbox,
        HELLO_WORLD,
        DeployOptions {
            deployer: Some("new".to_string()),
            ..Default::default()
        },
    )
    .await;
    println!("{id}");
    invoke_hello_world(sandbox, &id);
}

#[tokio::test]
async fn create_account_with_alias() {
    let sandbox = &TestEnv::new();
    sandbox
        .new_assert_cmd("keys")
        .args(["generate", "--no-fund", "new"])
        .assert()
        .success();
    let test = test_address(sandbox);
    let client = sandbox.client();
    let test_account = client.get_account(&test).await.unwrap();
    println!("test account has a balance of {}", test_account.balance);
    let starting_balance = ONE_XLM * 100;
    sandbox
        .new_assert_cmd("tx")
        .args([
            "new",
            "create-account",
            "--destination",
            "new",
            "--starting-balance",
            starting_balance.to_string().as_str(),
        ])
        .assert()
        .success();
    let test_account_after = client.get_account(&test).await.unwrap();
    assert!(test_account_after.balance < test_account.balance);
<<<<<<< HEAD
    let id = deploy_contract(
        sandbox,
        HELLO_WORLD,
        DeployOptions {
            deployer: Some("new".to_string()),
            ..Default::default()
        },
    )
    .await;
=======
    let id = deploy_contract(sandbox, HELLO_WORLD, DeployKind::Normal, Some("new")).await;
>>>>>>> a0c5dbbb
    println!("{id}");
    invoke_hello_world(sandbox, &id);
}

#[tokio::test]
async fn payment_with_alias() {
    let sandbox = &TestEnv::new();
    let client = sandbox.client();
    let (test, test1) = setup_accounts(sandbox);
    let test_account = client.get_account(&test).await.unwrap();
    println!("test account has a balance of {}", test_account.balance);

    let before = client.get_account(&test).await.unwrap();
    let test1_account_entry_before = client.get_account(&test1).await.unwrap();

    sandbox
        .new_assert_cmd("tx")
        .args([
            "new",
            "payment",
            "--destination",
            "test1",
            "--amount",
            ONE_XLM.to_string().as_str(),
        ])
        .assert()
        .success();
    let test1_account_entry = client.get_account(&test1).await.unwrap();
    assert_eq!(
        ONE_XLM,
        test1_account_entry.balance - test1_account_entry_before.balance,
        "Should have One XLM more"
    );
    let after = client.get_account(&test).await.unwrap();
    assert_eq!(before.balance - 10_000_100, after.balance);
}

#[tokio::test]
async fn payment() {
    let sandbox = &TestEnv::new();
    let client = sandbox.network.rpc_client().unwrap();
    let (test, test1) = setup_accounts(sandbox);
    let test_account = client.get_account(&test).await.unwrap();
    println!("test account has a balance of {}", test_account.balance);

    let before = client.get_account(&test).await.unwrap();
    let test1_account_entry_before = client.get_account(&test1).await.unwrap();

    sandbox
        .new_assert_cmd("tx")
        .args([
            "new",
            "payment",
            "--destination",
            test1.as_str(),
            "--amount",
            "10_000_000",
        ])
        .assert()
        .success();
    let test1_account_entry = client.get_account(&test1).await.unwrap();
    assert_eq!(
        ONE_XLM,
        test1_account_entry.balance - test1_account_entry_before.balance,
        "Should have One XLM more"
    );
    let after = client.get_account(&test).await.unwrap();
    assert_eq!(before.balance - 10_000_100, after.balance);
}

#[tokio::test]
async fn bump_sequence() {
    let sandbox = &TestEnv::new();
    let client = sandbox.network.rpc_client().unwrap();
    let test = test_address(sandbox);
    let before = client.get_account(&test).await.unwrap();
    let amount = 50;
    let seq = SequenceNumber(before.seq_num.0 + amount);
    // bump sequence tx new
    sandbox
        .new_assert_cmd("tx")
        .args([
            "new",
            "bump-sequence",
            "--bump-to",
            seq.0.to_string().as_str(),
        ])
        .assert()
        .success();
    let after = client.get_account(&test).await.unwrap();
    assert_eq!(seq, after.seq_num);
}

#[tokio::test]
async fn account_merge() {
    let sandbox = &TestEnv::new();
    let client = sandbox.network.rpc_client().unwrap();
    let (test, test1) = setup_accounts(sandbox);
    let before = client.get_account(&test).await.unwrap();
    let before1 = client.get_account(&test1).await.unwrap();
    let fee = 100;
    sandbox
        .new_assert_cmd("tx")
        .args([
            "new",
            "account-merge",
            "--source",
            "test1",
            "--account",
            test.as_str(),
            "--fee",
            fee.to_string().as_str(),
        ])
        .assert()
        .success();
    let after = client.get_account(&test).await.unwrap();
    assert!(client.get_account(&test1).await.is_err());
    assert_eq!(before.balance + before1.balance - fee, after.balance);
}

#[tokio::test]
async fn account_merge_with_alias() {
    let sandbox = &TestEnv::new();
    let client = sandbox.client();
    let (test, test1) = setup_accounts(sandbox);
    let before = client.get_account(&test).await.unwrap();
    let before1 = client.get_account(&test1).await.unwrap();
    let fee = 100;
    sandbox
        .new_assert_cmd("tx")
        .args([
            "new",
            "account-merge",
            "--source",
            "test1",
            "--account",
            "test",
            "--fee",
            fee.to_string().as_str(),
        ])
        .assert()
        .success();
    let after = client.get_account(&test).await.unwrap();
    assert!(client.get_account(&test1).await.is_err());
    assert_eq!(before.balance + before1.balance - fee, after.balance);
}

#[tokio::test]
async fn set_trustline_flags() {
    let sandbox = &TestEnv::new();
    let (test, test1_address) = setup_accounts(sandbox);
    let asset = "usdc:test1";
    issue_asset(sandbox, &test, asset, 100_000, 100).await;
    sandbox
        .new_assert_cmd("contract")
        .arg("asset")
        .arg("deploy")
        .arg("--asset")
        .arg(asset)
        .assert()
        .success();
    let id = contract_id_hash_from_asset(
        &format!("usdc:{test1_address}")
            .parse::<builder::Asset>()
            .unwrap()
            .resolve(&locator::Args::default())
            .unwrap(),
        &sandbox.network.network_passphrase,
    );
    // sandbox
    //     .new_assert_cmd("contract")
    //     .args([
    //         "invoke",
    //         "--id",
    //         &id.to_string(),
    //         "--",
    //         "authorized",
    //         "--id",
    //         &test,
    //     ])
    //     .assert()
    //     .success()
    //     .stdout("false\n");

    sandbox
        .new_assert_cmd("contract")
        .args([
            "invoke",
            "--id",
            &id.to_string(),
            "--",
            "authorized",
            "--id",
            &test,
        ])
        .assert()
        .success()
        .stdout("true\n");
}

#[tokio::test]
async fn set_options_add_signer() {
    let sandbox = &TestEnv::new();
    let client = sandbox.network.rpc_client().unwrap();
    let (test, test1) = setup_accounts(sandbox);
    let before = client.get_account(&test).await.unwrap();
    sandbox
        .new_assert_cmd("tx")
        .args([
            "new",
            "set-options",
            "--signer",
            test1.as_str(),
            "--signer-weight",
            "1",
        ])
        .assert()
        .success();
    let after = client.get_account(&test).await.unwrap();
    assert_eq!(before.signers.len() + 1, after.signers.len());
    assert_eq!(after.signers.first().unwrap().key, test1.parse().unwrap());
    let key = xdr::LedgerKey::Account(xdr::LedgerKeyAccount {
        account_id: test.parse().unwrap(),
    });
    let res = client.get_ledger_entries(&[key]).await.unwrap();
    let xdr_str = res.entries.unwrap().clone().first().unwrap().clone().xdr;
    let entry = xdr::LedgerEntryData::from_xdr_base64(&xdr_str, xdr::Limits::none()).unwrap();
    let xdr::LedgerEntryData::Account(xdr::AccountEntry { signers, .. }) = entry else {
        panic!();
    };
    assert_eq!(signers.first().unwrap().key, test1.parse().unwrap());

    // Now remove signer with a weight of 0
    sandbox
        .new_assert_cmd("tx")
        .args([
            "new",
            "set-options",
            "--signer",
            test1.as_str(),
            "--signer-weight",
            "0",
        ])
        .assert()
        .success();
    let after = client.get_account(&test).await.unwrap();
    assert_eq!(before.signers.len(), after.signers.len());
}

fn build_and_run(sandbox: &TestEnv, cmd: &str, args: &[&str]) -> String {
    let mut args_2 = args.to_vec();
    args_2.push("--build-only");
    let res = sandbox
        .new_assert_cmd(cmd)
        .args(args_2)
        .assert()
        .success()
        .stdout_as_str();
    sandbox.new_assert_cmd(cmd).args(args).assert().success();
    res
}

#[tokio::test]
async fn set_options() {
    let sandbox = &TestEnv::new();
    let client = sandbox.network.rpc_client().unwrap();
    let (test, alice) = setup_accounts(sandbox);
    let before = client.get_account(&test).await.unwrap();
    assert!(before.inflation_dest.is_none());
    let tx_xdr = build_and_run(
        sandbox,
        "tx",
        &[
            "new",
            "set-options",
            "--inflation-dest",
            alice.as_str(),
            "--home-domain",
            "test.com",
            "--master-weight=100",
            "--med-threshold=100",
            "--low-threshold=100",
            "--high-threshold=100",
            "--signer",
            alice.as_str(),
            "--signer-weight=100",
            "--set-required",
            "--set-revocable",
            "--set-clawback-enabled",
            "--set-immutable",
        ],
    );
    println!("{tx_xdr}");
    let after = client.get_account(&test).await.unwrap();
    println!("{before:#?}\n{after:#?}");
    assert_eq!(
        after.flags,
        xdr::AccountFlags::ClawbackEnabledFlag as u32
            | xdr::AccountFlags::ImmutableFlag as u32
            | xdr::AccountFlags::RevocableFlag as u32
            | xdr::AccountFlags::RequiredFlag as u32
    );
    assert_eq!([100, 100, 100, 100], after.thresholds.0);
    assert_eq!(100, after.signers[0].weight);
    assert_eq!(alice, after.signers[0].key.to_string());
    let xdr::PublicKey::PublicKeyTypeEd25519(xdr::Uint256(key)) = after.inflation_dest.unwrap().0;
    assert_eq!(alice, stellar_strkey::ed25519::PublicKey(key).to_string());
    assert_eq!("test.com", after.home_domain.to_string());
    sandbox
        .new_assert_cmd("tx")
        .args([
            "new",
            "set-options",
            "--inflation-dest",
            test.as_str(),
            "--home-domain",
            "test.com",
            "--master-weight=100",
            "--med-threshold=100",
            "--low-threshold=100",
            "--high-threshold=100",
            "--signer",
            alice.as_str(),
            "--signer-weight=100",
            "--set-required",
            "--set-revocable",
            "--set-clawback-enabled",
        ])
        .assert()
        .failure();
}

#[tokio::test]
async fn set_some_options() {
    let sandbox = &TestEnv::new();
    let client = sandbox.network.rpc_client().unwrap();
    let test = test_address(sandbox);
    let before = client.get_account(&test).await.unwrap();
    assert!(before.inflation_dest.is_none());
    sandbox
        .new_assert_cmd("tx")
        .args([
            "new",
            "set-options",
            "--set-clawback-enabled",
            "--master-weight=100",
        ])
        .assert()
        .failure()
        .stderr(predicates::str::contains("AuthRevocableRequired"));
    sandbox
        .new_assert_cmd("tx")
        .args([
            "new",
            "set-options",
            "--set-revocable",
            "--master-weight=100",
        ])
        .assert()
        .success();
    let after = client.get_account(&test).await.unwrap();
    assert_eq!(after.flags, xdr::AccountFlags::RevocableFlag as u32);
    assert_eq!([100, 0, 0, 0], after.thresholds.0);
    assert!(after.inflation_dest.is_none());
    assert_eq!(
        after.home_domain,
        "".parse::<xdr::StringM<32>>().unwrap().into()
    );
    assert!(after.signers.is_empty());
    sandbox
        .new_assert_cmd("tx")
        .args(["new", "set-options", "--set-clawback-enabled"])
        .assert()
        .success();
    let after = client.get_account(&test).await.unwrap();
    assert_eq!(
        after.flags,
        xdr::AccountFlags::RevocableFlag as u32 | xdr::AccountFlags::ClawbackEnabledFlag as u32
    );
    sandbox
        .new_assert_cmd("tx")
        .args(["new", "set-options", "--clear-clawback-enabled"])
        .assert()
        .success();
    let after = client.get_account(&test).await.unwrap();
    assert_eq!(after.flags, xdr::AccountFlags::RevocableFlag as u32);
    sandbox
        .new_assert_cmd("tx")
        .args(["new", "set-options", "--clear-revocable"])
        .assert()
        .success();
    let after = client.get_account(&test).await.unwrap();
    assert_eq!(after.flags, 0);
    sandbox
        .new_assert_cmd("tx")
        .args(["new", "set-options", "--set-required"])
        .assert()
        .success();
    let after = client.get_account(&test).await.unwrap();
    assert_eq!(after.flags, xdr::AccountFlags::RequiredFlag as u32);
    sandbox
        .new_assert_cmd("tx")
        .args(["new", "set-options", "--clear-required"])
        .assert()
        .success();
    let after = client.get_account(&test).await.unwrap();
    assert_eq!(after.flags, 0);
}

#[tokio::test]
async fn change_trust() {
    let sandbox = &TestEnv::new();
    let (test, issuer) = setup_accounts(sandbox);
    let asset = &format!("usdc:{issuer}");

    let limit = 100_000_000;
    let half_limit = limit / 2;
    issue_asset(sandbox, &test, asset, limit, half_limit).await;
    sandbox
        .new_assert_cmd("contract")
        .arg("asset")
        .arg("deploy")
        .arg("--asset")
        .arg(asset)
        .assert()
        .success();

    // wrap_cmd(&asset).run().await.unwrap();
    let id = contract_id_hash_from_asset(
        &asset
            .parse::<builder::Asset>()
            .unwrap()
            .resolve(&locator::Args::default())
            .unwrap(),
        &sandbox.network.network_passphrase,
    );
    sandbox
        .new_assert_cmd("contract")
        .args([
            "invoke",
            "--id",
            &id.to_string(),
            "--",
            "balance",
            "--id",
            &test,
        ])
        .assert()
        .stdout(format!("\"{half_limit}\"\n"));

    let bob = new_account(sandbox, "bob");
    let bobs_limit = half_limit / 2;
    sandbox
        .new_assert_cmd("tx")
        .args([
            "new",
            "change-trust",
            "--source=bob",
            "--line",
            asset,
            "--limit",
            bobs_limit.to_string().as_str(),
        ])
        .assert()
        .success();
    sandbox
        .new_assert_cmd("tx")
        .args([
            "new",
            "payment",
            "--destination",
            &bob,
            "--asset",
            asset,
            "--amount",
            half_limit.to_string().as_str(),
        ])
        .assert()
        .failure();
    sandbox
        .new_assert_cmd("tx")
        .args([
            "new",
            "payment",
            "--destination",
            &bob,
            "--asset",
            asset,
            "--amount",
            bobs_limit.to_string().as_str(),
        ])
        .assert()
        .success();
    sandbox
        .new_assert_cmd("contract")
        .args([
            "invoke",
            "--id",
            &id.to_string(),
            "--",
            "balance",
            "--id",
            &bob,
        ])
        .assert()
        .stdout(format!("\"{bobs_limit}\"\n"));
}

#[tokio::test]
async fn manage_data() {
    let sandbox = &TestEnv::new();
    let (test, _) = setup_accounts(sandbox);
    let client = sandbox.network.rpc_client().unwrap();
    let key = "test";
    let value = "beefface";
    sandbox
        .new_assert_cmd("tx")
        .args([
            "new",
            "manage-data",
            "--data-name",
            key,
            "--data-value",
            value,
        ])
        .assert()
        .success();
    let account_id = xdr::AccountId(xdr::PublicKey::PublicKeyTypeEd25519(xdr::Uint256(
        stellar_strkey::ed25519::PublicKey::from_string(&test)
            .unwrap()
            .0,
    )));
    let orig_data_name: xdr::StringM<64> = key.parse().unwrap();
    let res = client
        .get_ledger_entries(&[xdr::LedgerKey::Data(xdr::LedgerKeyData {
            account_id,
            data_name: orig_data_name.clone().into(),
        })])
        .await
        .unwrap();
    let value_res = res.entries.as_ref().unwrap().first().unwrap();
    let ledeger_entry_data =
        xdr::LedgerEntryData::from_xdr_base64(&value_res.xdr, xdr::Limits::none()).unwrap();
    let xdr::LedgerEntryData::Data(xdr::DataEntry {
        data_value,
        data_name,
        ..
    }) = ledeger_entry_data
    else {
        panic!("Expected DataEntry");
    };
    assert_eq!(data_name, orig_data_name.into());
    assert_eq!(hex::encode(data_value.0.to_vec()), value);
}

async fn issue_asset(sandbox: &TestEnv, test: &str, asset: &str, limit: u64, initial_balance: u64) {
    let client = sandbox.network.rpc_client().unwrap();
    let test_before = client.get_account(test).await.unwrap();
    sandbox
        .new_assert_cmd("tx")
        .args([
            "new",
            "change-trust",
            "--line",
            asset,
            "--limit",
            limit.to_string().as_str(),
        ])
        .assert()
        .success();

    sandbox
        .new_assert_cmd("tx")
        .args(["new", "set-options", "--set-required"])
        .assert()
        .success();
    sandbox
        .new_assert_cmd("tx")
        .args([
            "new",
            "set-trustline-flags",
            "--asset",
            asset,
            "--trustor",
            test,
            "--set-authorize",
            "--source",
            "test1",
        ])
        .assert()
        .success();

    let after = client.get_account(test).await.unwrap();
    assert_eq!(test_before.num_sub_entries + 1, after.num_sub_entries);
    println!("aa");
    // Send a payment to the issuer
    sandbox
        .new_assert_cmd("tx")
        .args([
            "new",
            "payment",
            "--destination",
            test,
            "--asset",
            asset,
            "--amount",
            initial_balance.to_string().as_str(),
            "--source=test1",
        ])
        .assert()
        .success();
}

#[tokio::test]
async fn multi_create_accounts() {
    let sandbox = &TestEnv::new();
    let client = sandbox.network.rpc_client().unwrap();
    let nums: Vec<u8> = (1..=3).collect();
    let mut accounts: Vec<(String, String)> = nums
        .iter()
        .map(|x| {
            let name = format!("test_{x}");
            let address = gen_account_no_fund(sandbox, &name);
            (name, address)
        })
        .collect();
    let (_, test_99_address) = accounts.pop().unwrap();

    let input = sandbox
        .new_assert_cmd("tx")
        .args([
            "new",
            "create-account",
            "--fee=1000000",
            "--build-only",
            "--destination",
            &test_99_address,
        ])
        .assert()
        .success()
        .stdout_as_str();

    let final_tx = accounts.iter().fold(input, |tx_env, (_, address)| {
        sandbox
            .new_assert_cmd("tx")
            .args(["op", "add", "create-account", "--destination", address])
            .write_stdin(tx_env.as_bytes())
            .assert()
            .success()
            .stdout_as_str()
    });
    let out = sandbox
        .new_assert_cmd("tx")
        .arg("send")
        .write_stdin(
            sandbox
                .new_assert_cmd("tx")
                .arg("sign")
                .arg("--sign-with-key=test")
                .write_stdin(final_tx.as_bytes())
                .assert()
                .success()
                .stdout_as_str()
                .as_bytes(),
        )
        .assert()
        .success()
        .stdout_as_str();
    println!("{out}");
    let keys = accounts
        .iter()
        .map(|(_, address)| {
            xdr::LedgerKey::Account(xdr::LedgerKeyAccount {
                account_id: address.parse().unwrap(),
            })
        })
        .collect::<Vec<_>>();

    let account = client.get_account(&test_99_address).await.unwrap();
    println!("{account:#?}");
    let entries = client.get_ledger_entries(&keys).await.unwrap();
    println!("{entries:#?}");
    entries
        .entries
        .unwrap()
        .iter()
        .for_each(|LedgerEntryResult { xdr, .. }| {
            let xdr::LedgerEntryData::Account(value) =
                xdr::LedgerEntryData::from_xdr_base64(xdr, xdr::Limits::none()).unwrap()
            else {
                panic!("Expected Account");
            };
            assert_eq!(value.balance, 10_000_000);
        });
}<|MERGE_RESOLUTION|>--- conflicted
+++ resolved
@@ -125,7 +125,6 @@
         .success();
     let test_account_after = client.get_account(&test).await.unwrap();
     assert!(test_account_after.balance < test_account.balance);
-<<<<<<< HEAD
     let id = deploy_contract(
         sandbox,
         HELLO_WORLD,
@@ -135,9 +134,6 @@
         },
     )
     .await;
-=======
-    let id = deploy_contract(sandbox, HELLO_WORLD, DeployKind::Normal, Some("new")).await;
->>>>>>> a0c5dbbb
     println!("{id}");
     invoke_hello_world(sandbox, &id);
 }
