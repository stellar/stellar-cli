use predicates::prelude::predicate;
use soroban_cli::xdr::{Limited, Limits, ReadXdr, ScMetaEntry, ScMetaV0};
use soroban_spec_tools::contract::Spec;
use soroban_test::TestEnv;
<<<<<<< HEAD
use std::env;
=======
use std::io::Cursor;
>>>>>>> 1516b886

#[test]
fn build_all() {
    let sandbox = TestEnv::default();
    let cargo_dir = std::path::PathBuf::from(env!("CARGO_MANIFEST_DIR"));
    let fixture_path = cargo_dir.join("tests/fixtures/workspace/");
    sandbox
        .new_assert_cmd("contract")
        .current_dir(fixture_path)
        .arg("build")
        .arg("--print-commands-only")
        .assert()
        .success()
        .stdout(predicate::eq(with_flags("cargo rustc --manifest-path=contracts/add/Cargo.toml --crate-type=cdylib --target=wasm32-unknown-unknown --release
cargo rustc --manifest-path=contracts/call/Cargo.toml --crate-type=cdylib --target=wasm32-unknown-unknown --release
cargo rustc --manifest-path=contracts/add/add2/Cargo.toml --crate-type=cdylib --target=wasm32-unknown-unknown --release")));
}

#[test]
fn build_package_by_name() {
    let sandbox = TestEnv::default();
    let cargo_dir = std::path::PathBuf::from(env!("CARGO_MANIFEST_DIR"));
    let fixture_path = cargo_dir.join("tests/fixtures/workspace/");
    sandbox
        .new_assert_cmd("contract")
        .current_dir(fixture_path)
        .arg("build")
        .arg("--print-commands-only")
        .arg("--package=add")
        .assert()
        .success()
        .stdout(predicate::eq(with_flags("cargo rustc --manifest-path=contracts/add/Cargo.toml --crate-type=cdylib --target=wasm32-unknown-unknown --release")));
}

#[test]
fn build_package_by_current_dir() {
    let sandbox = TestEnv::default();
    let cargo_dir = std::path::PathBuf::from(env!("CARGO_MANIFEST_DIR"));
    let fixture_path = cargo_dir.join("tests/fixtures/workspace/contracts/add");
    sandbox
        .new_assert_cmd("contract")
        .current_dir(fixture_path)
        .arg("build")
        .arg("--print-commands-only")
        .assert()
        .success()
        .stdout(predicate::eq(
            with_flags("cargo rustc --manifest-path=Cargo.toml --crate-type=cdylib --target=wasm32-unknown-unknown --release"),
        ));
}

#[test]
fn build_no_package_found() {
    let sandbox = TestEnv::default();
    let cargo_dir = std::path::PathBuf::from(env!("CARGO_MANIFEST_DIR"));
    let fixture_path = cargo_dir.join("tests/fixtures/workspace/");
    sandbox
        .new_assert_cmd("contract")
        .current_dir(fixture_path)
        .arg("build")
        .arg("--print-commands-only")
        .arg("--package=nopkgwiththisname")
        .assert()
        .failure()
        .stderr(predicate::eq(
            "\
❌ error: package nopkgwiththisname not found
",
        ));
}

#[test]
fn build_all_when_in_non_package_directory() {
    let sandbox = TestEnv::default();
    let cargo_dir = std::path::PathBuf::from(env!("CARGO_MANIFEST_DIR"));
    let fixture_path = cargo_dir.join("tests/fixtures/workspace/contracts/add/src/");

    sandbox
        .new_assert_cmd("contract")
        .current_dir(fixture_path)
        .arg("build")
        .arg("--print-commands-only")
        .assert()
        .success()
        .stdout(predicate::eq(with_flags(
            "cargo rustc --manifest-path=../Cargo.toml --crate-type=cdylib --target=wasm32-unknown-unknown --release"
        )));
}

#[test]
fn build_default_members() {
    let sandbox = TestEnv::default();
    let cargo_dir = std::path::PathBuf::from(env!("CARGO_MANIFEST_DIR"));
    let fixture_path = cargo_dir.join("tests/fixtures/workspace-with-default-members/");
    sandbox
        .new_assert_cmd("contract")
        .current_dir(fixture_path)
        .arg("build")
        .arg("--print-commands-only")
        .assert()
        .success()
        .stdout(predicate::eq(with_flags("cargo rustc --manifest-path=contracts/add/Cargo.toml --crate-type=cdylib --target=wasm32-unknown-unknown --release")));
}

#[test]
fn build_with_metadata() {
    let sandbox = TestEnv::default();
    let cargo_dir = std::path::PathBuf::from(env!("CARGO_MANIFEST_DIR"));
    let fixture_path = cargo_dir.join("tests/fixtures/workspace/contracts/add");
    let outdir = sandbox.dir().join("out");

    sandbox
        .new_assert_cmd("contract")
        .current_dir(&fixture_path)
        .arg("build")
        .arg("--meta")
        .arg("contract meta=added on build")
        .arg("--out-dir")
        .arg(&outdir)
        .assert()
        .success();

    sandbox
        .new_assert_cmd("contract")
        .current_dir(&fixture_path)
        .arg("build")
        .arg("--meta")
        .arg("meta_replaced=some_new_meta")
        .arg("--out-dir")
        .arg(&outdir)
        .assert()
<<<<<<< HEAD
        .success()
        .stdout(predicate::str::contains("Description: A test add contract"))
        .stdout(predicate::str::contains("contract meta: added on build"));
}

fn with_flags(expected: &str) -> String {
    let cargo_home = home::cargo_home().unwrap();
    let cargo_home = format!("{}", cargo_home.display());
    let registry_prefix = format!("{cargo_home}/registry/src/");

    let vec: Vec<_> = if env::var("RUSTFLAGS").is_ok() {
        expected.split("\n").map(|x| x.to_string()).collect()
    } else {
        expected
            .split("\n")
            .map(|x| {
                format!(
                    "CARGO_BUILD_RUSTFLAGS='--remap-path-prefix {}=' {}",
                    registry_prefix, x
                )
            })
            .collect()
    };

    return format!(
        "\
{}
",
        vec.join("\n")
    );
=======
        .success();

    // verify that the metadata added in the contract code via contractmetadata! macro is present
    // as well as the meta that is included on build
    let wasm_path = fixture_path.join(&outdir).join("add.wasm");
    let wasm = std::fs::read(wasm_path).unwrap();
    let spec = Spec::new(&wasm).unwrap();
    let meta = spec.meta_base64.unwrap();
    let entries = ScMetaEntry::read_xdr_base64_iter(&mut Limited::new(
        Cursor::new(meta.as_bytes()),
        Limits::none(),
    ))
    .filter(|entry| match entry {
        // Ignore the meta entries that the SDK embeds that capture the SDK and
        // Rust version, since these will change often and are not really
        // relevant to this test.
        Ok(ScMetaEntry::ScMetaV0(ScMetaV0 { key, .. })) => {
            let key = key.to_string();
            !matches!(key.as_str(), "rsver" | "rssdkver")
        }
        _ => true,
    })
    .collect::<Result<Vec<_>, _>>()
    .unwrap();

    let expected_entries = vec![
        ScMetaEntry::ScMetaV0(ScMetaV0 {
            key: "Description".try_into().unwrap(),
            val: "A test add contract".try_into().unwrap(),
        }),
        ScMetaEntry::ScMetaV0(ScMetaV0 {
            key: "meta_replaced".try_into().unwrap(),
            val: "some_new_meta".try_into().unwrap(),
        }),
    ];

    assert_eq!(entries, expected_entries);
>>>>>>> 1516b886
}<|MERGE_RESOLUTION|>--- conflicted
+++ resolved
@@ -2,11 +2,8 @@
 use soroban_cli::xdr::{Limited, Limits, ReadXdr, ScMetaEntry, ScMetaV0};
 use soroban_spec_tools::contract::Spec;
 use soroban_test::TestEnv;
-<<<<<<< HEAD
+use std::io::Cursor;
 use std::env;
-=======
-use std::io::Cursor;
->>>>>>> 1516b886
 
 #[test]
 fn build_all() {
@@ -138,38 +135,6 @@
         .arg("--out-dir")
         .arg(&outdir)
         .assert()
-<<<<<<< HEAD
-        .success()
-        .stdout(predicate::str::contains("Description: A test add contract"))
-        .stdout(predicate::str::contains("contract meta: added on build"));
-}
-
-fn with_flags(expected: &str) -> String {
-    let cargo_home = home::cargo_home().unwrap();
-    let cargo_home = format!("{}", cargo_home.display());
-    let registry_prefix = format!("{cargo_home}/registry/src/");
-
-    let vec: Vec<_> = if env::var("RUSTFLAGS").is_ok() {
-        expected.split("\n").map(|x| x.to_string()).collect()
-    } else {
-        expected
-            .split("\n")
-            .map(|x| {
-                format!(
-                    "CARGO_BUILD_RUSTFLAGS='--remap-path-prefix {}=' {}",
-                    registry_prefix, x
-                )
-            })
-            .collect()
-    };
-
-    return format!(
-        "\
-{}
-",
-        vec.join("\n")
-    );
-=======
         .success();
 
     // verify that the metadata added in the contract code via contractmetadata! macro is present
@@ -207,5 +172,31 @@
     ];
 
     assert_eq!(entries, expected_entries);
->>>>>>> 1516b886
+}
+
+fn with_flags(expected: &str) -> String {
+    let cargo_home = home::cargo_home().unwrap();
+    let cargo_home = format!("{}", cargo_home.display());
+    let registry_prefix = format!("{cargo_home}/registry/src/");
+
+    let vec: Vec<_> = if env::var("RUSTFLAGS").is_ok() {
+        expected.split("\n").map(|x| x.to_string()).collect()
+    } else {
+        expected
+            .split("\n")
+            .map(|x| {
+                format!(
+                    "CARGO_BUILD_RUSTFLAGS='--remap-path-prefix {}=' {}",
+                    registry_prefix, x
+                )
+            })
+            .collect()
+    };
+
+    return format!(
+        "\
+{}
+",
+        vec.join("\n")
+    );
 }