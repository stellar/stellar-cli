use predicates::prelude::predicate;
use soroban_cli::xdr::{Limited, Limits, ReadXdr, ScMetaEntry, ScMetaV0};
use soroban_spec_tools::contract::Spec;
use soroban_test::TestEnv;
use std::env;
use std::io::Cursor;

#[test]
fn build_all() {
    let sandbox = TestEnv::default();
    let cargo_dir = std::path::PathBuf::from(env!("CARGO_MANIFEST_DIR"));
    let fixture_path = cargo_dir.join("tests/fixtures/workspace/");
    sandbox
        .new_assert_cmd("contract")
        .current_dir(fixture_path)
        .arg("build")
        .arg("--print-commands-only")
        .assert()
        .success()
        .stdout(predicate::eq(with_flags("cargo rustc --manifest-path=contracts/add/Cargo.toml --crate-type=cdylib --target=wasm32-unknown-unknown --release
cargo rustc --manifest-path=contracts/call/Cargo.toml --crate-type=cdylib --target=wasm32-unknown-unknown --release
cargo rustc --manifest-path=contracts/add/add2/Cargo.toml --crate-type=cdylib --target=wasm32-unknown-unknown --release")));
}

#[test]
fn build_package_by_name() {
    let sandbox = TestEnv::default();
    let cargo_dir = std::path::PathBuf::from(env!("CARGO_MANIFEST_DIR"));
    let fixture_path = cargo_dir.join("tests/fixtures/workspace/");
    sandbox
        .new_assert_cmd("contract")
        .current_dir(fixture_path)
        .arg("build")
        .arg("--print-commands-only")
        .arg("--package=add")
        .assert()
        .success()
        .stdout(predicate::eq(with_flags("cargo rustc --manifest-path=contracts/add/Cargo.toml --crate-type=cdylib --target=wasm32-unknown-unknown --release")));
}

#[test]
fn build_package_by_current_dir() {
    let sandbox = TestEnv::default();
    let cargo_dir = std::path::PathBuf::from(env!("CARGO_MANIFEST_DIR"));
    let fixture_path = cargo_dir.join("tests/fixtures/workspace/contracts/add");
    sandbox
        .new_assert_cmd("contract")
        .current_dir(fixture_path)
        .arg("build")
        .arg("--print-commands-only")
        .assert()
        .success()
        .stdout(predicate::eq(
            with_flags("cargo rustc --manifest-path=Cargo.toml --crate-type=cdylib --target=wasm32-unknown-unknown --release"),
        ));
}

#[test]
fn build_no_package_found() {
    let sandbox = TestEnv::default();
    let cargo_dir = std::path::PathBuf::from(env!("CARGO_MANIFEST_DIR"));
    let fixture_path = cargo_dir.join("tests/fixtures/workspace/");
    sandbox
        .new_assert_cmd("contract")
        .current_dir(fixture_path)
        .arg("build")
        .arg("--print-commands-only")
        .arg("--package=nopkgwiththisname")
        .assert()
        .failure()
        .stderr(predicate::eq(
            "\
❌ error: package nopkgwiththisname not found
",
        ));
}

#[test]
fn build_all_when_in_non_package_directory() {
    let sandbox = TestEnv::default();
    let cargo_dir = std::path::PathBuf::from(env!("CARGO_MANIFEST_DIR"));
    let fixture_path = cargo_dir.join("tests/fixtures/workspace/contracts/add/src/");

    sandbox
        .new_assert_cmd("contract")
        .current_dir(fixture_path)
        .arg("build")
        .arg("--print-commands-only")
        .assert()
        .success()
        .stdout(predicate::eq(with_flags(
            "cargo rustc --manifest-path=../Cargo.toml --crate-type=cdylib --target=wasm32-unknown-unknown --release"
        )));
}

#[test]
fn build_default_members() {
    let sandbox = TestEnv::default();
    let cargo_dir = std::path::PathBuf::from(env!("CARGO_MANIFEST_DIR"));
    let fixture_path = cargo_dir.join("tests/fixtures/workspace-with-default-members/");
    sandbox
        .new_assert_cmd("contract")
        .current_dir(fixture_path)
        .arg("build")
        .arg("--print-commands-only")
        .assert()
        .success()
        .stdout(predicate::eq(with_flags("cargo rustc --manifest-path=contracts/add/Cargo.toml --crate-type=cdylib --target=wasm32-unknown-unknown --release")));
}

#[test]
#[ignore] // TODO: unignore -- reproduces unfixed bug https://github.com/stellar/stellar-cli/issues/1694
fn build_with_metadata() {
    let sandbox = TestEnv::default();
    let cargo_dir = std::path::PathBuf::from(env!("CARGO_MANIFEST_DIR"));
    let fixture_path = cargo_dir.join("tests/fixtures/workspace/contracts/add");
    let outdir = sandbox.dir().join("out");

    sandbox
        .new_assert_cmd("contract")
        .current_dir(&fixture_path)
        .arg("build")
        .arg("--meta")
        .arg("contract meta=added on build")
        .arg("--out-dir")
        .arg(&outdir)
        .assert()
        .success();

    sandbox
        .new_assert_cmd("contract")
        .current_dir(&fixture_path)
        .arg("build")
        .arg("--meta")
        .arg("meta_replaced=some_new_meta")
        .arg("--out-dir")
        .arg(&outdir)
        .assert()
        .success();

    // verify that the metadata added in the contract code via contractmetadata! macro is present
    // as well as the meta that is included on build
    let wasm_path = fixture_path.join(&outdir).join("add.wasm");
    let wasm = std::fs::read(wasm_path).unwrap();
    let spec = Spec::new(&wasm).unwrap();
    let meta = spec.meta_base64.unwrap();
    let entries = ScMetaEntry::read_xdr_base64_iter(&mut Limited::new(
        Cursor::new(meta.as_bytes()),
        Limits::none(),
    ))
    .filter(|entry| match entry {
        // Ignore the meta entries that the SDK embeds that capture the SDK and
        // Rust version, since these will change often and are not really
        // relevant to this test.
        Ok(ScMetaEntry::ScMetaV0(ScMetaV0 { key, .. })) => {
            let key = key.to_string();
            !matches!(key.as_str(), "rsver" | "rssdkver")
        }
        _ => true,
    })
    .collect::<Result<Vec<_>, _>>()
    .unwrap();

    let expected_entries = vec![
        ScMetaEntry::ScMetaV0(ScMetaV0 {
            key: "Description".try_into().unwrap(),
            val: "A test add contract".try_into().unwrap(),
        }),
        ScMetaEntry::ScMetaV0(ScMetaV0 {
            key: "meta_replaced".try_into().unwrap(),
            val: "some_new_meta".try_into().unwrap(),
        }),
    ];

    assert_eq!(entries, expected_entries);
}

<<<<<<< HEAD
fn with_flags(expected: &str) -> String {
    let cargo_home = home::cargo_home().unwrap();
    let cargo_home = format!("{}", cargo_home.display());
    let registry_prefix = format!("{cargo_home}/registry/src/");

    let vec: Vec<_> = if env::var("RUSTFLAGS").is_ok() {
        expected.split('\n').map(ToString::to_string).collect()
    } else {
        expected
            .split('\n')
            .map(|x| format!("CARGO_BUILD_RUSTFLAGS=--remap-path-prefix={registry_prefix}= {x}",))
            .collect()
    };

    format!(
        "\
{}
",
        vec.join("\n")
    )
=======
// Test that bins don't contain absolute paths to the local crate registry.
//
// See make_rustflags_to_remap_absolute_paths
#[test]
fn remap_absolute_paths() {
    #[derive(Eq, PartialEq, Copy, Clone)]
    enum Remap {
        Yes,
        No,
    }

    fn run(contract_name: &str, manifest_path: &std::path::Path, remap: Remap) -> bool {
        let sandbox_remap = TestEnv::default();
        let mut cmd = sandbox_remap.new_assert_cmd("contract");

        if remap == Remap::No {
            // This will prevent stellar-cli from setting CARGO_BUILD_RUSTFLAGS,
            // and removing absolute paths.
            // See docs for `make_rustflags_to_remap_absolute_paths`.
            cmd.env("RUSTFLAGS", "");
        }

        cmd.current_dir(manifest_path)
            .arg("build")
            .assert()
            .success();

        let wasm_path = manifest_path
            .join("target/wasm32-unknown-unknown/release")
            .join(format!("{contract_name}.wasm"));

        let cargo_home = home::cargo_home().unwrap();
        let registry_prefix = format!("{}/registry/src/", &cargo_home.display());

        let wasm_buf = std::fs::read(wasm_path).unwrap();
        let wasm_str = String::from_utf8_lossy(&wasm_buf);

        wasm_str.contains(&registry_prefix)
    }

    let cargo_dir = std::path::PathBuf::from(env!("CARGO_MANIFEST_DIR"));
    let fixture_path = cargo_dir.join("tests/fixtures/eth_abi/");

    // The eth_abi example is known to exhibit this problem.
    // Compile it both with and without path remapping to verify.
    let remap_has_abs_paths = run("soroban_eth_abi", &fixture_path, Remap::Yes);
    let noremap_has_abs_paths = run("soroban_eth_abi", &fixture_path, Remap::No);

    assert!(!remap_has_abs_paths);
    assert!(noremap_has_abs_paths);
>>>>>>> b062c8f4
}<|MERGE_RESOLUTION|>--- conflicted
+++ resolved
@@ -175,7 +175,6 @@
     assert_eq!(entries, expected_entries);
 }
 
-<<<<<<< HEAD
 fn with_flags(expected: &str) -> String {
     let cargo_home = home::cargo_home().unwrap();
     let cargo_home = format!("{}", cargo_home.display());
@@ -196,7 +195,8 @@
 ",
         vec.join("\n")
     )
-=======
+}
+
 // Test that bins don't contain absolute paths to the local crate registry.
 //
 // See make_rustflags_to_remap_absolute_paths
@@ -247,5 +247,4 @@
 
     assert!(!remap_has_abs_paths);
     assert!(noremap_has_abs_paths);
->>>>>>> b062c8f4
 }