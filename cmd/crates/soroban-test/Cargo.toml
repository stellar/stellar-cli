[package]
name = "soroban-test"
description = "Soroban Test Framework"
homepage = "https://github.com/stellar/soroban-test"
repository = "https://github.com/stellar/soroban-test"
authors = ["Stellar Development Foundation <info@stellar.org>"]
license = "Apache-2.0"
readme = "README.md"
version.workspace = true
edition = "2021"
rust-version.workspace = true
autobins = false


[lib]
crate-type = ["rlib", "cdylib"]


[dependencies]
soroban-spec = { workspace = true }
soroban-spec-tools = { workspace = true }
soroban-ledger-snapshot = { workspace = true }
stellar-strkey = { workspace = true }
sep5 = { workspace = true }
soroban-cli = { workspace = true }
soroban-rpc = { workspace = true }
stellar-ledger = { workspace = true }

thiserror = "1.0.31"
sha2 = "0.10.6"
assert_cmd = "2.0.4"
assert_fs = "1.0.7"
predicates = { workspace = true }
fs_extra = "1.3.0"
toml = { workspace = true }
testcontainers = { workspace = true }

[dev-dependencies]
serde_json = "1.0.93"
which = { workspace = true }
tokio = "1.28.1"
walkdir = "2.4.0"
ulid.workspace = true
ed25519-dalek = { workspace = true }
hex = { workspace = true }
<<<<<<< HEAD
test-case = "3.3.1"
=======
httpmock = { workspace = true }
>>>>>>> 63f247e5

[features]
it = []
emulator-tests = ["stellar-ledger/emulator-tests"]<|MERGE_RESOLUTION|>--- conflicted
+++ resolved
@@ -43,11 +43,8 @@
 ulid.workspace = true
 ed25519-dalek = { workspace = true }
 hex = { workspace = true }
-<<<<<<< HEAD
 test-case = "3.3.1"
-=======
 httpmock = { workspace = true }
->>>>>>> 63f247e5
 
 [features]
 it = []
