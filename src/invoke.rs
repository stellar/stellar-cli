--- conflicted
+++ resolved
@@ -80,15 +80,9 @@
         let snap = Rc::new(snapshot::Snap {
             ledger_entries: ledger_entries.clone(),
         });
-<<<<<<< HEAD
         let mut storage = Storage::with_recording_footprint(snap);
         let contents = utils::get_contract_wasm_from_storage(&mut storage, contract_id)?;
-        let mut h = Host::with_storage(storage);
-=======
-        let storage = Storage::with_recording_footprint(snap);
-
         let h = Host::with_storage(storage);
->>>>>>> c147f0b8
 
         let vm = Vm::new(&h, [0; 32].into(), &contents).unwrap();
         let input_types = match Self::function_spec(&vm, &self.function) {
