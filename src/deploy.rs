--- conflicted
+++ resolved
@@ -8,21 +8,12 @@
 use rand::Rng;
 use sha2::{Digest, Sha256};
 use soroban_env_host::xdr::{
-<<<<<<< HEAD
     AccountId, DecoratedSignature, Error as XdrError, Hash, HashIdPreimage,
     HashIdPreimageSourceAccountContractId, HostFunction, InvokeHostFunctionOp, LedgerFootprint,
     LedgerKey::ContractData, LedgerKeyContractData, Memo, MuxedAccount, Operation, OperationBody,
     Preconditions, PublicKey, ScObject, ScStatic::LedgerKeyContractCode, ScVal, SequenceNumber,
     Signature, SignatureHint, Transaction, TransactionEnvelope, TransactionExt,
-    TransactionSignaturePayload, TransactionSignaturePayloadTaggedTransaction,
     TransactionV1Envelope, Uint256, VecM, WriteXdr,
-=======
-    DecoratedSignature, Error as XdrError, Hash, HashIdPreimage, HashIdPreimageEd25519ContractId,
-    HostFunction, InvokeHostFunctionOp, LedgerFootprint, LedgerKey::ContractData,
-    LedgerKeyContractData, Memo, MuxedAccount, Operation, OperationBody, Preconditions, ScObject,
-    ScStatic::LedgerKeyContractCode, ScVal, SequenceNumber, Signature, SignatureHint, Transaction,
-    TransactionEnvelope, TransactionExt, TransactionV1Envelope, Uint256, VecM, WriteXdr,
->>>>>>> e2c6d7ad
 };
 use soroban_env_host::HostError;
 
@@ -159,58 +150,19 @@
         // TODO: create a cmdline parameter for the fee instead of simply using the minimum fee
         let fee: u32 = 100;
         let sequence = account_details.sequence.parse::<i64>()?;
-<<<<<<< HEAD
-        let (tx, tx_hash, contract_id) = build_create_contract_tx(
-=======
-        let tx = build_create_contract_tx(
->>>>>>> e2c6d7ad
+        let (tx, contract_id) = build_create_contract_tx(
             contract,
             sequence,
             fee,
             self.network_passphrase.as_ref().unwrap(),
             &key,
         )?;
-<<<<<<< HEAD
 
         println!("Contract ID: {}", hex::encode(contract_id.0));
 
-        client
-            .request("sendTransaction", rpc_params![tx.to_xdr_base64()?])
-            .await?;
-
-        // Poll the transaction status
-        let start = Instant::now();
-        loop {
-            let response: TransactionStatusResponse = client
-                .request("transactionStatus", rpc_params![hex::encode(tx_hash.0)])
-                .await?;
-            match response.status.as_str() {
-                "success" => {
-                    println!("{}", response.status.as_str());
-                    return Ok(());
-                }
-                "error" => {
-                    // TODO: provide a more elaborate error
-                    return Err(Error::TransactionSubmissionFailed);
-                }
-                "pending" => (),
-                _ => {
-                    return Err(Error::UnexpectedTransactionStatus(response.status));
-                }
-            };
-            let duration = start.elapsed();
-            // TODO: parameterize the timeout instead of using a magic constant
-            if duration.as_secs() > 10 {
-                return Err(Error::TransactionSubmissionTimeout);
-            }
-            sleep(Duration::from_secs(1));
-        }
-=======
-
         client.send_transaction(&tx).await?;
 
         Ok(())
->>>>>>> e2c6d7ad
     }
 }
 
@@ -220,11 +172,7 @@
     fee: u32,
     network_passphrase: &str,
     key: &ed25519_dalek::Keypair,
-<<<<<<< HEAD
-) -> Result<(TransactionEnvelope, Hash, Hash), Error> {
-=======
-) -> Result<TransactionEnvelope, Error> {
->>>>>>> e2c6d7ad
+) -> Result<(TransactionEnvelope, Hash), Error> {
     let salt = rand::thread_rng().gen::<[u8; 32]>();
 
     let preimage =
@@ -282,23 +230,7 @@
         signatures: vec![decorated_signature].try_into()?,
     });
 
-<<<<<<< HEAD
-    Ok((envelope, Hash(tx_hash.into()), Hash(contract_id.into())))
-}
-
-fn parse_private_key(strkey: &str) -> Result<ed25519_dalek::Keypair, Error> {
-    let seed =
-        StrkeyPrivateKeyEd25519::from_string(strkey).map_err(|_| Error::CannotParsePrivateKey)?;
-    let secret_key =
-        ed25519_dalek::SecretKey::from_bytes(&seed.0).map_err(|_| Error::CannotParsePrivateKey)?;
-    let public_key = (&secret_key).into();
-    Ok(ed25519_dalek::Keypair {
-        secret: secret_key,
-        public: public_key,
-    })
-=======
-    Ok(envelope)
->>>>>>> e2c6d7ad
+    Ok((envelope, Hash(contract_id.into())))
 }
 
 #[cfg(test)]
