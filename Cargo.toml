--- conflicted
+++ resolved
@@ -20,11 +20,7 @@
 ]
 
 [workspace.package]
-<<<<<<< HEAD
-version = "22.8.1"
-=======
 version = "22.8.2"
->>>>>>> 479da421
 rust-version = "1.85.0"
 
 # Dependencies located in this repo:
