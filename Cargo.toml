[package]
name = "soroban-tools"
description = "Soroban Tools"
homepage = "https://github.com/stellar/soroban-cli"
repository = "https://github.com/stellar/soroban-cli"
authors = ["Stellar Development Foundation <info@stellar.org>"]
license = "Apache-2.0"
readme = "README.md"
version = "0.2.1"
edition = "2021"
rust-version = "1.65"
autobins = false
#build = "build.rs"


[[bin]]
name = "soroban-cli"
path = "cmd/soroban-cli/src/main.rs"

[dependencies]
soroban-env-host = { workspace = true, features = ["vm", "serde", "hostfn_log_fmt_values"] }
soroban-spec = { workspace = true }
soroban-token-spec = { workspace = true }
soroban-auth = { workspace = true }
stellar-strkey = { workspace = true }
clap = { version = "3.1.18", features = ["derive", "env"] }
base64 = "0.13.0"
thiserror = "1.0.31"
serde = "1.0.82"
serde_derive = "1.0.82"
serde_json = "1.0.82"
hex = "0.4.3"
num-bigint = "0.4"
tokio = { version = "1", features = ["full"] }
warp = "0.3"
clap_complete = "3.2.3"
rand = "0.8.5"
wasmparser = "0.90.0"
sha2 = "0.10.6"
csv = "1.1.6"
ed25519-dalek = "1.0.1"
jsonrpsee-http-client = "0.15.1"
jsonrpsee-core = "0.15.1"
regex = "1.6.0"
wasm-opt = "0.110.1"

[dev_dependencies]
assert_cmd = "2.0.4"
assert_fs = "1.0.7"

[workspace]
members = [
    "cmd/soroban-cli",
    "tests/fixtures/test-wasms/hello_world",
    "tests/fixtures/test-wasms/invoker_account_exists",
]
default-members = ["cmd/soroban-cli"]

# The dependencies in the [workspace.dependencies] should be of the same version as in
# [patch.crates-io]; This is required so that the entire dependency tree would end up using
# the same exact version of the repositories.
[workspace.dependencies]
<<<<<<< HEAD
soroban-env-host = { git = "https://github.com/stellar/rs-soroban-env", rev = "4f2f3a2d" }
soroban-spec = { git = "https://github.com/stellar/rs-soroban-sdk", rev = "b66355c4" }
soroban-token-spec = { git = "https://github.com/stellar/rs-soroban-sdk", rev = "b66355c4" }
soroban-auth = { git = "https://github.com/stellar/rs-soroban-sdk", rev = "b66355c4" }
stellar-strkey = { git = "https://github.com/stellar/rs-stellar-strkey", rev = "d1b68fd1" }
soroban-sdk = { git = "https://github.com/stellar/rs-soroban-sdk", rev = "b66355c4" }
=======
soroban-env-host = "0.0.9"
soroban-spec = "0.2.1"
soroban-token-spec = "0.2.1"
soroban-auth = "0.2.1"
stellar-strkey = "0.0.6"
soroban-sdk = "0.2.1"
>>>>>>> f65fc51f

[patch.crates-io]
soroban-spec = { git = "https://github.com/stellar/rs-soroban-sdk", rev = "4d2559c0" }
soroban-token-spec = { git = "https://github.com/stellar/rs-soroban-sdk", rev = "4d2559c0" }
soroban-auth = { git = "https://github.com/stellar/rs-soroban-sdk", rev = "4d2559c0" }
soroban-sdk = { git = "https://github.com/stellar/rs-soroban-sdk", rev = "4d2559c0" }
soroban-sdk-macros = { git = "https://github.com/stellar/rs-soroban-sdk", rev = "4d2559c0" }
stellar-strkey = { git = "https://github.com/stellar/rs-stellar-strkey", rev = "d1b68fd1" }
soroban-env-common = { git = "https://github.com/stellar/rs-soroban-env", rev = "c04c2332" }
soroban-env-guest = { git = "https://github.com/stellar/rs-soroban-env", rev = "c04c2332" }
soroban-env-host = { git = "https://github.com/stellar/rs-soroban-env", rev = "c04c2332" }
soroban-env-macros = { git = "https://github.com/stellar/rs-soroban-env", rev = "c04c2332" }
soroban-native-sdk-macros = { git = "https://github.com/stellar/rs-soroban-env", rev = "c04c2332" }
stellar-xdr = { git = "https://github.com/stellar/rs-stellar-xdr", rev = "e88f9fa7" }
wasmi = { package = "soroban-wasmi", git = "https://github.com/stellar/wasmi", rev = "d1ec0036" }

# soroban-env-common = { path = "../rs-soroban-env/soroban-env-common" }
# soroban-env-host = { path = "../rs-soroban-env/soroban-env-host" }
# soroban-env-macros = { path = "../rs-soroban-env/soroban-env-macros" }
# soroban-native-sdk-macros = { path = "../rs-soroban-env/soroban-native-sdk-macros" }

[profile.test-wasms]
inherits = "release"
opt-level = "z"
overflow-checks = true
debug = 0
strip = "symbols"
debug-assertions = false
panic = "abort"
codegen-units = 1
lto = true<|MERGE_RESOLUTION|>--- conflicted
+++ resolved
@@ -60,21 +60,12 @@
 # [patch.crates-io]; This is required so that the entire dependency tree would end up using
 # the same exact version of the repositories.
 [workspace.dependencies]
-<<<<<<< HEAD
-soroban-env-host = { git = "https://github.com/stellar/rs-soroban-env", rev = "4f2f3a2d" }
-soroban-spec = { git = "https://github.com/stellar/rs-soroban-sdk", rev = "b66355c4" }
-soroban-token-spec = { git = "https://github.com/stellar/rs-soroban-sdk", rev = "b66355c4" }
-soroban-auth = { git = "https://github.com/stellar/rs-soroban-sdk", rev = "b66355c4" }
+soroban-env-host = { git = "https://github.com/stellar/rs-soroban-env", rev = "c04c2332" }
+soroban-spec = { git = "https://github.com/stellar/rs-soroban-sdk", rev = "4d2559c0" }
+soroban-token-spec = { git = "https://github.com/stellar/rs-soroban-sdk", rev = "4d2559c0" }
+soroban-auth = { git = "https://github.com/stellar/rs-soroban-sdk", rev = "4d2559c0" }
 stellar-strkey = { git = "https://github.com/stellar/rs-stellar-strkey", rev = "d1b68fd1" }
-soroban-sdk = { git = "https://github.com/stellar/rs-soroban-sdk", rev = "b66355c4" }
-=======
-soroban-env-host = "0.0.9"
-soroban-spec = "0.2.1"
-soroban-token-spec = "0.2.1"
-soroban-auth = "0.2.1"
-stellar-strkey = "0.0.6"
-soroban-sdk = "0.2.1"
->>>>>>> f65fc51f
+soroban-sdk = { git = "https://github.com/stellar/rs-soroban-sdk", rev = "4d2559c0" }
 
 [patch.crates-io]
 soroban-spec = { git = "https://github.com/stellar/rs-soroban-sdk", rev = "4d2559c0" }
