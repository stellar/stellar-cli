[package]
name = "soroban-cli"
description = "Soroban CLI"
homepage = "https://github.com/stellar/soroban-cli"
repository = "https://github.com/stellar/soroban-cli"
authors = ["Stellar Development Foundation <info@stellar.org>"]
license = "Apache-2.0"
readme = "README.md"
version = "0.1.2"
edition = "2021"
rust-version = "1.64"
autobins = false
build = "build.rs"

[build-dependencies]
serde = "1.0.82"
serde_derive = "1.0.82"
serde_json = "1.0.82"

[[bin]]
name = "soroban"
path = "src/main.rs"

[dependencies]
soroban-env-host = { version = "0.0.6", features = ["vm", "serde", "hostfn_log_fmt_values"] }
soroban-token-spec = "0.1.0"
soroban-spec = "0.1.0"
stellar-strkey = "0.0.6"
clap = { version = "3.1.18", features = ["derive", "env"] }
base64 = "0.13.0"
thiserror = "1.0.31"
serde = "1.0.82"
serde_derive = "1.0.82"
serde_json = "1.0.82"
hex = "0.4.3"
num-bigint = "0.4"
tokio = { version = "1", features = ["full"] }
warp = "0.3"
clap_complete = "3.2.3"
rand = "0.8.5"
wasmparser = "0.90.0"
sha2 = "0.10.6"
csv = "1.1.6"
ed25519-dalek = "1.0.1"
jsonrpsee-http-client = "0.15.1"
jsonrpsee-core = "0.15.1"
regex = "1.6.0"

[patch.crates-io]
<<<<<<< HEAD
soroban-spec = { git = "https://github.com/stellar/rs-soroban-sdk", rev = "6cc95811" }
soroban-token-spec = { git = "https://github.com/stellar/rs-soroban-sdk", rev = "6cc95811" }
=======
soroban-spec = { git = "https://github.com/stellar/rs-soroban-sdk", rev = "5a6429c2" }
>>>>>>> de05cae3
stellar-strkey = { git = "https://github.com/stellar/rs-stellar-strkey", rev = "d1b68fd1" }
soroban-env-common = { git = "https://github.com/stellar/rs-soroban-env", rev = "4f2f3a2d" }
soroban-env-host = { git = "https://github.com/stellar/rs-soroban-env", rev = "4f2f3a2d" }
soroban-env-macros = { git = "https://github.com/stellar/rs-soroban-env", rev = "4f2f3a2d" }
soroban-native-sdk-macros = { git = "https://github.com/stellar/rs-soroban-env", rev = "4f2f3a2d" }
stellar-xdr = { git = "https://github.com/stellar/rs-stellar-xdr", rev = "3ba13687" }
wasmi = { package = "soroban-wasmi", git = "https://github.com/stellar/wasmi", rev = "d1ec0036" }

# soroban-env-common = { path = "../rs-soroban-env/soroban-env-common" }
# soroban-env-host = { path = "../rs-soroban-env/soroban-env-host" }
# soroban-env-macros = { path = "../rs-soroban-env/soroban-env-macros" }
# soroban-native-sdk-macros = { path = "../rs-soroban-env/soroban-native-sdk-macros" }<|MERGE_RESOLUTION|>--- conflicted
+++ resolved
@@ -23,8 +23,8 @@
 
 [dependencies]
 soroban-env-host = { version = "0.0.6", features = ["vm", "serde", "hostfn_log_fmt_values"] }
+soroban-spec = "0.1.0"
 soroban-token-spec = "0.1.0"
-soroban-spec = "0.1.0"
 stellar-strkey = "0.0.6"
 clap = { version = "3.1.18", features = ["derive", "env"] }
 base64 = "0.13.0"
@@ -47,14 +47,13 @@
 regex = "1.6.0"
 
 [patch.crates-io]
-<<<<<<< HEAD
-soroban-spec = { git = "https://github.com/stellar/rs-soroban-sdk", rev = "6cc95811" }
-soroban-token-spec = { git = "https://github.com/stellar/rs-soroban-sdk", rev = "6cc95811" }
-=======
-soroban-spec = { git = "https://github.com/stellar/rs-soroban-sdk", rev = "5a6429c2" }
->>>>>>> de05cae3
+soroban-spec = { git = "https://github.com/stellar/rs-soroban-sdk", rev = "b6f9a2c" }
+soroban-token-spec = { git = "https://github.com/stellar/rs-soroban-sdk", rev = "b6f9a2c" }
+soroban-sdk = { git = "https://github.com/stellar/rs-soroban-sdk", rev = "b6f9a2c" }
+soroban-sdk-macros = { git = "https://github.com/stellar/rs-soroban-sdk", rev = "b6f9a2c" }
 stellar-strkey = { git = "https://github.com/stellar/rs-stellar-strkey", rev = "d1b68fd1" }
 soroban-env-common = { git = "https://github.com/stellar/rs-soroban-env", rev = "4f2f3a2d" }
+soroban-env-guest = { git = "https://github.com/stellar/rs-soroban-env", rev = "4f2f3a2d" }
 soroban-env-host = { git = "https://github.com/stellar/rs-soroban-env", rev = "4f2f3a2d" }
 soroban-env-macros = { git = "https://github.com/stellar/rs-soroban-env", rev = "4f2f3a2d" }
 soroban-native-sdk-macros = { git = "https://github.com/stellar/rs-soroban-env", rev = "4f2f3a2d" }
