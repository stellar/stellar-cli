# Stellar CLI Manual

This document contains the help content for the `stellar` command-line program.

## `stellar`

Work seamlessly with Stellar accounts, contracts, and assets from the command line.

- Generate and manage keys and accounts
- Build, deploy, and interact with contracts
- Deploy asset contracts
- Stream events
- Start local testnets
- Decode, encode XDR
- More!

For additional information see:

- Stellar Docs: https://developers.stellar.org
- Smart Contract Docs: https://developers.stellar.org/docs/build/smart-contracts/overview
- CLI Docs: https://developers.stellar.org/docs/tools/stellar-cli

To get started generate a new identity:

    stellar keys generate alice

Use keys with the `--source` flag in other commands.

Commands that work with contracts are organized under the `contract` subcommand. List them:

    stellar contract --help

Use contracts like a CLI:

    stellar contract invoke --id CCR6QKTWZQYW6YUJ7UP7XXZRLWQPFRV6SWBLQS4ZQOSAF4BOUD77OTE2 --source alice --network testnet -- --help

Anything after the `--` double dash (the "slop") is parsed as arguments to the contract-specific CLI, generated on-the-fly from the contract schema. For the hello world example, with a function called `hello` that takes one string argument `to`, here's how you invoke it:

    stellar contract invoke --id CCR6QKTWZQYW6YUJ7UP7XXZRLWQPFRV6SWBLQS4ZQOSAF4BOUD77OTE2 --source alice --network testnet -- hello --to world


**Usage:** `stellar [OPTIONS] <COMMAND>`

###### **Subcommands:**

* `contract` — Tools for smart contract developers
* `events` — Watch the network for contract events
* `keys` — Create and manage identities including keys and addresses
* `network` — Start and configure networks
* `snapshot` — Download a snapshot of a ledger from an archive
* `tx` — Sign, Simulate, and Send transactions
* `xdr` — Decode and encode XDR
* `completion` — Print shell completion code for the specified shell
* `cache` — Cache for transactions and contract specs
* `version` — Print version information

###### **Options:**

* `--global` — Use global config
* `--config-dir <CONFIG_DIR>` — Location of config directory, default is "."
* `-f`, `--filter-logs <FILTER_LOGS>` — Filter logs output. To turn on `stellar_cli::log::footprint=debug` or off `=off`. Can also use env var `RUST_LOG`
* `-q`, `--quiet` — Do not write logs to stderr including `INFO`
* `-v`, `--verbose` — Log DEBUG events
* `--very-verbose` — Log DEBUG and TRACE events
* `--list` — List installed plugins. E.g. `stellar-hello`
* `--no-cache` — Do not cache your simulations and transactions



## `stellar contract`

Tools for smart contract developers

**Usage:** `stellar contract <COMMAND>`

###### **Subcommands:**

* `asset` — Utilities to deploy a Stellar Asset Contract or get its id
* `alias` — Utilities to manage contract aliases
* `bindings` — Generate code client bindings for a contract
* `build` — Build a contract from source
* `extend` — Extend the time to live ledger of a contract-data ledger entry
* `deploy` — Deploy a wasm contract
* `fetch` — Fetch a contract's Wasm binary
* `id` — Generate the contract id for a given contract or asset
* `info` — Access info about contracts
* `init` — Initialize a Soroban project with an example contract
* `inspect` — Inspect a WASM file listing contract functions, meta, etc
* `install` — Install a WASM file to the ledger without creating a contract instance
* `invoke` — Invoke a contract function
* `optimize` — Optimize a WASM file
* `read` — Print the current value of a contract-data ledger entry
* `restore` — Restore an evicted value for a contract-data legder entry



## `stellar contract asset`

Utilities to deploy a Stellar Asset Contract or get its id

**Usage:** `stellar contract asset <COMMAND>`

###### **Subcommands:**

* `id` — Get Id of builtin Soroban Asset Contract. Deprecated, use `stellar contract id asset` instead
* `deploy` — Deploy builtin Soroban Asset Contract



## `stellar contract asset id`

Get Id of builtin Soroban Asset Contract. Deprecated, use `stellar contract id asset` instead

**Usage:** `stellar contract asset id [OPTIONS] --asset <ASSET> --source-account <SOURCE_ACCOUNT>`

###### **Options:**

* `--asset <ASSET>` — ID of the Stellar classic asset to wrap, e.g. "USDC:G...5"
* `--rpc-url <RPC_URL>` — RPC server endpoint
* `--network-passphrase <NETWORK_PASSPHRASE>` — Network passphrase to sign the transaction sent to the rpc server
* `--network <NETWORK>` — Name of network to use from config
* `--source-account <SOURCE_ACCOUNT>` — Account that signs the final transaction. Alias `source`. Can be an identity (--source alice), a secret key (--source SC36…), or a seed phrase (--source "kite urban…")
* `--hd-path <HD_PATH>` — If using a seed phrase, which hierarchical deterministic path to use, e.g. `m/44'/148'/{hd_path}`. Example: `--hd-path 1`. Default: `0`
* `--global` — Use global config
* `--config-dir <CONFIG_DIR>` — Location of config directory, default is "."



## `stellar contract asset deploy`

Deploy builtin Soroban Asset Contract

**Usage:** `stellar contract asset deploy [OPTIONS] --asset <ASSET> --source-account <SOURCE_ACCOUNT>`

###### **Options:**

* `--asset <ASSET>` — ID of the Stellar classic asset to wrap, e.g. "USDC:G...5"
* `--rpc-url <RPC_URL>` — RPC server endpoint
* `--network-passphrase <NETWORK_PASSPHRASE>` — Network passphrase to sign the transaction sent to the rpc server
* `--network <NETWORK>` — Name of network to use from config
* `--source-account <SOURCE_ACCOUNT>` — Account that signs the final transaction. Alias `source`. Can be an identity (--source alice), a secret key (--source SC36…), or a seed phrase (--source "kite urban…")
* `--hd-path <HD_PATH>` — If using a seed phrase, which hierarchical deterministic path to use, e.g. `m/44'/148'/{hd_path}`. Example: `--hd-path 1`. Default: `0`
* `--global` — Use global config
* `--config-dir <CONFIG_DIR>` — Location of config directory, default is "."
* `--fee <FEE>` — fee amount for transaction, in stroops. 1 stroop = 0.0000001 xlm

  Default value: `100`
* `--cost` — Output the cost execution to stderr
* `--instructions <INSTRUCTIONS>` — Number of instructions to simulate
* `--build-only` — Build the transaction and only write the base64 xdr to stdout
* `--sim-only` — Simulate the transaction and only write the base64 xdr to stdout



## `stellar contract alias`

Utilities to manage contract aliases

**Usage:** `stellar contract alias <COMMAND>`

###### **Subcommands:**

* `remove` — Remove contract alias
* `add` — Add contract alias
* `show` — Show the contract id associated with a given alias
* `ls` — List all aliases



## `stellar contract alias remove`

Remove contract alias

**Usage:** `stellar contract alias remove [OPTIONS] <ALIAS>`

###### **Arguments:**

* `<ALIAS>` — The contract alias that will be removed

###### **Options:**

* `--global` — Use global config
* `--config-dir <CONFIG_DIR>` — Location of config directory, default is "."
* `--rpc-url <RPC_URL>` — RPC server endpoint
* `--network-passphrase <NETWORK_PASSPHRASE>` — Network passphrase to sign the transaction sent to the rpc server
* `--network <NETWORK>` — Name of network to use from config



## `stellar contract alias add`

Add contract alias

**Usage:** `stellar contract alias add [OPTIONS] --id <CONTRACT_ID> <ALIAS>`

###### **Arguments:**

* `<ALIAS>` — The contract alias that will be removed

###### **Options:**

* `--global` — Use global config
* `--config-dir <CONFIG_DIR>` — Location of config directory, default is "."
* `--rpc-url <RPC_URL>` — RPC server endpoint
* `--network-passphrase <NETWORK_PASSPHRASE>` — Network passphrase to sign the transaction sent to the rpc server
* `--network <NETWORK>` — Name of network to use from config
* `--overwrite` — Overwrite the contract alias if it already exists
* `--id <CONTRACT_ID>` — The contract id that will be associated with the alias



## `stellar contract alias show`

Show the contract id associated with a given alias

**Usage:** `stellar contract alias show [OPTIONS] <ALIAS>`

###### **Arguments:**

* `<ALIAS>` — The contract alias that will be displayed

###### **Options:**

* `--global` — Use global config
* `--config-dir <CONFIG_DIR>` — Location of config directory, default is "."
* `--rpc-url <RPC_URL>` — RPC server endpoint
* `--network-passphrase <NETWORK_PASSPHRASE>` — Network passphrase to sign the transaction sent to the rpc server
* `--network <NETWORK>` — Name of network to use from config



## `stellar contract alias ls`

List all aliases

**Usage:** `stellar contract alias ls [OPTIONS]`

###### **Options:**

* `--global` — Use global config
* `--config-dir <CONFIG_DIR>` — Location of config directory, default is "."



## `stellar contract bindings`

Generate code client bindings for a contract

**Usage:** `stellar contract bindings <COMMAND>`

###### **Subcommands:**

* `json` — Generate Json Bindings
* `rust` — Generate Rust bindings
* `typescript` — Generate a TypeScript / JavaScript package



## `stellar contract bindings json`

Generate Json Bindings

**Usage:** `stellar contract bindings json --wasm <WASM>`

###### **Options:**

* `--wasm <WASM>` — Path to wasm binary



## `stellar contract bindings rust`

Generate Rust bindings

**Usage:** `stellar contract bindings rust --wasm <WASM>`

###### **Options:**

* `--wasm <WASM>` — Path to wasm binary



## `stellar contract bindings typescript`

Generate a TypeScript / JavaScript package

**Usage:** `stellar contract bindings typescript [OPTIONS] --output-dir <OUTPUT_DIR> --contract-id <CONTRACT_ID>`

###### **Options:**

* `--wasm <WASM>` — Path to optional wasm binary
* `--output-dir <OUTPUT_DIR>` — Where to place generated project
* `--overwrite` — Whether to overwrite output directory if it already exists
* `--contract-id <CONTRACT_ID>` — The contract ID/address on the network
* `--global` — Use global config
* `--config-dir <CONFIG_DIR>` — Location of config directory, default is "."
* `--rpc-url <RPC_URL>` — RPC server endpoint
* `--network-passphrase <NETWORK_PASSPHRASE>` — Network passphrase to sign the transaction sent to the rpc server
* `--network <NETWORK>` — Name of network to use from config



## `stellar contract build`

Build a contract from source

Builds all crates that are referenced by the cargo manifest (Cargo.toml) that have cdylib as their crate-type. Crates are built for the wasm32 target. Unless configured otherwise, crates are built with their default features and with their release profile.

In workspaces builds all crates unless a package name is specified, or the command is executed from the sub-directory of a workspace crate.

To view the commands that will be executed, without executing them, use the --print-commands-only option.

**Usage:** `stellar contract build [OPTIONS]`

###### **Options:**

* `--manifest-path <MANIFEST_PATH>` — Path to Cargo.toml
* `--package <PACKAGE>` — Package to build

   If omitted, all packages that build for crate-type cdylib are built.
* `--profile <PROFILE>` — Build with the specified profile

  Default value: `release`
* `--features <FEATURES>` — Build with the list of features activated, space or comma separated
* `--all-features` — Build with the all features activated
* `--no-default-features` — Build with the default feature not activated
* `--out-dir <OUT_DIR>` — Directory to copy wasm files to

   If provided, wasm files can be found in the cargo target directory, and the specified directory.

   If ommitted, wasm files are written only to the cargo target directory.
* `--print-commands-only` — Print commands to build without executing them



## `stellar contract extend`

Extend the time to live ledger of a contract-data ledger entry.

If no keys are specified the contract itself is extended.

**Usage:** `stellar contract extend [OPTIONS] --ledgers-to-extend <LEDGERS_TO_EXTEND> --source-account <SOURCE_ACCOUNT>`

###### **Options:**

* `--ledgers-to-extend <LEDGERS_TO_EXTEND>` — Number of ledgers to extend the entries
* `--ttl-ledger-only` — Only print the new Time To Live ledger
* `--id <CONTRACT_ID>` — Contract ID to which owns the data entries. If no keys provided the Contract's instance will be extended
* `--key <KEY>` — Storage key (symbols only)
* `--key-xdr <KEY_XDR>` — Storage key (base64-encoded XDR)
* `--wasm <WASM>` — Path to Wasm file of contract code to extend
* `--wasm-hash <WASM_HASH>` — Path to Wasm file of contract code to extend
* `--durability <DURABILITY>` — Storage entry durability

  Default value: `persistent`

  Possible values:
  - `persistent`:
    Persistent
  - `temporary`:
    Temporary

* `--rpc-url <RPC_URL>` — RPC server endpoint
* `--network-passphrase <NETWORK_PASSPHRASE>` — Network passphrase to sign the transaction sent to the rpc server
* `--network <NETWORK>` — Name of network to use from config
* `--source-account <SOURCE_ACCOUNT>` — Account that signs the final transaction. Alias `source`. Can be an identity (--source alice), a secret key (--source SC36…), or a seed phrase (--source "kite urban…")
* `--hd-path <HD_PATH>` — If using a seed phrase, which hierarchical deterministic path to use, e.g. `m/44'/148'/{hd_path}`. Example: `--hd-path 1`. Default: `0`
* `--global` — Use global config
* `--config-dir <CONFIG_DIR>` — Location of config directory, default is "."
* `--fee <FEE>` — fee amount for transaction, in stroops. 1 stroop = 0.0000001 xlm

  Default value: `100`
* `--cost` — Output the cost execution to stderr
* `--instructions <INSTRUCTIONS>` — Number of instructions to simulate
* `--build-only` — Build the transaction and only write the base64 xdr to stdout
* `--sim-only` — Simulate the transaction and only write the base64 xdr to stdout



## `stellar contract deploy`

Deploy a wasm contract

**Usage:** `stellar contract deploy [OPTIONS] --source-account <SOURCE_ACCOUNT> <--wasm <WASM>|--wasm-hash <WASM_HASH>>`

###### **Options:**

* `--wasm <WASM>` — WASM file to deploy
* `--wasm-hash <WASM_HASH>` — Hash of the already installed/deployed WASM file
* `--salt <SALT>` — Custom salt 32-byte salt for the token id
* `--rpc-url <RPC_URL>` — RPC server endpoint
* `--network-passphrase <NETWORK_PASSPHRASE>` — Network passphrase to sign the transaction sent to the rpc server
* `--network <NETWORK>` — Name of network to use from config
* `--source-account <SOURCE_ACCOUNT>` — Account that signs the final transaction. Alias `source`. Can be an identity (--source alice), a secret key (--source SC36…), or a seed phrase (--source "kite urban…")
* `--hd-path <HD_PATH>` — If using a seed phrase, which hierarchical deterministic path to use, e.g. `m/44'/148'/{hd_path}`. Example: `--hd-path 1`. Default: `0`
* `--global` — Use global config
* `--config-dir <CONFIG_DIR>` — Location of config directory, default is "."
* `--fee <FEE>` — fee amount for transaction, in stroops. 1 stroop = 0.0000001 xlm

  Default value: `100`
* `--cost` — Output the cost execution to stderr
* `--instructions <INSTRUCTIONS>` — Number of instructions to simulate
* `--build-only` — Build the transaction and only write the base64 xdr to stdout
* `--sim-only` — Simulate the transaction and only write the base64 xdr to stdout
* `-i`, `--ignore-checks` — Whether to ignore safety checks when deploying contracts

  Default value: `false`
* `--alias <ALIAS>` — The alias that will be used to save the contract's id. Whenever used, `--alias` will always overwrite the existing contract id configuration without asking for confirmation



## `stellar contract fetch`

Fetch a contract's Wasm binary

**Usage:** `stellar contract fetch [OPTIONS] --id <CONTRACT_ID>`

###### **Options:**

* `--id <CONTRACT_ID>` — Contract ID to fetch
* `-o`, `--out-file <OUT_FILE>` — Where to write output otherwise stdout is used
* `--global` — Use global config
* `--config-dir <CONFIG_DIR>` — Location of config directory, default is "."
* `--rpc-url <RPC_URL>` — RPC server endpoint
* `--network-passphrase <NETWORK_PASSPHRASE>` — Network passphrase to sign the transaction sent to the rpc server
* `--network <NETWORK>` — Name of network to use from config



## `stellar contract id`

Generate the contract id for a given contract or asset

**Usage:** `stellar contract id <COMMAND>`

###### **Subcommands:**

* `asset` — Deploy builtin Soroban Asset Contract
* `wasm` — Deploy normal Wasm Contract



## `stellar contract id asset`

Deploy builtin Soroban Asset Contract

**Usage:** `stellar contract id asset [OPTIONS] --asset <ASSET> --source-account <SOURCE_ACCOUNT>`

###### **Options:**

* `--asset <ASSET>` — ID of the Stellar classic asset to wrap, e.g. "USDC:G...5"
* `--rpc-url <RPC_URL>` — RPC server endpoint
* `--network-passphrase <NETWORK_PASSPHRASE>` — Network passphrase to sign the transaction sent to the rpc server
* `--network <NETWORK>` — Name of network to use from config
* `--source-account <SOURCE_ACCOUNT>` — Account that signs the final transaction. Alias `source`. Can be an identity (--source alice), a secret key (--source SC36…), or a seed phrase (--source "kite urban…")
* `--hd-path <HD_PATH>` — If using a seed phrase, which hierarchical deterministic path to use, e.g. `m/44'/148'/{hd_path}`. Example: `--hd-path 1`. Default: `0`
* `--global` — Use global config
* `--config-dir <CONFIG_DIR>` — Location of config directory, default is "."



## `stellar contract id wasm`

Deploy normal Wasm Contract

**Usage:** `stellar contract id wasm [OPTIONS] --salt <SALT> --source-account <SOURCE_ACCOUNT>`

###### **Options:**

* `--salt <SALT>` — ID of the Soroban contract
* `--rpc-url <RPC_URL>` — RPC server endpoint
* `--network-passphrase <NETWORK_PASSPHRASE>` — Network passphrase to sign the transaction sent to the rpc server
* `--network <NETWORK>` — Name of network to use from config
* `--source-account <SOURCE_ACCOUNT>` — Account that signs the final transaction. Alias `source`. Can be an identity (--source alice), a secret key (--source SC36…), or a seed phrase (--source "kite urban…")
* `--hd-path <HD_PATH>` — If using a seed phrase, which hierarchical deterministic path to use, e.g. `m/44'/148'/{hd_path}`. Example: `--hd-path 1`. Default: `0`
* `--global` — Use global config
* `--config-dir <CONFIG_DIR>` — Location of config directory, default is "."



## `stellar contract info`

Access info about contracts

**Usage:** `stellar contract info <COMMAND>`

###### **Subcommands:**

* `interface` — Output the interface of a contract
* `meta` — Output the metadata stored in a contract
* `env-meta` — Output the env required metadata stored in a contract



## `stellar contract info interface`

Output the interface of a contract.

A contract's interface describes the functions, parameters, and types that the contract makes accessible to be called.

The data outputted by this command is a stream of `SCSpecEntry` XDR values. See the type definitions in [stellar-xdr](https://github.com/stellar/stellar-xdr). [See also XDR data format](https://developers.stellar.org/docs/learn/encyclopedia/data-format/xdr).

Outputs no data when no data is present in the contract.

**Usage:** `stellar contract info interface [OPTIONS] <--wasm <WASM>|--wasm-hash <WASM_HASH>|--id <CONTRACT_ID>>`

###### **Options:**

* `--wasm <WASM>` — Wasm file to extract the data from
* `--wasm-hash <WASM_HASH>` — Wasm hash to get the data for
* `--id <CONTRACT_ID>` — Contract id to get the data for
* `--rpc-url <RPC_URL>` — RPC server endpoint
* `--network-passphrase <NETWORK_PASSPHRASE>` — Network passphrase to sign the transaction sent to the rpc server
* `--network <NETWORK>` — Name of network to use from config
* `--global` — Use global config
* `--config-dir <CONFIG_DIR>` — Location of config directory, default is "."
* `--output <OUTPUT>` — Format of the output

  Default value: `rust`

  Possible values:
  - `rust`:
    Rust code output of the contract interface
  - `xdr-base64`:
    XDR output of the info entry
  - `json`:
    JSON output of the info entry (one line, not formatted)
  - `json-formatted`:
    Formatted (multiline) JSON output of the info entry




## `stellar contract info meta`

Output the metadata stored in a contract.

A contract's meta is a series of key-value pairs that the contract developer can set with any values to provided metadata about the contract. The meta also contains some information like the version of Rust SDK, and Rust compiler version.

The data outputted by this command is a stream of `SCMetaEntry` XDR values. See the type definitions in [stellar-xdr](https://github.com/stellar/stellar-xdr). [See also XDR data format](https://developers.stellar.org/docs/learn/encyclopedia/data-format/xdr).

Outputs no data when no data is present in the contract.

**Usage:** `stellar contract info meta [OPTIONS] <--wasm <WASM>|--wasm-hash <WASM_HASH>|--id <CONTRACT_ID>>`

###### **Options:**

* `--wasm <WASM>` — Wasm file to extract the data from
* `--wasm-hash <WASM_HASH>` — Wasm hash to get the data for
* `--id <CONTRACT_ID>` — Contract id to get the data for
* `--rpc-url <RPC_URL>` — RPC server endpoint
* `--network-passphrase <NETWORK_PASSPHRASE>` — Network passphrase to sign the transaction sent to the rpc server
* `--network <NETWORK>` — Name of network to use from config
* `--global` — Use global config
* `--config-dir <CONFIG_DIR>` — Location of config directory, default is "."
* `--output <OUTPUT>` — Format of the output

  Default value: `text`

  Possible values:
  - `text`:
    Text output of the meta info entry
  - `xdr-base64`:
    XDR output of the info entry
  - `json`:
    JSON output of the info entry (one line, not formatted)
  - `json-formatted`:
    Formatted (multiline) JSON output of the info entry




## `stellar contract info env-meta`

Output the env required metadata stored in a contract.

Env-meta is information stored in all contracts, in the `contractenvmetav0` WASM custom section, about the environment that the contract was built for. Env-meta allows the Soroban Env to know whether the contract is compatibility with the network in its current configuration.

The data outputted by this command is a stream of `SCEnvMetaEntry` XDR values. See the type definitions in [stellar-xdr](https://github.com/stellar/stellar-xdr). [See also XDR data format](https://developers.stellar.org/docs/learn/encyclopedia/data-format/xdr).

Outputs no data when no data is present in the contract.

**Usage:** `stellar contract info env-meta [OPTIONS] <--wasm <WASM>|--wasm-hash <WASM_HASH>|--id <CONTRACT_ID>>`

###### **Options:**

* `--wasm <WASM>` — Wasm file to extract the data from
* `--wasm-hash <WASM_HASH>` — Wasm hash to get the data for
* `--id <CONTRACT_ID>` — Contract id to get the data for
* `--rpc-url <RPC_URL>` — RPC server endpoint
* `--network-passphrase <NETWORK_PASSPHRASE>` — Network passphrase to sign the transaction sent to the rpc server
* `--network <NETWORK>` — Name of network to use from config
* `--global` — Use global config
* `--config-dir <CONFIG_DIR>` — Location of config directory, default is "."
* `--output <OUTPUT>` — Format of the output

  Default value: `text`

  Possible values:
  - `text`:
    Text output of the meta info entry
  - `xdr-base64`:
    XDR output of the info entry
  - `json`:
    JSON output of the info entry (one line, not formatted)
  - `json-formatted`:
    Formatted (multiline) JSON output of the info entry




## `stellar contract init`

Initialize a Soroban project with an example contract

**Usage:** `stellar contract init [OPTIONS] <PROJECT_PATH>`

###### **Arguments:**

* `<PROJECT_PATH>`

###### **Options:**

* `-w`, `--with-example <WITH_EXAMPLE>` — An optional flag to specify Soroban example contracts to include. A hello-world contract will be included by default.

  Possible values: `account`, `alloc`, `atomic_multiswap`, `atomic_swap`, `auth`, `cross_contract`, `custom_types`, `deep_contract_auth`, `deployer`, `errors`, `eth_abi`, `events`, `fuzzing`, `increment`, `liquidity_pool`, `logging`, `mint-lock`, `other_custom_types`, `simple_account`, `single_offer`, `timelock`, `token`, `ttl`, `upgradeable_contract`, `workspace`

* `--frontend-template <FRONTEND_TEMPLATE>` — An optional flag to pass in a url for a frontend template repository.

  Default value: ``
* `--overwrite` — Overwrite all existing files.



## `stellar contract inspect`

Inspect a WASM file listing contract functions, meta, etc

**Usage:** `stellar contract inspect [OPTIONS] --wasm <WASM>`

###### **Options:**

* `--wasm <WASM>` — Path to wasm binary
* `--output <OUTPUT>` — Output just XDR in base64

  Default value: `docs`

  Possible values:
  - `xdr-base64`:
    XDR of array of contract spec entries
  - `xdr-base64-array`:
    Array of xdr of contract spec entries
  - `docs`:
    Pretty print of contract spec entries

* `--global` — Use global config
* `--config-dir <CONFIG_DIR>` — Location of config directory, default is "."



## `stellar contract install`

Install a WASM file to the ledger without creating a contract instance

**Usage:** `stellar contract install [OPTIONS] --source-account <SOURCE_ACCOUNT> --wasm <WASM>`

###### **Options:**

* `--rpc-url <RPC_URL>` — RPC server endpoint
* `--network-passphrase <NETWORK_PASSPHRASE>` — Network passphrase to sign the transaction sent to the rpc server
* `--network <NETWORK>` — Name of network to use from config
* `--source-account <SOURCE_ACCOUNT>` — Account that signs the final transaction. Alias `source`. Can be an identity (--source alice), a secret key (--source SC36…), or a seed phrase (--source "kite urban…")
* `--hd-path <HD_PATH>` — If using a seed phrase, which hierarchical deterministic path to use, e.g. `m/44'/148'/{hd_path}`. Example: `--hd-path 1`. Default: `0`
* `--global` — Use global config
* `--config-dir <CONFIG_DIR>` — Location of config directory, default is "."
* `--fee <FEE>` — fee amount for transaction, in stroops. 1 stroop = 0.0000001 xlm

  Default value: `100`
* `--cost` — Output the cost execution to stderr
* `--instructions <INSTRUCTIONS>` — Number of instructions to simulate
* `--build-only` — Build the transaction and only write the base64 xdr to stdout
* `--sim-only` — Simulate the transaction and only write the base64 xdr to stdout
* `--wasm <WASM>` — Path to wasm binary
* `-i`, `--ignore-checks` — Whether to ignore safety checks when deploying contracts

  Default value: `false`



## `stellar contract invoke`

Invoke a contract function

Generates an "implicit CLI" for the specified contract on-the-fly using the contract's schema, which gets embedded into every Soroban contract. The "slop" in this command, everything after the `--`, gets passed to this implicit CLI. Get in-depth help for a given contract:

stellar contract invoke ... -- --help

**Usage:** `stellar contract invoke [OPTIONS] --id <CONTRACT_ID> --source-account <SOURCE_ACCOUNT> [-- <CONTRACT_FN_AND_ARGS>...]`

###### **Arguments:**

* `<CONTRACT_FN_AND_ARGS>` — Function name as subcommand, then arguments for that function as `--arg-name value`

###### **Options:**

* `--id <CONTRACT_ID>` — Contract ID to invoke
* `--is-view` — View the result simulating and do not sign and submit transaction. Deprecated use `--send=no`
* `--rpc-url <RPC_URL>` — RPC server endpoint
* `--network-passphrase <NETWORK_PASSPHRASE>` — Network passphrase to sign the transaction sent to the rpc server
* `--network <NETWORK>` — Name of network to use from config
* `--source-account <SOURCE_ACCOUNT>` — Account that signs the final transaction. Alias `source`. Can be an identity (--source alice), a secret key (--source SC36…), or a seed phrase (--source "kite urban…")
* `--hd-path <HD_PATH>` — If using a seed phrase, which hierarchical deterministic path to use, e.g. `m/44'/148'/{hd_path}`. Example: `--hd-path 1`. Default: `0`
* `--global` — Use global config
* `--config-dir <CONFIG_DIR>` — Location of config directory, default is "."
* `--fee <FEE>` — fee amount for transaction, in stroops. 1 stroop = 0.0000001 xlm

  Default value: `100`
* `--cost` — Output the cost execution to stderr
* `--instructions <INSTRUCTIONS>` — Number of instructions to simulate
* `--build-only` — Build the transaction and only write the base64 xdr to stdout
* `--sim-only` — Simulate the transaction and only write the base64 xdr to stdout
* `--send <SEND>` — Whether or not to send a transaction

  Default value: `default`

  Possible values:
  - `default`:
    Send transaction if simulation indicates there are ledger writes, published events, or auth required, otherwise return simulation result
  - `no`:
    Do not send transaction, return simulation result
  - `yes`:
    Always send transaction




## `stellar contract optimize`

Optimize a WASM file

**Usage:** `stellar contract optimize [OPTIONS] --wasm <WASM>`

###### **Options:**

* `--wasm <WASM>` — Path to wasm binary
* `--wasm-out <WASM_OUT>` — Path to write the optimized WASM file to (defaults to same location as --wasm with .optimized.wasm suffix)



## `stellar contract read`

Print the current value of a contract-data ledger entry

**Usage:** `stellar contract read [OPTIONS] --source-account <SOURCE_ACCOUNT>`

###### **Options:**

* `--output <OUTPUT>` — Type of output to generate

  Default value: `string`

  Possible values:
  - `string`:
    String
  - `json`:
    Json
  - `xdr`:
    XDR

* `--id <CONTRACT_ID>` — Contract ID to which owns the data entries. If no keys provided the Contract's instance will be extended
* `--key <KEY>` — Storage key (symbols only)
* `--key-xdr <KEY_XDR>` — Storage key (base64-encoded XDR)
* `--wasm <WASM>` — Path to Wasm file of contract code to extend
* `--wasm-hash <WASM_HASH>` — Path to Wasm file of contract code to extend
* `--durability <DURABILITY>` — Storage entry durability

  Default value: `persistent`

  Possible values:
  - `persistent`:
    Persistent
  - `temporary`:
    Temporary

* `--rpc-url <RPC_URL>` — RPC server endpoint
* `--network-passphrase <NETWORK_PASSPHRASE>` — Network passphrase to sign the transaction sent to the rpc server
* `--network <NETWORK>` — Name of network to use from config
* `--source-account <SOURCE_ACCOUNT>` — Account that signs the final transaction. Alias `source`. Can be an identity (--source alice), a secret key (--source SC36…), or a seed phrase (--source "kite urban…")
* `--hd-path <HD_PATH>` — If using a seed phrase, which hierarchical deterministic path to use, e.g. `m/44'/148'/{hd_path}`. Example: `--hd-path 1`. Default: `0`
* `--global` — Use global config
* `--config-dir <CONFIG_DIR>` — Location of config directory, default is "."



## `stellar contract restore`

Restore an evicted value for a contract-data legder entry.

If no keys are specificed the contract itself is restored.

**Usage:** `stellar contract restore [OPTIONS] --source-account <SOURCE_ACCOUNT>`

###### **Options:**

* `--id <CONTRACT_ID>` — Contract ID to which owns the data entries. If no keys provided the Contract's instance will be extended
* `--key <KEY>` — Storage key (symbols only)
* `--key-xdr <KEY_XDR>` — Storage key (base64-encoded XDR)
* `--wasm <WASM>` — Path to Wasm file of contract code to extend
* `--wasm-hash <WASM_HASH>` — Path to Wasm file of contract code to extend
* `--durability <DURABILITY>` — Storage entry durability

  Default value: `persistent`

  Possible values:
  - `persistent`:
    Persistent
  - `temporary`:
    Temporary

* `--ledgers-to-extend <LEDGERS_TO_EXTEND>` — Number of ledgers to extend the entry
* `--ttl-ledger-only` — Only print the new Time To Live ledger
* `--rpc-url <RPC_URL>` — RPC server endpoint
* `--network-passphrase <NETWORK_PASSPHRASE>` — Network passphrase to sign the transaction sent to the rpc server
* `--network <NETWORK>` — Name of network to use from config
* `--source-account <SOURCE_ACCOUNT>` — Account that signs the final transaction. Alias `source`. Can be an identity (--source alice), a secret key (--source SC36…), or a seed phrase (--source "kite urban…")
* `--hd-path <HD_PATH>` — If using a seed phrase, which hierarchical deterministic path to use, e.g. `m/44'/148'/{hd_path}`. Example: `--hd-path 1`. Default: `0`
* `--global` — Use global config
* `--config-dir <CONFIG_DIR>` — Location of config directory, default is "."
* `--fee <FEE>` — fee amount for transaction, in stroops. 1 stroop = 0.0000001 xlm

  Default value: `100`
* `--cost` — Output the cost execution to stderr
* `--instructions <INSTRUCTIONS>` — Number of instructions to simulate
* `--build-only` — Build the transaction and only write the base64 xdr to stdout
* `--sim-only` — Simulate the transaction and only write the base64 xdr to stdout



## `stellar events`

Watch the network for contract events

**Usage:** `stellar events [OPTIONS]`

###### **Options:**

* `--start-ledger <START_LEDGER>` — The first ledger sequence number in the range to pull events https://developers.stellar.org/docs/learn/encyclopedia/network-configuration/ledger-headers#ledger-sequence
* `--cursor <CURSOR>` — The cursor corresponding to the start of the event range
* `--output <OUTPUT>` — Output formatting options for event stream

  Default value: `pretty`

  Possible values:
  - `pretty`:
    Colorful, human-oriented console output
  - `plain`:
    Human-oriented console output without colors
  - `json`:
    JSON formatted console output

* `-c`, `--count <COUNT>` — The maximum number of events to display (defer to the server-defined limit)

  Default value: `10`
* `--id <CONTRACT_IDS>` — A set of (up to 5) contract IDs to filter events on. This parameter can be passed multiple times, e.g. `--id C123.. --id C456..`, or passed with multiple parameters, e.g. `--id C123 C456`.

   Though the specification supports multiple filter objects (i.e. combinations of type, IDs, and topics), only one set can be specified on the command-line today, though that set can have multiple IDs/topics.
* `--topic <TOPIC_FILTERS>` — A set of (up to 4) topic filters to filter event topics on. A single topic filter can contain 1-4 different segment filters, separated by commas, with an asterisk (`*` character) indicating a wildcard segment.

   **Example:** topic filter with two segments: `--topic "AAAABQAAAAdDT1VOVEVSAA==,*"`

   **Example:** two topic filters with one and two segments each: `--topic "AAAABQAAAAdDT1VOVEVSAA==" --topic '*,*'`

   Note that all of these topic filters are combined with the contract IDs into a single filter (i.e. combination of type, IDs, and topics).
* `--type <EVENT_TYPE>` — Specifies which type of contract events to display

  Default value: `all`

  Possible values: `all`, `contract`, `system`

* `--global` — Use global config
* `--config-dir <CONFIG_DIR>` — Location of config directory, default is "."
* `--rpc-url <RPC_URL>` — RPC server endpoint
* `--network-passphrase <NETWORK_PASSPHRASE>` — Network passphrase to sign the transaction sent to the rpc server
* `--network <NETWORK>` — Name of network to use from config



## `stellar keys`

Create and manage identities including keys and addresses

**Usage:** `stellar keys <COMMAND>`

###### **Subcommands:**

* `add` — Add a new identity (keypair, ledger, macOS keychain)
* `address` — Given an identity return its address (public key)
* `fund` — Fund an identity on a test network
* `generate` — Generate a new identity with a seed phrase, currently 12 words
* `ls` — List identities
* `rm` — Remove an identity
* `show` — Given an identity return its private key



## `stellar keys add`

Add a new identity (keypair, ledger, macOS keychain)

**Usage:** `stellar keys add [OPTIONS] <NAME>`

###### **Arguments:**

* `<NAME>` — Name of identity

###### **Options:**

* `--secret-key` — Add using `secret_key` Can provide with `SOROBAN_SECRET_KEY`
* `--seed-phrase` — Add using 12 word seed phrase to generate `secret_key`
* `--global` — Use global config
* `--config-dir <CONFIG_DIR>` — Location of config directory, default is "."



## `stellar keys address`

Given an identity return its address (public key)

**Usage:** `stellar keys address [OPTIONS] <NAME>`

###### **Arguments:**

* `<NAME>` — Name of identity to lookup, default test identity used if not provided

###### **Options:**

* `--hd-path <HD_PATH>` — If identity is a seed phrase use this hd path, default is 0
* `--global` — Use global config
* `--config-dir <CONFIG_DIR>` — Location of config directory, default is "."



## `stellar keys fund`

Fund an identity on a test network

**Usage:** `stellar keys fund [OPTIONS] <NAME>`

###### **Arguments:**

* `<NAME>` — Name of identity to lookup, default test identity used if not provided

###### **Options:**

* `--rpc-url <RPC_URL>` — RPC server endpoint
* `--network-passphrase <NETWORK_PASSPHRASE>` — Network passphrase to sign the transaction sent to the rpc server
* `--network <NETWORK>` — Name of network to use from config
* `--hd-path <HD_PATH>` — If identity is a seed phrase use this hd path, default is 0
* `--global` — Use global config
* `--config-dir <CONFIG_DIR>` — Location of config directory, default is "."



## `stellar keys generate`

Generate a new identity with a seed phrase, currently 12 words

**Usage:** `stellar keys generate [OPTIONS] <NAME>`

###### **Arguments:**

* `<NAME>` — Name of identity

###### **Options:**

* `--no-fund` — Do not fund address
* `--seed <SEED>` — Optional seed to use when generating seed phrase. Random otherwise
* `-s`, `--as-secret` — Output the generated identity as a secret key
* `--global` — Use global config
* `--config-dir <CONFIG_DIR>` — Location of config directory, default is "."
* `--hd-path <HD_PATH>` — When generating a secret key, which `hd_path` should be used from the original `seed_phrase`
* `-d`, `--default-seed` — Generate the default seed phrase. Useful for testing. Equivalent to --seed 0000000000000000
* `--rpc-url <RPC_URL>` — RPC server endpoint
* `--network-passphrase <NETWORK_PASSPHRASE>` — Network passphrase to sign the transaction sent to the rpc server
* `--network <NETWORK>` — Name of network to use from config



## `stellar keys ls`

List identities

**Usage:** `stellar keys ls [OPTIONS]`

###### **Options:**

* `--global` — Use global config
* `--config-dir <CONFIG_DIR>` — Location of config directory, default is "."
* `-l`, `--long`



## `stellar keys rm`

Remove an identity

**Usage:** `stellar keys rm [OPTIONS] <NAME>`

###### **Arguments:**

* `<NAME>` — Identity to remove

###### **Options:**

* `--global` — Use global config
* `--config-dir <CONFIG_DIR>` — Location of config directory, default is "."



## `stellar keys show`

Given an identity return its private key

**Usage:** `stellar keys show [OPTIONS] <NAME>`

###### **Arguments:**

* `<NAME>` — Name of identity to lookup, default is test identity

###### **Options:**

* `--hd-path <HD_PATH>` — If identity is a seed phrase use this hd path, default is 0
* `--global` — Use global config
* `--config-dir <CONFIG_DIR>` — Location of config directory, default is "."



## `stellar network`

Start and configure networks

**Usage:** `stellar network <COMMAND>`

###### **Subcommands:**

* `add` — Add a new network
* `rm` — Remove a network
* `ls` — List networks
* `start` — ⚠️ Deprecated: use `stellar container start` instead
* `stop` — ⚠️ Deprecated: use `stellar container stop` instead
* `container` — Commands to start, stop and get logs for a quickstart container



## `stellar network add`

Add a new network

**Usage:** `stellar network add [OPTIONS] --rpc-url <RPC_URL> --network-passphrase <NETWORK_PASSPHRASE> <NAME>`

###### **Arguments:**

* `<NAME>` — Name of network

###### **Options:**

* `--rpc-url <RPC_URL>` — RPC server endpoint
* `--network-passphrase <NETWORK_PASSPHRASE>` — Network passphrase to sign the transaction sent to the rpc server
* `--global` — Use global config
* `--config-dir <CONFIG_DIR>` — Location of config directory, default is "."



## `stellar network rm`

Remove a network

**Usage:** `stellar network rm [OPTIONS] <NAME>`

###### **Arguments:**

* `<NAME>` — Network to remove

###### **Options:**

* `--global` — Use global config
* `--config-dir <CONFIG_DIR>` — Location of config directory, default is "."



## `stellar network ls`

List networks

**Usage:** `stellar network ls [OPTIONS]`

###### **Options:**

* `--global` — Use global config
* `--config-dir <CONFIG_DIR>` — Location of config directory, default is "."
* `-l`, `--long` — Get more info about the networks



## `stellar network start`

⚠️ Deprecated: use `stellar container start` instead

Start network

Start a container running a Stellar node, RPC, API, and friendbot (faucet).

`stellar network start NETWORK [OPTIONS]`

By default, when starting a testnet container, without any optional arguments, it will run the equivalent of the following docker command:

`docker run --rm -p 8000:8000 --name stellar stellar/quickstart:testing --testnet --enable rpc,horizon`

**Usage:** `stellar network start [OPTIONS] <NETWORK>`

###### **Arguments:**

* `<NETWORK>` — Network to start

  Possible values: `local`, `testnet`, `futurenet`, `pubnet`


###### **Options:**

* `-d`, `--docker-host <DOCKER_HOST>` — Optional argument to override the default docker host. This is useful when you are using a non-standard docker host path for your Docker-compatible container runtime, e.g. Docker Desktop defaults to $HOME/.docker/run/docker.sock instead of /var/run/docker.sock
* `--name <NAME>` — Optional argument to specify the container name
* `-l`, `--limits <LIMITS>` — Optional argument to specify the limits for the local network only
* `-p`, `--ports-mapping <PORTS_MAPPING>` — Argument to specify the `HOST_PORT:CONTAINER_PORT` mapping

  Default value: `8000:8000`
* `-t`, `--image-tag-override <IMAGE_TAG_OVERRIDE>` — Optional argument to override the default docker image tag for the given network
* `--protocol-version <PROTOCOL_VERSION>` — Optional argument to specify the protocol version for the local network only



## `stellar network stop`

⚠️ Deprecated: use `stellar container stop` instead

Stop a network started with `network start`. For example, if you ran `stellar network start local`, you can use `stellar network stop local` to stop it.

**Usage:** `stellar network stop [OPTIONS] <NAME>`

###### **Arguments:**

* `<NAME>` — Container to stop

###### **Options:**

* `-d`, `--docker-host <DOCKER_HOST>` — Optional argument to override the default docker host. This is useful when you are using a non-standard docker host path for your Docker-compatible container runtime, e.g. Docker Desktop defaults to $HOME/.docker/run/docker.sock instead of /var/run/docker.sock



## `stellar network container`

Commands to start, stop and get logs for a quickstart container

**Usage:** `stellar network container <COMMAND>`

###### **Subcommands:**

* `logs` — Get logs from a running network container
* `start` — Start a container running a Stellar node, RPC, API, and friendbot (faucet)
* `stop` — Stop a network container started with `network container start`



## `stellar network container logs`

Get logs from a running network container

**Usage:** `stellar network container logs [OPTIONS] <NAME>`

###### **Arguments:**

* `<NAME>` — Container to get logs from

###### **Options:**

* `-d`, `--docker-host <DOCKER_HOST>` — Optional argument to override the default docker host. This is useful when you are using a non-standard docker host path for your Docker-compatible container runtime, e.g. Docker Desktop defaults to $HOME/.docker/run/docker.sock instead of /var/run/docker.sock



## `stellar network container start`

Start a container running a Stellar node, RPC, API, and friendbot (faucet).

`stellar network container start NETWORK [OPTIONS]`

By default, when starting a testnet container, without any optional arguments, it will run the equivalent of the following docker command:

`docker run --rm -p 8000:8000 --name stellar stellar/quickstart:testing --testnet --enable rpc,horizon`

**Usage:** `stellar network container start [OPTIONS] <NETWORK>`

###### **Arguments:**

* `<NETWORK>` — Network to start

  Possible values: `local`, `testnet`, `futurenet`, `pubnet`


###### **Options:**

* `-d`, `--docker-host <DOCKER_HOST>` — Optional argument to override the default docker host. This is useful when you are using a non-standard docker host path for your Docker-compatible container runtime, e.g. Docker Desktop defaults to $HOME/.docker/run/docker.sock instead of /var/run/docker.sock
* `--name <NAME>` — Optional argument to specify the container name
* `-l`, `--limits <LIMITS>` — Optional argument to specify the limits for the local network only
* `-p`, `--ports-mapping <PORTS_MAPPING>` — Argument to specify the `HOST_PORT:CONTAINER_PORT` mapping

  Default value: `8000:8000`
* `-t`, `--image-tag-override <IMAGE_TAG_OVERRIDE>` — Optional argument to override the default docker image tag for the given network
* `--protocol-version <PROTOCOL_VERSION>` — Optional argument to specify the protocol version for the local network only



## `stellar network container stop`

Stop a network container started with `network container start`

**Usage:** `stellar network container stop [OPTIONS] <NAME>`

###### **Arguments:**

* `<NAME>` — Container to stop

###### **Options:**

* `-d`, `--docker-host <DOCKER_HOST>` — Optional argument to override the default docker host. This is useful when you are using a non-standard docker host path for your Docker-compatible container runtime, e.g. Docker Desktop defaults to $HOME/.docker/run/docker.sock instead of /var/run/docker.sock



## `stellar snapshot`

Download a snapshot of a ledger from an archive

**Usage:** `stellar snapshot <COMMAND>`

###### **Subcommands:**

* `create` — Create a ledger snapshot using a history archive



## `stellar snapshot create`

Create a ledger snapshot using a history archive.

Filters (address, wasm-hash) specify what ledger entries to include.

Account addresses include the account, and trust lines.

Contract addresses include the related wasm, contract data.

If a contract is a Stellar asset contract, it includes the asset issuer's account and trust lines, but does not include all the trust lines of other accounts holding the asset. To include them specify the addresses of relevant accounts.

**Usage:** `stellar snapshot create [OPTIONS] --output <OUTPUT>`

###### **Options:**

* `--ledger <LEDGER>` — The ledger sequence number to snapshot. Defaults to latest history archived ledger
* `--address <ADDRESS>` — Account or contract address to include in the snapshot
* `--wasm-hash <WASM_HASHES>` — WASM hashes to include in the snapshot
* `--output <OUTPUT>` — Format of the out file

  Possible values: `json`

* `--out <OUT>` — Out path that the snapshot is written to

  Default value: `snapshot.json`
* `--global` — Use global config
* `--config-dir <CONFIG_DIR>` — Location of config directory, default is "."
* `--rpc-url <RPC_URL>` — RPC server endpoint
* `--network-passphrase <NETWORK_PASSPHRASE>` — Network passphrase to sign the transaction sent to the rpc server
* `--network <NETWORK>` — Name of network to use from config
* `--archive-url <ARCHIVE_URL>` — Archive URL



## `stellar tx`

Sign, Simulate, and Send transactions

**Usage:** `stellar tx <COMMAND>`

###### **Subcommands:**

* `simulate` — Simulate a transaction envelope from stdin
* `hash` — Calculate the hash of a transaction envelope from stdin
<<<<<<< HEAD
* `new` — Create a new transaction
=======
* `sign` — Sign a transaction envelope appending the signature to the envelope
* `send` — Send a transaction envelope to the network
>>>>>>> ac5cc575



## `stellar tx simulate`

Simulate a transaction envelope from stdin

**Usage:** `stellar tx simulate [OPTIONS] --source-account <SOURCE_ACCOUNT>`

###### **Options:**

* `--rpc-url <RPC_URL>` — RPC server endpoint
* `--network-passphrase <NETWORK_PASSPHRASE>` — Network passphrase to sign the transaction sent to the rpc server
* `--network <NETWORK>` — Name of network to use from config
* `--source-account <SOURCE_ACCOUNT>` — Account that signs the final transaction. Alias `source`. Can be an identity (--source alice), a secret key (--source SC36…), or a seed phrase (--source "kite urban…")
* `--hd-path <HD_PATH>` — If using a seed phrase, which hierarchical deterministic path to use, e.g. `m/44'/148'/{hd_path}`. Example: `--hd-path 1`. Default: `0`
* `--global` — Use global config
* `--config-dir <CONFIG_DIR>` — Location of config directory, default is "."



## `stellar tx hash`

Calculate the hash of a transaction envelope from stdin

**Usage:** `stellar tx hash [OPTIONS]`

###### **Options:**

* `--rpc-url <RPC_URL>` — RPC server endpoint
* `--network-passphrase <NETWORK_PASSPHRASE>` — Network passphrase to sign the transaction sent to the rpc server
* `--network <NETWORK>` — Name of network to use from config



<<<<<<< HEAD
## `stellar tx new`

Create a new transaction

**Usage:** `stellar tx new <COMMAND>`

###### **Subcommands:**

* `account-merge` — Transfers the XLM balance of an account to another account and removes the source account from the ledger Threshold: High
* `bump-sequence` — Bumps forward the sequence number of the source account to the given sequence number, invalidating any transaction with a smaller sequence number Threshold: Low
* `change-trust` — Creates, updates, or deletes a trustline Learn more about trustlines: [Trustlines Encyclopedia Entry](https://developers.stellar.org/docs/learn/encyclopedia/transactions-specialized/trustlines/) Threshold: Medium
* `create-account` — Creates and funds a new account with the specified starting balance Threshold: Medium
* `manage-data` — Sets, modifies, or deletes a data entry (name/value pair) that is attached to an account Learn more about entries and subentries: [Accounts section](../stellar-data-structures/accounts.mdx#subentries) Threshold: Medium
* `payment` — Sends an amount in a specific asset to a destination account Threshold: Medium
* `set-options` — Set option for an account such as flags, inflation destination, signers, home domain, and master key weight Learn more about flags: [Flags Encyclopedia Entry](../../glossary.mdx#flags) Learn more about the home domain: [Stellar Ecosystem Proposals SEP-0001](https://github.com/stellar/stellar-protocol/blob/master/ecosystem/sep-0001.md) Learn more about signers operations and key weight: [Signature and Multisignature Encyclopedia Entry](../../encyclopedia/security/signatures-multisig.mdx) Threshold: High
* `set-trustline-flags` — Allows issuing account to configure authorization and trustline flags to an asset The Asset parameter is of the `TrustLineAsset` type. If you are modifying a trustline to a regular asset (i.e. one in a Code:Issuer format), this is equivalent to the Asset type. If you are modifying a trustline to a pool share, however, this is composed of the liquidity pool's unique ID. Learn more about flags: [Flags Glossary Entry](../../glossary.mdx#flags) Threshold: Low



## `stellar tx new account-merge`

Transfers the XLM balance of an account to another account and removes the source account from the ledger Threshold: High

**Usage:** `stellar tx new account-merge [OPTIONS] --source-account <SOURCE_ACCOUNT> --account <ACCOUNT>`

###### **Options:**

* `--fee <FEE>` — fee amount for transaction, in stroops. 1 stroop = 0.0000001 xlm

  Default value: `100`
* `--cost` — Output the cost execution to stderr
* `--instructions <INSTRUCTIONS>` — Number of instructions to simulate
* `--build-only` — Build the transaction and only write the base64 xdr to stdout
* `--sim-only` — Simulate the transaction and only write the base64 xdr to stdout
* `--rpc-url <RPC_URL>` — RPC server endpoint
* `--network-passphrase <NETWORK_PASSPHRASE>` — Network passphrase to sign the transaction sent to the rpc server
* `--network <NETWORK>` — Name of network to use from config
* `--source-account <SOURCE_ACCOUNT>` — Account that signs the final transaction. Alias `source`. Can be an identity (--source alice), a secret key (--source SC36…), or a seed phrase (--source "kite urban…")
* `--hd-path <HD_PATH>` — If using a seed phrase, which hierarchical deterministic path to use, e.g. `m/44'/148'/{hd_path}`. Example: `--hd-path 1`. Default: `0`
* `--global` — Use global config
* `--config-dir <CONFIG_DIR>` — Location of config directory, default is "."
* `--with-source-account <WITH_SOURCE_ACCOUNT>` — e.g. `GA3D5...` or `MA3D5...`
* `--account <ACCOUNT>` — Account to merge with, e.g. `GBX...`



## `stellar tx new bump-sequence`

Bumps forward the sequence number of the source account to the given sequence number, invalidating any transaction with a smaller sequence number Threshold: Low

**Usage:** `stellar tx new bump-sequence [OPTIONS] --source-account <SOURCE_ACCOUNT> --bump-to <BUMP_TO>`

###### **Options:**

* `--fee <FEE>` — fee amount for transaction, in stroops. 1 stroop = 0.0000001 xlm

  Default value: `100`
* `--cost` — Output the cost execution to stderr
* `--instructions <INSTRUCTIONS>` — Number of instructions to simulate
* `--build-only` — Build the transaction and only write the base64 xdr to stdout
* `--sim-only` — Simulate the transaction and only write the base64 xdr to stdout
* `--rpc-url <RPC_URL>` — RPC server endpoint
* `--network-passphrase <NETWORK_PASSPHRASE>` — Network passphrase to sign the transaction sent to the rpc server
* `--network <NETWORK>` — Name of network to use from config
* `--source-account <SOURCE_ACCOUNT>` — Account that signs the final transaction. Alias `source`. Can be an identity (--source alice), a secret key (--source SC36…), or a seed phrase (--source "kite urban…")
* `--hd-path <HD_PATH>` — If using a seed phrase, which hierarchical deterministic path to use, e.g. `m/44'/148'/{hd_path}`. Example: `--hd-path 1`. Default: `0`
* `--global` — Use global config
* `--config-dir <CONFIG_DIR>` — Location of config directory, default is "."
* `--with-source-account <WITH_SOURCE_ACCOUNT>` — e.g. `GA3D5...` or `MA3D5...`
* `--bump-to <BUMP_TO>` — Sequence number to bump to



## `stellar tx new change-trust`

Creates, updates, or deletes a trustline Learn more about trustlines: [Trustlines Encyclopedia Entry](https://developers.stellar.org/docs/learn/encyclopedia/transactions-specialized/trustlines/) Threshold: Medium

**Usage:** `stellar tx new change-trust [OPTIONS] --source-account <SOURCE_ACCOUNT> --line <LINE> --limit <LIMIT>`

###### **Options:**

* `--fee <FEE>` — fee amount for transaction, in stroops. 1 stroop = 0.0000001 xlm

  Default value: `100`
* `--cost` — Output the cost execution to stderr
* `--instructions <INSTRUCTIONS>` — Number of instructions to simulate
* `--build-only` — Build the transaction and only write the base64 xdr to stdout
* `--sim-only` — Simulate the transaction and only write the base64 xdr to stdout
* `--rpc-url <RPC_URL>` — RPC server endpoint
* `--network-passphrase <NETWORK_PASSPHRASE>` — Network passphrase to sign the transaction sent to the rpc server
* `--network <NETWORK>` — Name of network to use from config
* `--source-account <SOURCE_ACCOUNT>` — Account that signs the final transaction. Alias `source`. Can be an identity (--source alice), a secret key (--source SC36…), or a seed phrase (--source "kite urban…")
* `--hd-path <HD_PATH>` — If using a seed phrase, which hierarchical deterministic path to use, e.g. `m/44'/148'/{hd_path}`. Example: `--hd-path 1`. Default: `0`
* `--global` — Use global config
* `--config-dir <CONFIG_DIR>` — Location of config directory, default is "."
* `--with-source-account <WITH_SOURCE_ACCOUNT>` — e.g. `GA3D5...` or `MA3D5...`
* `--line <LINE>`
* `--limit <LIMIT>` — Limit for the trust line



## `stellar tx new create-account`

Creates and funds a new account with the specified starting balance Threshold: Medium

**Usage:** `stellar tx new create-account [OPTIONS] --source-account <SOURCE_ACCOUNT> --destination <DESTINATION>`

###### **Options:**

* `--fee <FEE>` — fee amount for transaction, in stroops. 1 stroop = 0.0000001 xlm

  Default value: `100`
* `--cost` — Output the cost execution to stderr
* `--instructions <INSTRUCTIONS>` — Number of instructions to simulate
* `--build-only` — Build the transaction and only write the base64 xdr to stdout
* `--sim-only` — Simulate the transaction and only write the base64 xdr to stdout
* `--rpc-url <RPC_URL>` — RPC server endpoint
* `--network-passphrase <NETWORK_PASSPHRASE>` — Network passphrase to sign the transaction sent to the rpc server
* `--network <NETWORK>` — Name of network to use from config
* `--source-account <SOURCE_ACCOUNT>` — Account that signs the final transaction. Alias `source`. Can be an identity (--source alice), a secret key (--source SC36…), or a seed phrase (--source "kite urban…")
* `--hd-path <HD_PATH>` — If using a seed phrase, which hierarchical deterministic path to use, e.g. `m/44'/148'/{hd_path}`. Example: `--hd-path 1`. Default: `0`
* `--global` — Use global config
* `--config-dir <CONFIG_DIR>` — Location of config directory, default is "."
* `--with-source-account <WITH_SOURCE_ACCOUNT>` — e.g. `GA3D5...` or `MA3D5...`
* `--destination <DESTINATION>` — Account Id to create, e.g. `GBX...`
* `--starting-balance <STARTING_BALANCE>` — Initial balance in stroops of the account, default 1 XLM



## `stellar tx new manage-data`

Sets, modifies, or deletes a data entry (name/value pair) that is attached to an account Learn more about entries and subentries: [Accounts section](../stellar-data-structures/accounts.mdx#subentries) Threshold: Medium

**Usage:** `stellar tx new manage-data [OPTIONS] --source-account <SOURCE_ACCOUNT> --data-name <DATA_NAME>`

###### **Options:**

* `--fee <FEE>` — fee amount for transaction, in stroops. 1 stroop = 0.0000001 xlm

  Default value: `100`
* `--cost` — Output the cost execution to stderr
* `--instructions <INSTRUCTIONS>` — Number of instructions to simulate
* `--build-only` — Build the transaction and only write the base64 xdr to stdout
* `--sim-only` — Simulate the transaction and only write the base64 xdr to stdout
* `--rpc-url <RPC_URL>` — RPC server endpoint
* `--network-passphrase <NETWORK_PASSPHRASE>` — Network passphrase to sign the transaction sent to the rpc server
* `--network <NETWORK>` — Name of network to use from config
* `--source-account <SOURCE_ACCOUNT>` — Account that signs the final transaction. Alias `source`. Can be an identity (--source alice), a secret key (--source SC36…), or a seed phrase (--source "kite urban…")
* `--hd-path <HD_PATH>` — If using a seed phrase, which hierarchical deterministic path to use, e.g. `m/44'/148'/{hd_path}`. Example: `--hd-path 1`. Default: `0`
* `--global` — Use global config
* `--config-dir <CONFIG_DIR>` — Location of config directory, default is "."
* `--with-source-account <WITH_SOURCE_ACCOUNT>` — e.g. `GA3D5...` or `MA3D5...`
* `--data-name <DATA_NAME>` — Line to change, either 4 or 12 alphanumeric characters, or "native" if not specified
* `--data-value <DATA_VALUE>` — Up to 64 bytes long hex string If not present then the existing Name will be deleted. If present then this value will be set in the `DataEntry`



## `stellar tx new payment`

Sends an amount in a specific asset to a destination account Threshold: Medium

**Usage:** `stellar tx new payment [OPTIONS] --source-account <SOURCE_ACCOUNT> --destination <DESTINATION> --amount <AMOUNT>`

###### **Options:**

* `--fee <FEE>` — fee amount for transaction, in stroops. 1 stroop = 0.0000001 xlm

  Default value: `100`
* `--cost` — Output the cost execution to stderr
* `--instructions <INSTRUCTIONS>` — Number of instructions to simulate
* `--build-only` — Build the transaction and only write the base64 xdr to stdout
* `--sim-only` — Simulate the transaction and only write the base64 xdr to stdout
* `--rpc-url <RPC_URL>` — RPC server endpoint
* `--network-passphrase <NETWORK_PASSPHRASE>` — Network passphrase to sign the transaction sent to the rpc server
* `--network <NETWORK>` — Name of network to use from config
* `--source-account <SOURCE_ACCOUNT>` — Account that signs the final transaction. Alias `source`. Can be an identity (--source alice), a secret key (--source SC36…), or a seed phrase (--source "kite urban…")
* `--hd-path <HD_PATH>` — If using a seed phrase, which hierarchical deterministic path to use, e.g. `m/44'/148'/{hd_path}`. Example: `--hd-path 1`. Default: `0`
* `--global` — Use global config
* `--config-dir <CONFIG_DIR>` — Location of config directory, default is "."
* `--with-source-account <WITH_SOURCE_ACCOUNT>` — e.g. `GA3D5...` or `MA3D5...`
* `--destination <DESTINATION>` — Account to send to, e.g. `GBX...`
* `--asset <ASSET>` — Asset to send, default native, e.i. XLM

  Default value: `native`
* `--amount <AMOUNT>` — Amount of the aforementioned asset to send



## `stellar tx new set-options`

Set option for an account such as flags, inflation destination, signers, home domain, and master key weight Learn more about flags: [Flags Encyclopedia Entry](../../glossary.mdx#flags) Learn more about the home domain: [Stellar Ecosystem Proposals SEP-0001](https://github.com/stellar/stellar-protocol/blob/master/ecosystem/sep-0001.md) Learn more about signers operations and key weight: [Signature and Multisignature Encyclopedia Entry](../../encyclopedia/security/signatures-multisig.mdx) Threshold: High

**Usage:** `stellar tx new set-options [OPTIONS] --source-account <SOURCE_ACCOUNT>`

###### **Options:**

* `--fee <FEE>` — fee amount for transaction, in stroops. 1 stroop = 0.0000001 xlm

  Default value: `100`
* `--cost` — Output the cost execution to stderr
* `--instructions <INSTRUCTIONS>` — Number of instructions to simulate
* `--build-only` — Build the transaction and only write the base64 xdr to stdout
* `--sim-only` — Simulate the transaction and only write the base64 xdr to stdout
* `--rpc-url <RPC_URL>` — RPC server endpoint
* `--network-passphrase <NETWORK_PASSPHRASE>` — Network passphrase to sign the transaction sent to the rpc server
* `--network <NETWORK>` — Name of network to use from config
* `--source-account <SOURCE_ACCOUNT>` — Account that signs the final transaction. Alias `source`. Can be an identity (--source alice), a secret key (--source SC36…), or a seed phrase (--source "kite urban…")
* `--hd-path <HD_PATH>` — If using a seed phrase, which hierarchical deterministic path to use, e.g. `m/44'/148'/{hd_path}`. Example: `--hd-path 1`. Default: `0`
* `--global` — Use global config
* `--config-dir <CONFIG_DIR>` — Location of config directory, default is "."
* `--with-source-account <WITH_SOURCE_ACCOUNT>` — e.g. `GA3D5...` or `MA3D5...`
* `--inflation-dest <INFLATION_DEST>` — Account of the inflation destination
* `--master-weight <MASTER_WEIGHT>` — A number from 0-255 (inclusive) representing the weight of the master key. If the weight of the master key is updated to 0, it is effectively disabled
* `--low-threshold <LOW_THRESHOLD>` — A number from 0-255 (inclusive) representing the threshold this account sets on all operations it performs that have [a low threshold](../../encyclopedia/security/signatures-multisig.mdx)
* `--med-threshold <MED_THRESHOLD>` — A number from 0-255 (inclusive) representing the threshold this account sets on all operations it performs that have [a medium threshold](../../encyclopedia/security/signatures-multisig.mdx)
* `--high-threshold <HIGH_THRESHOLD>` — A number from 0-255 (inclusive) representing the threshold this account sets on all operations it performs that have [a high threshold](../../encyclopedia/security/signatures-multisig.mdx)
* `--home-domain <HOME_DOMAIN>` — Sets the home domain of an account. See [Federation](../../encyclopedia/network-configuration/federation.mdx)
* `--signer <SIGNER>` — Add, update, or remove a signer from an account
* `--signer-weight <SIGNER_WEIGHT>` — Signer weight is a number from 0-255 (inclusive). The signer is deleted if the weight is 0
* `--set-required` — When enabled, an issuer must approve an account before that account can hold its asset. [More info](https://developers.stellar.org/docs/tokens/control-asset-access#authorization-required-0x1)
* `--set-revocable` — When enabled, an issuer can revoke an existing trustline’s authorization, thereby freezing the asset held by an account. [More info](https://developers.stellar.org/docs/tokens/control-asset-access#authorization-revocable-0x2)
* `--set-clawback-enabled` — Enables the issuing account to take back (burning) all of the asset. [More info](https://developers.stellar.org/docs/tokens/control-asset-access#clawback-enabled-0x8)
* `--set-immutable` — With this setting, none of the other authorization flags (`AUTH_REQUIRED_FLAG`, `AUTH_REVOCABLE_FLAG`) can be set, and the issuing account can’t be merged. [More info](https://developers.stellar.org/docs/tokens/control-asset-access#authorization-immutable-0x4)
* `--clear-required`
* `--clear-revocable`
* `--clear-immutable`
* `--clear-clawback-enabled`



## `stellar tx new set-trustline-flags`

Allows issuing account to configure authorization and trustline flags to an asset The Asset parameter is of the `TrustLineAsset` type. If you are modifying a trustline to a regular asset (i.e. one in a Code:Issuer format), this is equivalent to the Asset type. If you are modifying a trustline to a pool share, however, this is composed of the liquidity pool's unique ID. Learn more about flags: [Flags Glossary Entry](../../glossary.mdx#flags) Threshold: Low

**Usage:** `stellar tx new set-trustline-flags [OPTIONS] --source-account <SOURCE_ACCOUNT> --trustor <TRUSTOR> --asset <ASSET>`

###### **Options:**

* `--fee <FEE>` — fee amount for transaction, in stroops. 1 stroop = 0.0000001 xlm

  Default value: `100`
* `--cost` — Output the cost execution to stderr
* `--instructions <INSTRUCTIONS>` — Number of instructions to simulate
* `--build-only` — Build the transaction and only write the base64 xdr to stdout
* `--sim-only` — Simulate the transaction and only write the base64 xdr to stdout
* `--rpc-url <RPC_URL>` — RPC server endpoint
* `--network-passphrase <NETWORK_PASSPHRASE>` — Network passphrase to sign the transaction sent to the rpc server
* `--network <NETWORK>` — Name of network to use from config
* `--source-account <SOURCE_ACCOUNT>` — Account that signs the final transaction. Alias `source`. Can be an identity (--source alice), a secret key (--source SC36…), or a seed phrase (--source "kite urban…")
* `--hd-path <HD_PATH>` — If using a seed phrase, which hierarchical deterministic path to use, e.g. `m/44'/148'/{hd_path}`. Example: `--hd-path 1`. Default: `0`
* `--global` — Use global config
* `--config-dir <CONFIG_DIR>` — Location of config directory, default is "."
* `--with-source-account <WITH_SOURCE_ACCOUNT>` — e.g. `GA3D5...` or `MA3D5...`
* `--trustor <TRUSTOR>` — Account to set trustline flags for
* `--asset <ASSET>` — Asset to set trustline flags for
* `--set-authorize` — Signifies complete authorization allowing an account to transact freely with the asset to make and receive payments and place orders
* `--set-authorize-to-maintain-liabilities` — Denotes limited authorization that allows an account to maintain current orders but not to otherwise transact with the asset
* `--set-trustline-clawback-enabled` — Enables the issuing account to take back (burning) all of the asset. See our [section on Clawbacks](https://developers.stellar.org/docs/learn/encyclopedia/transactions-specialized/clawbacks)
* `--clear-authorize`
* `--clear-authorize-to-maintain-liabilities`
* `--clear-trustline-clawback-enabled`
=======
## `stellar tx sign`

Sign a transaction envelope appending the signature to the envelope

**Usage:** `stellar tx sign [OPTIONS]`

###### **Options:**

* `--sign-with-key <SIGN_WITH_KEY>` — Sign with a local key. Can be an identity (--sign-with-key alice), a secret key (--sign-with-key SC36…), or a seed phrase (--sign-with-key "kite urban…"). If using seed phrase, `--hd-path` defaults to the `0` path
* `--hd-path <HD_PATH>` — If using a seed phrase to sign, sets which hierarchical deterministic path to use, e.g. `m/44'/148'/{hd_path}`. Example: `--hd-path 1`. Default: `0`
* `--rpc-url <RPC_URL>` — RPC server endpoint
* `--network-passphrase <NETWORK_PASSPHRASE>` — Network passphrase to sign the transaction sent to the rpc server
* `--network <NETWORK>` — Name of network to use from config
* `--global` — Use global config
* `--config-dir <CONFIG_DIR>` — Location of config directory, default is "."



## `stellar tx send`

Send a transaction envelope to the network

**Usage:** `stellar tx send [OPTIONS]`

###### **Options:**

* `--rpc-url <RPC_URL>` — RPC server endpoint
* `--network-passphrase <NETWORK_PASSPHRASE>` — Network passphrase to sign the transaction sent to the rpc server
* `--network <NETWORK>` — Name of network to use from config
* `--global` — Use global config
* `--config-dir <CONFIG_DIR>` — Location of config directory, default is "."
>>>>>>> ac5cc575



## `stellar xdr`

Decode and encode XDR

**Usage:** `stellar xdr [CHANNEL] <COMMAND>`

###### **Subcommands:**

* `types` — View information about types
* `guess` — Guess the XDR type
* `decode` — Decode XDR
* `encode` — Encode XDR
* `version` — Print version information

###### **Arguments:**

* `<CHANNEL>` — Channel of XDR to operate on

  Default value: `+curr`

  Possible values: `+curr`, `+next`




## `stellar xdr types`

View information about types

**Usage:** `stellar xdr types <COMMAND>`

###### **Subcommands:**

* `list` — 
* `schema` — 



## `stellar xdr types list`

**Usage:** `stellar xdr types list [OPTIONS]`

###### **Options:**

* `--output <OUTPUT>`

  Default value: `plain`

  Possible values: `plain`, `json`, `json-formatted`




## `stellar xdr types schema`

**Usage:** `stellar xdr types schema [OPTIONS] --type <TYPE>`

###### **Options:**

* `--type <TYPE>` — XDR type to decode
* `--output <OUTPUT>`

  Default value: `json-schema-draft201909`

  Possible values: `json-schema-draft7`, `json-schema-draft201909`




## `stellar xdr guess`

Guess the XDR type

**Usage:** `stellar xdr guess [OPTIONS] [FILE]`

###### **Arguments:**

* `<FILE>` — File to decode, or stdin if omitted

###### **Options:**

* `--input <INPUT>`

  Default value: `single-base64`

  Possible values: `single`, `single-base64`, `stream`, `stream-base64`, `stream-framed`

* `--output <OUTPUT>`

  Default value: `list`

  Possible values: `list`

* `--certainty <CERTAINTY>` — Certainty as an arbitrary value

  Default value: `2`



## `stellar xdr decode`

Decode XDR

**Usage:** `stellar xdr decode [OPTIONS] --type <TYPE> [FILES]...`

###### **Arguments:**

* `<FILES>` — Files to decode, or stdin if omitted

###### **Options:**

* `--type <TYPE>` — XDR type to decode
* `--input <INPUT>`

  Default value: `stream-base64`

  Possible values: `single`, `single-base64`, `stream`, `stream-base64`, `stream-framed`

* `--output <OUTPUT>`

  Default value: `json`

  Possible values: `json`, `json-formatted`, `rust-debug`, `rust-debug-formatted`




## `stellar xdr encode`

Encode XDR

**Usage:** `stellar xdr encode [OPTIONS] --type <TYPE> [FILES]...`

###### **Arguments:**

* `<FILES>` — Files to encode, or stdin if omitted

###### **Options:**

* `--type <TYPE>` — XDR type to encode
* `--input <INPUT>`

  Default value: `json`

  Possible values: `json`

* `--output <OUTPUT>`

  Default value: `single-base64`

  Possible values: `single`, `single-base64`




## `stellar xdr version`

Print version information

**Usage:** `stellar xdr version`



## `stellar completion`

Print shell completion code for the specified shell

Ensure the completion package for your shell is installed, e.g. bash-completion for bash.

To enable autocomplete in the current bash shell, run: `source <(stellar completion --shell bash)`

To enable autocomplete permanently, run: `echo "source <(stellar completion --shell bash)" >> ~/.bashrc`


**Usage:** `stellar completion --shell <SHELL>`

###### **Options:**

* `--shell <SHELL>` — The shell type

  Possible values: `bash`, `elvish`, `fish`, `powershell`, `zsh`




## `stellar cache`

Cache for transactions and contract specs

**Usage:** `stellar cache <COMMAND>`

###### **Subcommands:**

* `clean` — Delete the cache
* `path` — Show the location of the cache
* `actionlog` — Access details about cached actions like transactions, and simulations. (Experimental. May see breaking changes at any time.)



## `stellar cache clean`

Delete the cache

**Usage:** `stellar cache clean`



## `stellar cache path`

Show the location of the cache

**Usage:** `stellar cache path`



## `stellar cache actionlog`

Access details about cached actions like transactions, and simulations. (Experimental. May see breaking changes at any time.)

**Usage:** `stellar cache actionlog <COMMAND>`

###### **Subcommands:**

* `ls` — List cached actions (transactions, simulations)
* `read` — Read cached action



## `stellar cache actionlog ls`

List cached actions (transactions, simulations)

**Usage:** `stellar cache actionlog ls [OPTIONS]`

###### **Options:**

* `--global` — Use global config
* `--config-dir <CONFIG_DIR>` — Location of config directory, default is "."
* `-l`, `--long`



## `stellar cache actionlog read`

Read cached action

**Usage:** `stellar cache actionlog read --id <ID>`

###### **Options:**

* `--id <ID>` — ID of the cache entry



## `stellar version`

Print version information

**Usage:** `stellar version`


<|MERGE_RESOLUTION|>--- conflicted
+++ resolved
@@ -1291,12 +1291,9 @@
 
 * `simulate` — Simulate a transaction envelope from stdin
 * `hash` — Calculate the hash of a transaction envelope from stdin
-<<<<<<< HEAD
-* `new` — Create a new transaction
-=======
 * `sign` — Sign a transaction envelope appending the signature to the envelope
 * `send` — Send a transaction envelope to the network
->>>>>>> ac5cc575
+* `new` — Create a new transaction
 
 
 
@@ -1332,7 +1329,40 @@
 
 
 
-<<<<<<< HEAD
+## `stellar tx sign`
+
+Sign a transaction envelope appending the signature to the envelope
+
+**Usage:** `stellar tx sign [OPTIONS]`
+
+###### **Options:**
+
+* `--sign-with-key <SIGN_WITH_KEY>` — Sign with a local key. Can be an identity (--sign-with-key alice), a secret key (--sign-with-key SC36…), or a seed phrase (--sign-with-key "kite urban…"). If using seed phrase, `--hd-path` defaults to the `0` path
+* `--hd-path <HD_PATH>` — If using a seed phrase to sign, sets which hierarchical deterministic path to use, e.g. `m/44'/148'/{hd_path}`. Example: `--hd-path 1`. Default: `0`
+* `--rpc-url <RPC_URL>` — RPC server endpoint
+* `--network-passphrase <NETWORK_PASSPHRASE>` — Network passphrase to sign the transaction sent to the rpc server
+* `--network <NETWORK>` — Name of network to use from config
+* `--global` — Use global config
+* `--config-dir <CONFIG_DIR>` — Location of config directory, default is "."
+
+
+
+## `stellar tx send`
+
+Send a transaction envelope to the network
+
+**Usage:** `stellar tx send [OPTIONS]`
+
+###### **Options:**
+
+* `--rpc-url <RPC_URL>` — RPC server endpoint
+* `--network-passphrase <NETWORK_PASSPHRASE>` — Network passphrase to sign the transaction sent to the rpc server
+* `--network <NETWORK>` — Name of network to use from config
+* `--global` — Use global config
+* `--config-dir <CONFIG_DIR>` — Location of config directory, default is "."
+
+
+
 ## `stellar tx new`
 
 Create a new transaction
@@ -1594,39 +1624,6 @@
 * `--clear-authorize`
 * `--clear-authorize-to-maintain-liabilities`
 * `--clear-trustline-clawback-enabled`
-=======
-## `stellar tx sign`
-
-Sign a transaction envelope appending the signature to the envelope
-
-**Usage:** `stellar tx sign [OPTIONS]`
-
-###### **Options:**
-
-* `--sign-with-key <SIGN_WITH_KEY>` — Sign with a local key. Can be an identity (--sign-with-key alice), a secret key (--sign-with-key SC36…), or a seed phrase (--sign-with-key "kite urban…"). If using seed phrase, `--hd-path` defaults to the `0` path
-* `--hd-path <HD_PATH>` — If using a seed phrase to sign, sets which hierarchical deterministic path to use, e.g. `m/44'/148'/{hd_path}`. Example: `--hd-path 1`. Default: `0`
-* `--rpc-url <RPC_URL>` — RPC server endpoint
-* `--network-passphrase <NETWORK_PASSPHRASE>` — Network passphrase to sign the transaction sent to the rpc server
-* `--network <NETWORK>` — Name of network to use from config
-* `--global` — Use global config
-* `--config-dir <CONFIG_DIR>` — Location of config directory, default is "."
-
-
-
-## `stellar tx send`
-
-Send a transaction envelope to the network
-
-**Usage:** `stellar tx send [OPTIONS]`
-
-###### **Options:**
-
-* `--rpc-url <RPC_URL>` — RPC server endpoint
-* `--network-passphrase <NETWORK_PASSPHRASE>` — Network passphrase to sign the transaction sent to the rpc server
-* `--network <NETWORK>` — Name of network to use from config
-* `--global` — Use global config
-* `--config-dir <CONFIG_DIR>` — Location of config directory, default is "."
->>>>>>> ac5cc575
 
 
 
