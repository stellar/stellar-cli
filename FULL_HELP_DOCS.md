--- conflicted
+++ resolved
@@ -1537,11 +1537,7 @@
 
 ###### **Subcommands:**
 
-<<<<<<< HEAD
-* `edit` — Edit the transaction
-=======
 * `edit` — Edit a transaction envelope from stdin. This command respects the environment variables `STELLAR_EDITOR`, `EDITOR` and `VISUAL`, in that order
->>>>>>> 139ff440
 * `hash` — Calculate the hash of a transaction envelope
 * `new` — Create a new transaction
 * `operation` — Manipulate the operations in a transaction, including adding new operations
@@ -1553,45 +1549,9 @@
 
 ## `stellar tx edit`
 
-<<<<<<< HEAD
-Edit the transaction
-
-**Usage:** `stellar tx edit <COMMAND>`
-
-###### **Subcommands:**
-
-* `sequence-number` — Set the sequence number on a transaction
-
-
-
-## `stellar tx edit sequence-number`
-
-Set the sequence number on a transaction
-
-**Usage:** `stellar tx edit sequence-number <COMMAND>`
-
-###### **Subcommands:**
-
-* `increment` — Increase the transaction's sequence number
-
-
-
-## `stellar tx edit sequence-number increment`
-
-Increase the transaction's sequence number
-
-**Usage:** `stellar tx edit sequence-number increment [AMOUNT]`
-
-###### **Arguments:**
-
-* `<AMOUNT>` — Amount to increment the sequence-number
-
-  Default value: `1`
-=======
 Edit a transaction envelope from stdin. This command respects the environment variables `STELLAR_EDITOR`, `EDITOR` and `VISUAL`, in that order
 
 **Usage:** `stellar tx edit`
->>>>>>> 139ff440
 
 
 
