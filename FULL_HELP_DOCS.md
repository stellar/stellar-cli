--- conflicted
+++ resolved
@@ -58,11 +58,8 @@
 * [`stellar version`↴](#stellar-version)
 * [`stellar tx`↴](#stellar-tx)
 * [`stellar tx simulate`↴](#stellar-tx-simulate)
-<<<<<<< HEAD
 * [`stellar tx sign`↴](#stellar-tx-sign)
 * [`stellar tx send`↴](#stellar-tx-send)
-=======
->>>>>>> 85ec1ee0
 * [`stellar cache`↴](#stellar-cache)
 * [`stellar cache clean`↴](#stellar-cache-clean)
 * [`stellar cache path`↴](#stellar-cache-path)
@@ -1481,11 +1478,8 @@
 ###### **Subcommands:**
 
 * `simulate` — Simulate a transaction envelope from stdin
-<<<<<<< HEAD
 * `sign` — Sign a transaction with a ledger or local key
 * `send` — Send a transaction envelope to the network
-=======
->>>>>>> 85ec1ee0
 
 
 
@@ -1494,36 +1488,6 @@
 Simulate a transaction envelope from stdin
 
 **Usage:** `stellar tx simulate [OPTIONS] --source-account <SOURCE_ACCOUNT>`
-
-###### **Options:**
-
-* `--rpc-url <RPC_URL>` — RPC server endpoint
-* `--network-passphrase <NETWORK_PASSPHRASE>` — Network passphrase to sign the transaction sent to the rpc server
-* `--network <NETWORK>` — Name of network to use from config
-<<<<<<< HEAD
-* `--source-account <SOURCE_ACCOUNT>` — Account that signs the final transaction. Alias `source`. Can be an identity (--source alice), a secret key (--source SC36…), or a seed phrase (--source "kite urban…"). Default: `identity generate --default-seed`
-=======
-* `--source-account <SOURCE_ACCOUNT>` — Account that signs the final transaction. Alias `source`. Can be an identity (--source alice), a secret key (--source SC36…), or a seed phrase (--source "kite urban…")
->>>>>>> 85ec1ee0
-* `--hd-path <HD_PATH>` — If using a seed phrase, which hierarchical deterministic path to use, e.g. `m/44'/148'/{hd_path}`. Example: `--hd-path 1`. Default: `0`
-* `--global` — Use global config
-
-  Possible values: `true`, `false`
-
-* `--config-dir <CONFIG_DIR>` — Location of config directory, default is "."
-<<<<<<< HEAD
-* `--check` — Check with user before signature. Eventually this will be replaced with `--yes`, which does the opposite and will force a check without --yes
-
-  Possible values: `true`, `false`
-
-
-
-
-## `stellar tx sign`
-
-Sign a transaction with a ledger or local key
-
-**Usage:** `stellar tx sign [OPTIONS] --source-account <SOURCE_ACCOUNT>`
 
 ###### **Options:**
 
@@ -1544,11 +1508,11 @@
 
 
 
-## `stellar tx send`
-
-Send a transaction envelope to the network
-
-**Usage:** `stellar tx send [OPTIONS] --source-account <SOURCE_ACCOUNT>`
+## `stellar tx sign`
+
+Sign a transaction with a ledger or local key
+
+**Usage:** `stellar tx sign [OPTIONS] --source-account <SOURCE_ACCOUNT>`
 
 ###### **Options:**
 
@@ -1566,8 +1530,31 @@
 
   Possible values: `true`, `false`
 
-=======
->>>>>>> 85ec1ee0
+
+
+
+## `stellar tx send`
+
+Send a transaction envelope to the network
+
+**Usage:** `stellar tx send [OPTIONS] --source-account <SOURCE_ACCOUNT>`
+
+###### **Options:**
+
+* `--rpc-url <RPC_URL>` — RPC server endpoint
+* `--network-passphrase <NETWORK_PASSPHRASE>` — Network passphrase to sign the transaction sent to the rpc server
+* `--network <NETWORK>` — Name of network to use from config
+* `--source-account <SOURCE_ACCOUNT>` — Account that signs the final transaction. Alias `source`. Can be an identity (--source alice), a secret key (--source SC36…), or a seed phrase (--source "kite urban…"). Default: `identity generate --default-seed`
+* `--hd-path <HD_PATH>` — If using a seed phrase, which hierarchical deterministic path to use, e.g. `m/44'/148'/{hd_path}`. Example: `--hd-path 1`. Default: `0`
+* `--global` — Use global config
+
+  Possible values: `true`, `false`
+
+* `--config-dir <CONFIG_DIR>` — Location of config directory, default is "."
+* `--check` — Check with user before signature. Eventually this will be replaced with `--yes`, which does the opposite and will force a check without --yes
+
+  Possible values: `true`, `false`
+
 
 
 
