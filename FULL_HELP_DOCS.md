--- conflicted
+++ resolved
@@ -2395,10 +2395,7 @@
 
 * `result` — Fetch the transaction result
 * `meta` — Fetch the transaction meta
-<<<<<<< HEAD
 * `fee` — Fetch the transaction fee information
-=======
->>>>>>> 479da421
 
 ###### **Options:**
 
@@ -2478,7 +2475,6 @@
 
 
 
-<<<<<<< HEAD
 ## `stellar tx fetch fee`
 
 Fetch the transaction fee information
@@ -2507,8 +2503,6 @@
 
 
 
-=======
->>>>>>> 479da421
 ## `stellar xdr`
 
 Decode and encode XDR
