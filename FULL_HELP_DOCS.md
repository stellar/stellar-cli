# Stellar CLI Manual

This document contains the help content for the `stellar` command-line program.

## `stellar`

Work seamlessly with Stellar accounts, contracts, and assets from the command line.

- Generate and manage keys and accounts
- Build, deploy, and interact with contracts
- Deploy asset contracts
- Stream events
- Start local testnets
- Decode, encode XDR
- More!

For additional information see:

- Stellar Docs: https://developers.stellar.org
- Smart Contract Docs: https://developers.stellar.org/docs/build/smart-contracts/overview
- CLI Docs: https://developers.stellar.org/docs/tools/developer-tools/cli/stellar-cli

To get started generate a new identity:

    stellar keys generate alice

Use keys with the `--source` flag in other commands.

Commands that work with contracts are organized under the `contract` subcommand. List them:

    stellar contract --help

Use contracts like a CLI:

    stellar contract invoke --id CCR6QKTWZQYW6YUJ7UP7XXZRLWQPFRV6SWBLQS4ZQOSAF4BOUD77OTE2 --source alice --network testnet -- --help

Anything after the `--` double dash (the "slop") is parsed as arguments to the contract-specific CLI, generated on-the-fly from the contract schema. For the hello world example, with a function called `hello` that takes one string argument `to`, here's how you invoke it:

    stellar contract invoke --id CCR6QKTWZQYW6YUJ7UP7XXZRLWQPFRV6SWBLQS4ZQOSAF4BOUD77OTE2 --source alice --network testnet -- hello --to world


**Usage:** `stellar [OPTIONS] <COMMAND>`

###### **Subcommands:**

<<<<<<< HEAD
* `contract` — Tools for smart contract developers
* `doctor` — Diagnose and troubleshoot CLI and network issues
* `events` — Watch the network for contract events
* `env` — Prints the environment variables
* `keys` — Create and manage identities including keys and addresses
* `network` — Configure connection to networks
* `container` — Start local networks in containers
* `config` — Manage cli configuration
* `snapshot` — Download a snapshot of a ledger from an archive
* `tx` — Sign, Simulate, and Send transactions
* `xdr` — Decode and encode XDR
* `completion` — Print shell completion code for the specified shell
* `cache` — Cache for transactions and contract specs
* `version` — Print version information
* `plugin` — The subcommand for CLI plugins
* `ledger` — Fetch ledger information
* `fee-stats` — Fetch network feestats

###### **Options:**

* `--global` — ⚠️ Deprecated: global config is always on
* `--config-dir <CONFIG_DIR>` — Location of config directory. By default, it uses `$XDG_CONFIG_HOME/stellar` if set, falling back to `~/.config/stellar` otherwise. Contains configuration files, aliases, and other persistent settings
* `-f`, `--filter-logs <FILTER_LOGS>` — Filter logs output. To turn on `stellar_cli::log::footprint=debug` or off `=off`. Can also use env var `RUST_LOG`
* `-q`, `--quiet` — Do not write logs to stderr including `INFO`
* `-v`, `--verbose` — Log DEBUG events
* `--very-verbose` [alias: `vv`] — Log DEBUG and TRACE events
* `--list` — List installed plugins. E.g. `stellar-hello`
* `--no-cache` — Do not cache your simulations and transactions


=======
- `contract` — Tools for smart contract developers
- `doctor` — Diagnose and troubleshoot CLI and network issues
- `events` — Watch the network for contract events
- `env` — Prints the environment variables
- `keys` — Create and manage identities including keys and addresses
- `network` — Configure connection to networks
- `container` — Start local networks in containers
- `config` — Manage cli configuration
- `snapshot` — Download a snapshot of a ledger from an archive
- `tx` — Sign, Simulate, and Send transactions
- `xdr` — Decode and encode XDR
- `completion` — Print shell completion code for the specified shell
- `cache` — Cache for transactions and contract specs
- `version` — Print version information
- `plugin` — The subcommand for CLI plugins
- `ledger` — Fetch ledger information
- `fee-stats` — Fetch network feestats

###### **Options:**

- `--global` — ⚠️ Deprecated: global config is always on
- `--config-dir <CONFIG_DIR>` — Location of config directory. By default, it uses `$XDG_CONFIG_HOME/stellar` if set, falling back to `~/.config/stellar` otherwise. Contains configuration files, aliases, and other persistent settings
- `-f`, `--filter-logs <FILTER_LOGS>` — Filter logs output. To turn on `stellar_cli::log::footprint=debug` or off `=off`. Can also use env var `RUST_LOG`
- `-q`, `--quiet` — Do not write logs to stderr including `INFO`
- `-v`, `--verbose` — Log DEBUG events
- `--very-verbose` [alias: `vv`] — Log DEBUG and TRACE events
- `--list` — ⚠️ Deprecated, use `stellar plugin ls`. List installed plugins. E.g. `stellar-hello`
- `--no-cache` — Do not cache your simulations and transactions
>>>>>>> 0628884a

## `stellar contract`

Tools for smart contract developers

**Usage:** `stellar contract <COMMAND>`

###### **Subcommands:**

<<<<<<< HEAD
* `asset` — Utilities to deploy a Stellar Asset Contract or get its id
* `alias` — Utilities to manage contract aliases
* `bindings` — Generate code client bindings for a contract
* `build` — Build a contract from source
* `extend` — Extend the time to live ledger of a contract-data ledger entry
* `deploy` — Deploy a wasm contract
* `fetch` — Fetch a contract's Wasm binary
* `id` — Generate the contract id for a given contract or asset
* `info` — Access info about contracts
* `init` — Initialize a Soroban contract project
* `inspect` — (Deprecated, use `contract info`) Inspect a WASM file listing contract functions, meta, etc
* `upload` — Install a WASM file to the ledger without creating a contract instance
* `install` — (Deprecated, use `contract upload`) Install a WASM file to the ledger without creating a contract instance
* `invoke` — Invoke a contract function
* `optimize` — (Deprecated, use `build --optimize`) Optimize a WASM file
* `read` — Print the current value of a contract-data ledger entry
* `restore` — Restore an evicted value for a contract-data legder entry


=======
- `asset` — Utilities to deploy a Stellar Asset Contract or get its id
- `alias` — Utilities to manage contract aliases
- `bindings` — Generate code client bindings for a contract
- `build` — Build a contract from source
- `extend` — Extend the time to live ledger of a contract-data ledger entry
- `deploy` — Deploy a wasm contract
- `fetch` — Fetch a contract's Wasm binary
- `id` — Generate the contract id for a given contract or asset
- `info` — Access info about contracts
- `init` — Initialize a Soroban contract project
- `inspect` — ⚠️ Deprecated, use `contract info`. Inspect a WASM file listing contract functions, meta, etc
- `upload` — Install a WASM file to the ledger without creating a contract instance
- `install` — ⚠️ Deprecated, use `contract upload`. Install a WASM file to the ledger without creating a contract instance
- `invoke` — Invoke a contract function
- `optimize` — ⚠️ Deprecated, use `build --optimize`. Optimize a WASM file
- `read` — Print the current value of a contract-data ledger entry
- `restore` — Restore an evicted value for a contract-data legder entry
>>>>>>> 0628884a

## `stellar contract asset`

Utilities to deploy a Stellar Asset Contract or get its id

**Usage:** `stellar contract asset <COMMAND>`

###### **Subcommands:**

* `id` — Get Id of builtin Soroban Asset Contract. Deprecated, use `stellar contract id asset` instead
* `deploy` — Deploy builtin Soroban Asset Contract



## `stellar contract asset id`

Get Id of builtin Soroban Asset Contract. Deprecated, use `stellar contract id asset` instead

**Usage:** `stellar contract asset id [OPTIONS] --asset <ASSET>`

###### **Options:**

* `--asset <ASSET>` — ID of the Stellar classic asset to wrap, e.g. "native", "USDC:G...5", "USDC:alias"
* `--rpc-url <RPC_URL>` — RPC server endpoint
* `--rpc-header <RPC_HEADERS>` — RPC Header(s) to include in requests to the RPC provider
* `--network-passphrase <NETWORK_PASSPHRASE>` — Network passphrase to sign the transaction sent to the rpc server
* `-n`, `--network <NETWORK>` — Name of network to use from config
* `--global` — ⚠️ Deprecated: global config is always on
* `--config-dir <CONFIG_DIR>` — Location of config directory. By default, it uses `$XDG_CONFIG_HOME/stellar` if set, falling back to `~/.config/stellar` otherwise. Contains configuration files, aliases, and other persistent settings



## `stellar contract asset deploy`

Deploy builtin Soroban Asset Contract

**Usage:** `stellar contract asset deploy [OPTIONS] --asset <ASSET> --source-account <SOURCE_ACCOUNT>`

###### **Options:**

* `--asset <ASSET>` — ID of the Stellar classic asset to wrap, e.g. "USDC:G...5"
* `--rpc-url <RPC_URL>` — RPC server endpoint
* `--rpc-header <RPC_HEADERS>` — RPC Header(s) to include in requests to the RPC provider
* `--network-passphrase <NETWORK_PASSPHRASE>` — Network passphrase to sign the transaction sent to the rpc server
* `-n`, `--network <NETWORK>` — Name of network to use from config
* `-s`, `--source-account <SOURCE_ACCOUNT>` [alias: `source`] — Account that where transaction originates from. Alias `source`. Can be an identity (--source alice), a public key (--source GDKW...), a muxed account (--source MDA…), a secret key (--source SC36…), or a seed phrase (--source "kite urban…"). If `--build-only` or `--sim-only` flags were NOT provided, this key will also be used to sign the final transaction. In that case, trying to sign with public key will fail
* `--global` — ⚠️ Deprecated: global config is always on
* `--config-dir <CONFIG_DIR>` — Location of config directory. By default, it uses `$XDG_CONFIG_HOME/stellar` if set, falling back to `~/.config/stellar` otherwise. Contains configuration files, aliases, and other persistent settings
* `--sign-with-key <SIGN_WITH_KEY>` — Sign with a local key or key saved in OS secure storage. Can be an identity (--sign-with-key alice), a secret key (--sign-with-key SC36…), or a seed phrase (--sign-with-key "kite urban…"). If using seed phrase, `--hd-path` defaults to the `0` path
* `--hd-path <HD_PATH>` — If using a seed phrase to sign, sets which hierarchical deterministic path to use, e.g. `m/44'/148'/{hd_path}`. Example: `--hd-path 1`. Default: `0`
* `--sign-with-lab` — Sign with https://lab.stellar.org
* `--sign-with-ledger` — Sign with a ledger wallet
* `--fee <FEE>` — fee amount for transaction, in stroops. 1 stroop = 0.0000001 xlm

  Default value: `100`
* `--cost` — Output the cost execution to stderr
* `--instructions <INSTRUCTIONS>` — Number of instructions to simulate
* `--build-only` — Build the transaction and only write the base64 xdr to stdout
* `--alias <ALIAS>` — The alias that will be used to save the assets's id. Whenever used, `--alias` will always overwrite the existing contract id configuration without asking for confirmation



## `stellar contract alias`

Utilities to manage contract aliases

**Usage:** `stellar contract alias <COMMAND>`

###### **Subcommands:**

* `remove` — Remove contract alias
* `add` — Add contract alias
* `show` — Show the contract id associated with a given alias
* `ls` — List all aliases



## `stellar contract alias remove`

Remove contract alias

**Usage:** `stellar contract alias remove [OPTIONS] <ALIAS>`

###### **Arguments:**

* `<ALIAS>` — The contract alias that will be removed

###### **Options:**

* `--global` — ⚠️ Deprecated: global config is always on
* `--config-dir <CONFIG_DIR>` — Location of config directory. By default, it uses `$XDG_CONFIG_HOME/stellar` if set, falling back to `~/.config/stellar` otherwise. Contains configuration files, aliases, and other persistent settings
* `--rpc-url <RPC_URL>` — RPC server endpoint
* `--rpc-header <RPC_HEADERS>` — RPC Header(s) to include in requests to the RPC provider
* `--network-passphrase <NETWORK_PASSPHRASE>` — Network passphrase to sign the transaction sent to the rpc server
* `-n`, `--network <NETWORK>` — Name of network to use from config



## `stellar contract alias add`

Add contract alias

**Usage:** `stellar contract alias add [OPTIONS] --id <CONTRACT_ID> <ALIAS>`

###### **Arguments:**

* `<ALIAS>` — The contract alias that will be used

###### **Options:**

* `--global` — ⚠️ Deprecated: global config is always on
* `--config-dir <CONFIG_DIR>` — Location of config directory. By default, it uses `$XDG_CONFIG_HOME/stellar` if set, falling back to `~/.config/stellar` otherwise. Contains configuration files, aliases, and other persistent settings
* `--rpc-url <RPC_URL>` — RPC server endpoint
* `--rpc-header <RPC_HEADERS>` — RPC Header(s) to include in requests to the RPC provider
* `--network-passphrase <NETWORK_PASSPHRASE>` — Network passphrase to sign the transaction sent to the rpc server
* `-n`, `--network <NETWORK>` — Name of network to use from config
* `--overwrite` — Overwrite the contract alias if it already exists
* `--id <CONTRACT_ID>` — The contract id that will be associated with the alias



## `stellar contract alias show`

Show the contract id associated with a given alias

**Usage:** `stellar contract alias show [OPTIONS] <ALIAS>`

###### **Arguments:**

* `<ALIAS>` — The contract alias that will be displayed

###### **Options:**

* `--global` — ⚠️ Deprecated: global config is always on
* `--config-dir <CONFIG_DIR>` — Location of config directory. By default, it uses `$XDG_CONFIG_HOME/stellar` if set, falling back to `~/.config/stellar` otherwise. Contains configuration files, aliases, and other persistent settings
* `--rpc-url <RPC_URL>` — RPC server endpoint
* `--rpc-header <RPC_HEADERS>` — RPC Header(s) to include in requests to the RPC provider
* `--network-passphrase <NETWORK_PASSPHRASE>` — Network passphrase to sign the transaction sent to the rpc server
* `-n`, `--network <NETWORK>` — Name of network to use from config



## `stellar contract alias ls`

List all aliases

**Usage:** `stellar contract alias ls [OPTIONS]`

###### **Options:**

* `--global` — ⚠️ Deprecated: global config is always on
* `--config-dir <CONFIG_DIR>` — Location of config directory. By default, it uses `$XDG_CONFIG_HOME/stellar` if set, falling back to `~/.config/stellar` otherwise. Contains configuration files, aliases, and other persistent settings



## `stellar contract bindings`

Generate code client bindings for a contract

**Usage:** `stellar contract bindings <COMMAND>`

###### **Subcommands:**

* `json` — Generate Json Bindings
* `rust` — Generate Rust bindings
* `typescript` — Generate a TypeScript / JavaScript package
* `python` — Generate Python bindings
* `java` — Generate Java bindings
* `flutter` — Generate Flutter bindings
* `swift` — Generate Swift bindings
* `php` — Generate PHP bindings



## `stellar contract bindings json`

Generate Json Bindings

**Usage:** `stellar contract bindings json --wasm <WASM>`

###### **Options:**

* `--wasm <WASM>` — Path to wasm binary



## `stellar contract bindings rust`

Generate Rust bindings

**Usage:** `stellar contract bindings rust --wasm <WASM>`

###### **Options:**

* `--wasm <WASM>` — Path to wasm binary



## `stellar contract bindings typescript`

Generate a TypeScript / JavaScript package

**Usage:** `stellar contract bindings typescript [OPTIONS] --output-dir <OUTPUT_DIR> <--wasm <WASM>|--wasm-hash <WASM_HASH>|--contract-id <CONTRACT_ID>>`

###### **Options:**

* `--wasm <WASM>` — Wasm file path on local filesystem. Provide this OR `--wasm-hash` OR `--contract-id`
* `--wasm-hash <WASM_HASH>` — Hash of Wasm blob on a network. Provide this OR `--wasm` OR `--contract-id`
* `--contract-id <CONTRACT_ID>` [alias: `id`] — Contract ID/alias on a network. Provide this OR `--wasm-hash` OR `--wasm`
* `--rpc-url <RPC_URL>` — RPC server endpoint
* `--rpc-header <RPC_HEADERS>` — RPC Header(s) to include in requests to the RPC provider
* `--network-passphrase <NETWORK_PASSPHRASE>` — Network passphrase to sign the transaction sent to the rpc server
* `-n`, `--network <NETWORK>` — Name of network to use from config
* `--global` — ⚠️ Deprecated: global config is always on
* `--config-dir <CONFIG_DIR>` — Location of config directory. By default, it uses `$XDG_CONFIG_HOME/stellar` if set, falling back to `~/.config/stellar` otherwise. Contains configuration files, aliases, and other persistent settings
* `--output-dir <OUTPUT_DIR>` — Where to place generated project
* `--overwrite` — Whether to overwrite output directory if it already exists



## `stellar contract bindings python`

Generate Python bindings

**Usage:** `stellar contract bindings python`



## `stellar contract bindings java`

Generate Java bindings

**Usage:** `stellar contract bindings java`



## `stellar contract bindings flutter`

Generate Flutter bindings

**Usage:** `stellar contract bindings flutter`



## `stellar contract bindings swift`

Generate Swift bindings

**Usage:** `stellar contract bindings swift`



## `stellar contract bindings php`

Generate PHP bindings

**Usage:** `stellar contract bindings php`



## `stellar contract build`

Build a contract from source

Builds all crates that are referenced by the cargo manifest (Cargo.toml) that have cdylib as their crate-type. Crates are built for the wasm32 target. Unless configured otherwise, crates are built with their default features and with their release profile.

In workspaces builds all crates unless a package name is specified, or the command is executed from the sub-directory of a workspace crate.

To view the commands that will be executed, without executing them, use the --print-commands-only option.

**Usage:** `stellar contract build [OPTIONS]`

###### **Options:**

* `--manifest-path <MANIFEST_PATH>` — Path to Cargo.toml
* `--package <PACKAGE>` — Package to build

   If omitted, all packages that build for crate-type cdylib are built.
* `--profile <PROFILE>` — Build with the specified profile

  Default value: `release`
* `--features <FEATURES>` — Build with the list of features activated, space or comma separated
* `--all-features` — Build with the all features activated
* `--no-default-features` — Build with the default feature not activated
* `--out-dir <OUT_DIR>` — Directory to copy wasm files to

   If provided, wasm files can be found in the cargo target directory, and the specified directory.

   If ommitted, wasm files are written only to the cargo target directory.
* `--print-commands-only` — Print commands to build without executing them
* `--meta <META>` — Add key-value to contract meta (adds the meta to the `contractmetav0` custom section)
* `--optimize` — Optimize the generated wasm



## `stellar contract extend`

Extend the time to live ledger of a contract-data ledger entry.

If no keys are specified the contract itself is extended.

**Usage:** `stellar contract extend [OPTIONS] --ledgers-to-extend <LEDGERS_TO_EXTEND> --source-account <SOURCE_ACCOUNT>`

###### **Options:**

* `--ledgers-to-extend <LEDGERS_TO_EXTEND>` — Number of ledgers to extend the entries
* `--ttl-ledger-only` — Only print the new Time To Live ledger
* `--id <CONTRACT_ID>` — Contract ID to which owns the data entries. If no keys provided the Contract's instance will be extended
* `--key <KEY>` — Storage key (symbols only)
* `--key-xdr <KEY_XDR>` — Storage key (base64-encoded XDR)
* `--wasm <WASM>` — Path to Wasm file of contract code to extend
* `--wasm-hash <WASM_HASH>` — Path to Wasm file of contract code to extend
* `--durability <DURABILITY>` — Storage entry durability

  Default value: `persistent`

  Possible values:
  - `persistent`:
    Persistent
  - `temporary`:
    Temporary

* `--rpc-url <RPC_URL>` — RPC server endpoint
* `--rpc-header <RPC_HEADERS>` — RPC Header(s) to include in requests to the RPC provider
* `--network-passphrase <NETWORK_PASSPHRASE>` — Network passphrase to sign the transaction sent to the rpc server
* `-n`, `--network <NETWORK>` — Name of network to use from config
* `-s`, `--source-account <SOURCE_ACCOUNT>` [alias: `source`] — Account that where transaction originates from. Alias `source`. Can be an identity (--source alice), a public key (--source GDKW...), a muxed account (--source MDA…), a secret key (--source SC36…), or a seed phrase (--source "kite urban…"). If `--build-only` or `--sim-only` flags were NOT provided, this key will also be used to sign the final transaction. In that case, trying to sign with public key will fail
* `--global` — ⚠️ Deprecated: global config is always on
* `--config-dir <CONFIG_DIR>` — Location of config directory. By default, it uses `$XDG_CONFIG_HOME/stellar` if set, falling back to `~/.config/stellar` otherwise. Contains configuration files, aliases, and other persistent settings
* `--sign-with-key <SIGN_WITH_KEY>` — Sign with a local key or key saved in OS secure storage. Can be an identity (--sign-with-key alice), a secret key (--sign-with-key SC36…), or a seed phrase (--sign-with-key "kite urban…"). If using seed phrase, `--hd-path` defaults to the `0` path
* `--hd-path <HD_PATH>` — If using a seed phrase to sign, sets which hierarchical deterministic path to use, e.g. `m/44'/148'/{hd_path}`. Example: `--hd-path 1`. Default: `0`
* `--sign-with-lab` — Sign with https://lab.stellar.org
* `--sign-with-ledger` — Sign with a ledger wallet
* `--fee <FEE>` — fee amount for transaction, in stroops. 1 stroop = 0.0000001 xlm

  Default value: `100`
* `--cost` — Output the cost execution to stderr
* `--instructions <INSTRUCTIONS>` — Number of instructions to simulate
* `--build-only` — Build the transaction and only write the base64 xdr to stdout



## `stellar contract deploy`

Deploy a wasm contract

**Usage:** `stellar contract deploy [OPTIONS] --source-account <SOURCE_ACCOUNT> <--wasm <WASM>|--wasm-hash <WASM_HASH>> [-- <CONTRACT_CONSTRUCTOR_ARGS>...]`

###### **Arguments:**

* `<CONTRACT_CONSTRUCTOR_ARGS>` — If provided, will be passed to the contract's `__constructor` function with provided arguments for that function as `--arg-name value`

###### **Options:**

* `--wasm <WASM>` — WASM file to deploy
* `--wasm-hash <WASM_HASH>` — Hash of the already installed/deployed WASM file
* `--salt <SALT>` — Custom salt 32-byte salt for the token id
* `--rpc-url <RPC_URL>` — RPC server endpoint
* `--rpc-header <RPC_HEADERS>` — RPC Header(s) to include in requests to the RPC provider
* `--network-passphrase <NETWORK_PASSPHRASE>` — Network passphrase to sign the transaction sent to the rpc server
* `-n`, `--network <NETWORK>` — Name of network to use from config
* `-s`, `--source-account <SOURCE_ACCOUNT>` [alias: `source`] — Account that where transaction originates from. Alias `source`. Can be an identity (--source alice), a public key (--source GDKW...), a muxed account (--source MDA…), a secret key (--source SC36…), or a seed phrase (--source "kite urban…"). If `--build-only` or `--sim-only` flags were NOT provided, this key will also be used to sign the final transaction. In that case, trying to sign with public key will fail
* `--global` — ⚠️ Deprecated: global config is always on
* `--config-dir <CONFIG_DIR>` — Location of config directory. By default, it uses `$XDG_CONFIG_HOME/stellar` if set, falling back to `~/.config/stellar` otherwise. Contains configuration files, aliases, and other persistent settings
* `--sign-with-key <SIGN_WITH_KEY>` — Sign with a local key or key saved in OS secure storage. Can be an identity (--sign-with-key alice), a secret key (--sign-with-key SC36…), or a seed phrase (--sign-with-key "kite urban…"). If using seed phrase, `--hd-path` defaults to the `0` path
* `--hd-path <HD_PATH>` — If using a seed phrase to sign, sets which hierarchical deterministic path to use, e.g. `m/44'/148'/{hd_path}`. Example: `--hd-path 1`. Default: `0`
* `--sign-with-lab` — Sign with https://lab.stellar.org
* `--sign-with-ledger` — Sign with a ledger wallet
* `--fee <FEE>` — fee amount for transaction, in stroops. 1 stroop = 0.0000001 xlm

  Default value: `100`
* `--cost` — Output the cost execution to stderr
* `--instructions <INSTRUCTIONS>` — Number of instructions to simulate
* `--build-only` — Build the transaction and only write the base64 xdr to stdout
* `-i`, `--ignore-checks` — Whether to ignore safety checks when deploying contracts

  Default value: `false`
* `--alias <ALIAS>` — The alias that will be used to save the contract's id. Whenever used, `--alias` will always overwrite the existing contract id configuration without asking for confirmation



## `stellar contract fetch`

Fetch a contract's Wasm binary

**Usage:** `stellar contract fetch [OPTIONS]`

###### **Options:**

* `--id <CONTRACT_ID>` — Contract ID to fetch
* `--wasm-hash <WASM_HASH>` — Wasm to fetch
* `-o`, `--out-file <OUT_FILE>` — Where to write output otherwise stdout is used
* `--global` — ⚠️ Deprecated: global config is always on
* `--config-dir <CONFIG_DIR>` — Location of config directory. By default, it uses `$XDG_CONFIG_HOME/stellar` if set, falling back to `~/.config/stellar` otherwise. Contains configuration files, aliases, and other persistent settings
* `--rpc-url <RPC_URL>` — RPC server endpoint
* `--rpc-header <RPC_HEADERS>` — RPC Header(s) to include in requests to the RPC provider
* `--network-passphrase <NETWORK_PASSPHRASE>` — Network passphrase to sign the transaction sent to the rpc server
* `-n`, `--network <NETWORK>` — Name of network to use from config



## `stellar contract id`

Generate the contract id for a given contract or asset

**Usage:** `stellar contract id <COMMAND>`

###### **Subcommands:**

* `asset` — Deploy builtin Soroban Asset Contract
* `wasm` — Deploy normal Wasm Contract



## `stellar contract id asset`

Deploy builtin Soroban Asset Contract

**Usage:** `stellar contract id asset [OPTIONS] --asset <ASSET>`

###### **Options:**

* `--asset <ASSET>` — ID of the Stellar classic asset to wrap, e.g. "native", "USDC:G...5", "USDC:alias"
* `--rpc-url <RPC_URL>` — RPC server endpoint
* `--rpc-header <RPC_HEADERS>` — RPC Header(s) to include in requests to the RPC provider
* `--network-passphrase <NETWORK_PASSPHRASE>` — Network passphrase to sign the transaction sent to the rpc server
* `-n`, `--network <NETWORK>` — Name of network to use from config
* `--global` — ⚠️ Deprecated: global config is always on
* `--config-dir <CONFIG_DIR>` — Location of config directory. By default, it uses `$XDG_CONFIG_HOME/stellar` if set, falling back to `~/.config/stellar` otherwise. Contains configuration files, aliases, and other persistent settings



## `stellar contract id wasm`

Deploy normal Wasm Contract

**Usage:** `stellar contract id wasm [OPTIONS] --salt <SALT> --source-account <SOURCE_ACCOUNT>`

###### **Options:**

* `--salt <SALT>` — ID of the Soroban contract
* `--rpc-url <RPC_URL>` — RPC server endpoint
* `--rpc-header <RPC_HEADERS>` — RPC Header(s) to include in requests to the RPC provider
* `--network-passphrase <NETWORK_PASSPHRASE>` — Network passphrase to sign the transaction sent to the rpc server
* `-n`, `--network <NETWORK>` — Name of network to use from config
* `-s`, `--source-account <SOURCE_ACCOUNT>` [alias: `source`] — Account that where transaction originates from. Alias `source`. Can be an identity (--source alice), a public key (--source GDKW...), a muxed account (--source MDA…), a secret key (--source SC36…), or a seed phrase (--source "kite urban…"). If `--build-only` or `--sim-only` flags were NOT provided, this key will also be used to sign the final transaction. In that case, trying to sign with public key will fail
* `--global` — ⚠️ Deprecated: global config is always on
* `--config-dir <CONFIG_DIR>` — Location of config directory. By default, it uses `$XDG_CONFIG_HOME/stellar` if set, falling back to `~/.config/stellar` otherwise. Contains configuration files, aliases, and other persistent settings
* `--sign-with-key <SIGN_WITH_KEY>` — Sign with a local key or key saved in OS secure storage. Can be an identity (--sign-with-key alice), a secret key (--sign-with-key SC36…), or a seed phrase (--sign-with-key "kite urban…"). If using seed phrase, `--hd-path` defaults to the `0` path
* `--hd-path <HD_PATH>` — If using a seed phrase to sign, sets which hierarchical deterministic path to use, e.g. `m/44'/148'/{hd_path}`. Example: `--hd-path 1`. Default: `0`
* `--sign-with-lab` — Sign with https://lab.stellar.org
* `--sign-with-ledger` — Sign with a ledger wallet



## `stellar contract info`

Access info about contracts

**Usage:** `stellar contract info <COMMAND>`

###### **Subcommands:**

* `interface` — Output the interface of a contract
* `meta` — Output the metadata stored in a contract
* `env-meta` — Output the env required metadata stored in a contract
* `build` — Output the contract build information, if available



## `stellar contract info interface`

Output the interface of a contract.

A contract's interface describes the functions, parameters, and types that the contract makes accessible to be called.

The data outputted by this command is a stream of `SCSpecEntry` XDR values. See the type definitions in [stellar-xdr](https://github.com/stellar/stellar-xdr). [See also XDR data format](https://developers.stellar.org/docs/learn/encyclopedia/data-format/xdr).

Outputs no data when no data is present in the contract.

**Usage:** `stellar contract info interface [OPTIONS] <--wasm <WASM>|--wasm-hash <WASM_HASH>|--contract-id <CONTRACT_ID>>`

###### **Options:**

* `--wasm <WASM>` — Wasm file path on local filesystem. Provide this OR `--wasm-hash` OR `--contract-id`
* `--wasm-hash <WASM_HASH>` — Hash of Wasm blob on a network. Provide this OR `--wasm` OR `--contract-id`
* `--contract-id <CONTRACT_ID>` [alias: `id`] — Contract ID/alias on a network. Provide this OR `--wasm-hash` OR `--wasm`
* `--rpc-url <RPC_URL>` — RPC server endpoint
* `--rpc-header <RPC_HEADERS>` — RPC Header(s) to include in requests to the RPC provider
* `--network-passphrase <NETWORK_PASSPHRASE>` — Network passphrase to sign the transaction sent to the rpc server
* `-n`, `--network <NETWORK>` — Name of network to use from config
* `--global` — ⚠️ Deprecated: global config is always on
* `--config-dir <CONFIG_DIR>` — Location of config directory. By default, it uses `$XDG_CONFIG_HOME/stellar` if set, falling back to `~/.config/stellar` otherwise. Contains configuration files, aliases, and other persistent settings
* `--output <OUTPUT>` — Format of the output

  Default value: `rust`

  Possible values:
  - `rust`:
    Rust code output of the contract interface
  - `xdr-base64`:
    XDR output of the info entry
  - `json`:
    JSON output of the info entry (one line, not formatted)
  - `json-formatted`:
    Formatted (multiline) JSON output of the info entry




## `stellar contract info meta`

Output the metadata stored in a contract.

A contract's meta is a series of key-value pairs that the contract developer can set with any values to provided metadata about the contract. The meta also contains some information like the version of Rust SDK, and Rust compiler version.

The data outputted by this command is a stream of `SCMetaEntry` XDR values. See the type definitions in [stellar-xdr](https://github.com/stellar/stellar-xdr). [See also XDR data format](https://developers.stellar.org/docs/learn/encyclopedia/data-format/xdr).

Outputs no data when no data is present in the contract.

**Usage:** `stellar contract info meta [OPTIONS] <--wasm <WASM>|--wasm-hash <WASM_HASH>|--contract-id <CONTRACT_ID>>`

###### **Options:**

* `--wasm <WASM>` — Wasm file path on local filesystem. Provide this OR `--wasm-hash` OR `--contract-id`
* `--wasm-hash <WASM_HASH>` — Hash of Wasm blob on a network. Provide this OR `--wasm` OR `--contract-id`
* `--contract-id <CONTRACT_ID>` [alias: `id`] — Contract ID/alias on a network. Provide this OR `--wasm-hash` OR `--wasm`
* `--rpc-url <RPC_URL>` — RPC server endpoint
* `--rpc-header <RPC_HEADERS>` — RPC Header(s) to include in requests to the RPC provider
* `--network-passphrase <NETWORK_PASSPHRASE>` — Network passphrase to sign the transaction sent to the rpc server
* `-n`, `--network <NETWORK>` — Name of network to use from config
* `--global` — ⚠️ Deprecated: global config is always on
* `--config-dir <CONFIG_DIR>` — Location of config directory. By default, it uses `$XDG_CONFIG_HOME/stellar` if set, falling back to `~/.config/stellar` otherwise. Contains configuration files, aliases, and other persistent settings
* `--output <OUTPUT>` — Format of the output

  Default value: `text`

  Possible values:
  - `text`:
    Text output of the meta info entry
  - `xdr-base64`:
    XDR output of the info entry
  - `json`:
    JSON output of the info entry (one line, not formatted)
  - `json-formatted`:
    Formatted (multiline) JSON output of the info entry




## `stellar contract info env-meta`

Output the env required metadata stored in a contract.

Env-meta is information stored in all contracts, in the `contractenvmetav0` WASM custom section, about the environment that the contract was built for. Env-meta allows the Soroban Env to know whether the contract is compatibility with the network in its current configuration.

The data outputted by this command is a stream of `SCEnvMetaEntry` XDR values. See the type definitions in [stellar-xdr](https://github.com/stellar/stellar-xdr). [See also XDR data format](https://developers.stellar.org/docs/learn/encyclopedia/data-format/xdr).

Outputs no data when no data is present in the contract.

**Usage:** `stellar contract info env-meta [OPTIONS] <--wasm <WASM>|--wasm-hash <WASM_HASH>|--contract-id <CONTRACT_ID>>`

###### **Options:**

* `--wasm <WASM>` — Wasm file path on local filesystem. Provide this OR `--wasm-hash` OR `--contract-id`
* `--wasm-hash <WASM_HASH>` — Hash of Wasm blob on a network. Provide this OR `--wasm` OR `--contract-id`
* `--contract-id <CONTRACT_ID>` [alias: `id`] — Contract ID/alias on a network. Provide this OR `--wasm-hash` OR `--wasm`
* `--rpc-url <RPC_URL>` — RPC server endpoint
* `--rpc-header <RPC_HEADERS>` — RPC Header(s) to include in requests to the RPC provider
* `--network-passphrase <NETWORK_PASSPHRASE>` — Network passphrase to sign the transaction sent to the rpc server
* `-n`, `--network <NETWORK>` — Name of network to use from config
* `--global` — ⚠️ Deprecated: global config is always on
* `--config-dir <CONFIG_DIR>` — Location of config directory. By default, it uses `$XDG_CONFIG_HOME/stellar` if set, falling back to `~/.config/stellar` otherwise. Contains configuration files, aliases, and other persistent settings
* `--output <OUTPUT>` — Format of the output

  Default value: `text`

  Possible values:
  - `text`:
    Text output of the meta info entry
  - `xdr-base64`:
    XDR output of the info entry
  - `json`:
    JSON output of the info entry (one line, not formatted)
  - `json-formatted`:
    Formatted (multiline) JSON output of the info entry




## `stellar contract info build`

Output the contract build information, if available.

If the contract has a meta entry like `source_repo=github:user/repo`, this command will try to fetch the attestation information for the WASM file.

**Usage:** `stellar contract info build [OPTIONS] <--wasm <WASM>|--wasm-hash <WASM_HASH>|--contract-id <CONTRACT_ID>>`

###### **Options:**

* `--wasm <WASM>` — Wasm file path on local filesystem. Provide this OR `--wasm-hash` OR `--contract-id`
* `--wasm-hash <WASM_HASH>` — Hash of Wasm blob on a network. Provide this OR `--wasm` OR `--contract-id`
* `--contract-id <CONTRACT_ID>` [alias: `id`] — Contract ID/alias on a network. Provide this OR `--wasm-hash` OR `--wasm`
* `--rpc-url <RPC_URL>` — RPC server endpoint
* `--rpc-header <RPC_HEADERS>` — RPC Header(s) to include in requests to the RPC provider
* `--network-passphrase <NETWORK_PASSPHRASE>` — Network passphrase to sign the transaction sent to the rpc server
* `-n`, `--network <NETWORK>` — Name of network to use from config
* `--global` — ⚠️ Deprecated: global config is always on
* `--config-dir <CONFIG_DIR>` — Location of config directory. By default, it uses `$XDG_CONFIG_HOME/stellar` if set, falling back to `~/.config/stellar` otherwise. Contains configuration files, aliases, and other persistent settings



## `stellar contract init`

Initialize a Soroban contract project.

This command will create a Cargo workspace project and add a sample Stellar contract. The name of the contract can be specified by `--name`. It can be run multiple times with different names in order to generate multiple contracts, and files won't be overwritten unless `--overwrite` is passed.

**Usage:** `stellar contract init [OPTIONS] <PROJECT_PATH>`

###### **Arguments:**

* `<PROJECT_PATH>`

###### **Options:**

* `--name <NAME>` — An optional flag to specify a new contract's name.

  Default value: `hello-world`
* `--overwrite` — Overwrite all existing files.



## `stellar contract inspect`

⚠️ Deprecated, use `contract info`. Inspect a WASM file listing contract functions, meta, etc

**Usage:** `stellar contract inspect [OPTIONS] --wasm <WASM>`

###### **Options:**

* `--wasm <WASM>` — Path to wasm binary
* `--output <OUTPUT>` — Output just XDR in base64

  Default value: `docs`

  Possible values:
  - `xdr-base64`:
    XDR of array of contract spec entries
  - `xdr-base64-array`:
    Array of xdr of contract spec entries
  - `docs`:
    Pretty print of contract spec entries

* `--global` — ⚠️ Deprecated: global config is always on
* `--config-dir <CONFIG_DIR>` — Location of config directory. By default, it uses `$XDG_CONFIG_HOME/stellar` if set, falling back to `~/.config/stellar` otherwise. Contains configuration files, aliases, and other persistent settings



## `stellar contract upload`

Install a WASM file to the ledger without creating a contract instance

**Usage:** `stellar contract upload [OPTIONS] --source-account <SOURCE_ACCOUNT> --wasm <WASM>`

###### **Options:**

* `--rpc-url <RPC_URL>` — RPC server endpoint
* `--rpc-header <RPC_HEADERS>` — RPC Header(s) to include in requests to the RPC provider
* `--network-passphrase <NETWORK_PASSPHRASE>` — Network passphrase to sign the transaction sent to the rpc server
* `-n`, `--network <NETWORK>` — Name of network to use from config
* `-s`, `--source-account <SOURCE_ACCOUNT>` [alias: `source`] — Account that where transaction originates from. Alias `source`. Can be an identity (--source alice), a public key (--source GDKW...), a muxed account (--source MDA…), a secret key (--source SC36…), or a seed phrase (--source "kite urban…"). If `--build-only` or `--sim-only` flags were NOT provided, this key will also be used to sign the final transaction. In that case, trying to sign with public key will fail
* `--global` — ⚠️ Deprecated: global config is always on
* `--config-dir <CONFIG_DIR>` — Location of config directory. By default, it uses `$XDG_CONFIG_HOME/stellar` if set, falling back to `~/.config/stellar` otherwise. Contains configuration files, aliases, and other persistent settings
* `--sign-with-key <SIGN_WITH_KEY>` — Sign with a local key or key saved in OS secure storage. Can be an identity (--sign-with-key alice), a secret key (--sign-with-key SC36…), or a seed phrase (--sign-with-key "kite urban…"). If using seed phrase, `--hd-path` defaults to the `0` path
* `--hd-path <HD_PATH>` — If using a seed phrase to sign, sets which hierarchical deterministic path to use, e.g. `m/44'/148'/{hd_path}`. Example: `--hd-path 1`. Default: `0`
* `--sign-with-lab` — Sign with https://lab.stellar.org
* `--sign-with-ledger` — Sign with a ledger wallet
* `--fee <FEE>` — fee amount for transaction, in stroops. 1 stroop = 0.0000001 xlm

  Default value: `100`
* `--cost` — Output the cost execution to stderr
* `--instructions <INSTRUCTIONS>` — Number of instructions to simulate
* `--build-only` — Build the transaction and only write the base64 xdr to stdout
* `--wasm <WASM>` — Path to wasm binary
* `-i`, `--ignore-checks` — Whether to ignore safety checks when deploying contracts

  Default value: `false`



## `stellar contract install`

⚠️ Deprecated, use `contract upload`. Install a WASM file to the ledger without creating a contract instance

**Usage:** `stellar contract install [OPTIONS] --source-account <SOURCE_ACCOUNT> --wasm <WASM>`

###### **Options:**

* `--rpc-url <RPC_URL>` — RPC server endpoint
* `--rpc-header <RPC_HEADERS>` — RPC Header(s) to include in requests to the RPC provider
* `--network-passphrase <NETWORK_PASSPHRASE>` — Network passphrase to sign the transaction sent to the rpc server
* `-n`, `--network <NETWORK>` — Name of network to use from config
* `-s`, `--source-account <SOURCE_ACCOUNT>` [alias: `source`] — Account that where transaction originates from. Alias `source`. Can be an identity (--source alice), a public key (--source GDKW...), a muxed account (--source MDA…), a secret key (--source SC36…), or a seed phrase (--source "kite urban…"). If `--build-only` or `--sim-only` flags were NOT provided, this key will also be used to sign the final transaction. In that case, trying to sign with public key will fail
* `--global` — ⚠️ Deprecated: global config is always on
* `--config-dir <CONFIG_DIR>` — Location of config directory. By default, it uses `$XDG_CONFIG_HOME/stellar` if set, falling back to `~/.config/stellar` otherwise. Contains configuration files, aliases, and other persistent settings
* `--sign-with-key <SIGN_WITH_KEY>` — Sign with a local key or key saved in OS secure storage. Can be an identity (--sign-with-key alice), a secret key (--sign-with-key SC36…), or a seed phrase (--sign-with-key "kite urban…"). If using seed phrase, `--hd-path` defaults to the `0` path
* `--hd-path <HD_PATH>` — If using a seed phrase to sign, sets which hierarchical deterministic path to use, e.g. `m/44'/148'/{hd_path}`. Example: `--hd-path 1`. Default: `0`
* `--sign-with-lab` — Sign with https://lab.stellar.org
* `--sign-with-ledger` — Sign with a ledger wallet
* `--fee <FEE>` — fee amount for transaction, in stroops. 1 stroop = 0.0000001 xlm

  Default value: `100`
* `--cost` — Output the cost execution to stderr
* `--instructions <INSTRUCTIONS>` — Number of instructions to simulate
* `--build-only` — Build the transaction and only write the base64 xdr to stdout
* `--wasm <WASM>` — Path to wasm binary
* `-i`, `--ignore-checks` — Whether to ignore safety checks when deploying contracts

  Default value: `false`



## `stellar contract invoke`

Invoke a contract function

Generates an "implicit CLI" for the specified contract on-the-fly using the contract's schema, which gets embedded into every Soroban contract. The "slop" in this command, everything after the `--`, gets passed to this implicit CLI. Get in-depth help for a given contract:

stellar contract invoke ... -- --help

**Usage:** `stellar contract invoke [OPTIONS] --id <CONTRACT_ID> --source-account <SOURCE_ACCOUNT> [-- <CONTRACT_FN_AND_ARGS>...]`

###### **Arguments:**

* `<CONTRACT_FN_AND_ARGS>` — Function name as subcommand, then arguments for that function as `--arg-name value`

###### **Options:**

<<<<<<< HEAD
* `--id <CONTRACT_ID>` — Contract ID to invoke
* `--is-view` — View the result simulating and do not sign and submit transaction. Deprecated use `--send=no`
* `--rpc-url <RPC_URL>` — RPC server endpoint
* `--rpc-header <RPC_HEADERS>` — RPC Header(s) to include in requests to the RPC provider
* `--network-passphrase <NETWORK_PASSPHRASE>` — Network passphrase to sign the transaction sent to the rpc server
* `-n`, `--network <NETWORK>` — Name of network to use from config
* `-s`, `--source-account <SOURCE_ACCOUNT>` [alias: `source`] — Account that where transaction originates from. Alias `source`. Can be an identity (--source alice), a public key (--source GDKW...), a muxed account (--source MDA…), a secret key (--source SC36…), or a seed phrase (--source "kite urban…"). If `--build-only` or `--sim-only` flags were NOT provided, this key will also be used to sign the final transaction. In that case, trying to sign with public key will fail
* `--global` — ⚠️ Deprecated: global config is always on
* `--config-dir <CONFIG_DIR>` — Location of config directory. By default, it uses `$XDG_CONFIG_HOME/stellar` if set, falling back to `~/.config/stellar` otherwise. Contains configuration files, aliases, and other persistent settings
* `--sign-with-key <SIGN_WITH_KEY>` — Sign with a local key or key saved in OS secure storage. Can be an identity (--sign-with-key alice), a secret key (--sign-with-key SC36…), or a seed phrase (--sign-with-key "kite urban…"). If using seed phrase, `--hd-path` defaults to the `0` path
* `--hd-path <HD_PATH>` — If using a seed phrase to sign, sets which hierarchical deterministic path to use, e.g. `m/44'/148'/{hd_path}`. Example: `--hd-path 1`. Default: `0`
* `--sign-with-lab` — Sign with https://lab.stellar.org
* `--sign-with-ledger` — Sign with a ledger wallet
* `--fee <FEE>` — fee amount for transaction, in stroops. 1 stroop = 0.0000001 xlm
=======
- `--id <CONTRACT_ID>` — Contract ID to invoke
- `--is-view` — ⚠️ Deprecated, use `--send=no`. View the result simulating and do not sign and submit transaction
- `--rpc-url <RPC_URL>` — RPC server endpoint
- `--rpc-header <RPC_HEADERS>` — RPC Header(s) to include in requests to the RPC provider
- `--network-passphrase <NETWORK_PASSPHRASE>` — Network passphrase to sign the transaction sent to the rpc server
- `-n`, `--network <NETWORK>` — Name of network to use from config
- `-s`, `--source-account <SOURCE_ACCOUNT>` [alias: `source`] — Account that where transaction originates from. Alias `source`. Can be an identity (--source alice), a public key (--source GDKW...), a muxed account (--source MDA…), a secret key (--source SC36…), or a seed phrase (--source "kite urban…"). If `--build-only` or `--sim-only` flags were NOT provided, this key will also be used to sign the final transaction. In that case, trying to sign with public key will fail
- `--global` — ⚠️ Deprecated: global config is always on
- `--config-dir <CONFIG_DIR>` — Location of config directory. By default, it uses `$XDG_CONFIG_HOME/stellar` if set, falling back to `~/.config/stellar` otherwise. Contains configuration files, aliases, and other persistent settings
- `--sign-with-key <SIGN_WITH_KEY>` — Sign with a local key or key saved in OS secure storage. Can be an identity (--sign-with-key alice), a secret key (--sign-with-key SC36…), or a seed phrase (--sign-with-key "kite urban…"). If using seed phrase, `--hd-path` defaults to the `0` path
- `--hd-path <HD_PATH>` — If using a seed phrase to sign, sets which hierarchical deterministic path to use, e.g. `m/44'/148'/{hd_path}`. Example: `--hd-path 1`. Default: `0`
- `--sign-with-lab` — Sign with https://lab.stellar.org
- `--sign-with-ledger` — Sign with a ledger wallet
- `--fee <FEE>` — fee amount for transaction, in stroops. 1 stroop = 0.0000001 xlm
>>>>>>> 0628884a

  Default value: `100`
* `--cost` — Output the cost execution to stderr
* `--instructions <INSTRUCTIONS>` — Number of instructions to simulate
* `--build-only` — Build the transaction and only write the base64 xdr to stdout
* `--send <SEND>` — Whether or not to send a transaction

  Default value: `default`

  Possible values:
  - `default`:
    Send transaction if simulation indicates there are ledger writes, published events, or auth required, otherwise return simulation result
  - `no`:
    Do not send transaction, return simulation result
  - `yes`:
    Always send transaction




## `stellar contract optimize`

⚠️ Deprecated, use `build --optimize`. Optimize a WASM file

**Usage:** `stellar contract optimize [OPTIONS] --wasm <WASM>...`

###### **Options:**

* `--wasm <WASM>` — Path to one or more wasm binaries
* `--wasm-out <WASM_OUT>` — Path to write the optimized WASM file to (defaults to same location as --wasm with .optimized.wasm suffix)



## `stellar contract read`

Print the current value of a contract-data ledger entry

**Usage:** `stellar contract read [OPTIONS]`

###### **Options:**

* `--output <OUTPUT>` — Type of output to generate

  Default value: `string`

  Possible values:
  - `string`:
    String
  - `json`:
    Json
  - `xdr`:
    XDR

* `--id <CONTRACT_ID>` — Contract ID to which owns the data entries. If no keys provided the Contract's instance will be extended
* `--key <KEY>` — Storage key (symbols only)
* `--key-xdr <KEY_XDR>` — Storage key (base64-encoded XDR)
* `--wasm <WASM>` — Path to Wasm file of contract code to extend
* `--wasm-hash <WASM_HASH>` — Path to Wasm file of contract code to extend
* `--durability <DURABILITY>` — Storage entry durability

  Default value: `persistent`

  Possible values:
  - `persistent`:
    Persistent
  - `temporary`:
    Temporary

* `--rpc-url <RPC_URL>` — RPC server endpoint
* `--rpc-header <RPC_HEADERS>` — RPC Header(s) to include in requests to the RPC provider
* `--network-passphrase <NETWORK_PASSPHRASE>` — Network passphrase to sign the transaction sent to the rpc server
* `-n`, `--network <NETWORK>` — Name of network to use from config
* `--global` — ⚠️ Deprecated: global config is always on
* `--config-dir <CONFIG_DIR>` — Location of config directory. By default, it uses `$XDG_CONFIG_HOME/stellar` if set, falling back to `~/.config/stellar` otherwise. Contains configuration files, aliases, and other persistent settings



## `stellar contract restore`

Restore an evicted value for a contract-data legder entry.

If no keys are specificed the contract itself is restored.

**Usage:** `stellar contract restore [OPTIONS] --source-account <SOURCE_ACCOUNT>`

###### **Options:**

* `--id <CONTRACT_ID>` — Contract ID to which owns the data entries. If no keys provided the Contract's instance will be extended
* `--key <KEY>` — Storage key (symbols only)
* `--key-xdr <KEY_XDR>` — Storage key (base64-encoded XDR)
* `--wasm <WASM>` — Path to Wasm file of contract code to extend
* `--wasm-hash <WASM_HASH>` — Path to Wasm file of contract code to extend
* `--durability <DURABILITY>` — Storage entry durability

  Default value: `persistent`

  Possible values:
  - `persistent`:
    Persistent
  - `temporary`:
    Temporary

* `--ledgers-to-extend <LEDGERS_TO_EXTEND>` — Number of ledgers to extend the entry
* `--ttl-ledger-only` — Only print the new Time To Live ledger
* `--rpc-url <RPC_URL>` — RPC server endpoint
* `--rpc-header <RPC_HEADERS>` — RPC Header(s) to include in requests to the RPC provider
* `--network-passphrase <NETWORK_PASSPHRASE>` — Network passphrase to sign the transaction sent to the rpc server
* `-n`, `--network <NETWORK>` — Name of network to use from config
* `-s`, `--source-account <SOURCE_ACCOUNT>` [alias: `source`] — Account that where transaction originates from. Alias `source`. Can be an identity (--source alice), a public key (--source GDKW...), a muxed account (--source MDA…), a secret key (--source SC36…), or a seed phrase (--source "kite urban…"). If `--build-only` or `--sim-only` flags were NOT provided, this key will also be used to sign the final transaction. In that case, trying to sign with public key will fail
* `--global` — ⚠️ Deprecated: global config is always on
* `--config-dir <CONFIG_DIR>` — Location of config directory. By default, it uses `$XDG_CONFIG_HOME/stellar` if set, falling back to `~/.config/stellar` otherwise. Contains configuration files, aliases, and other persistent settings
* `--sign-with-key <SIGN_WITH_KEY>` — Sign with a local key or key saved in OS secure storage. Can be an identity (--sign-with-key alice), a secret key (--sign-with-key SC36…), or a seed phrase (--sign-with-key "kite urban…"). If using seed phrase, `--hd-path` defaults to the `0` path
* `--hd-path <HD_PATH>` — If using a seed phrase to sign, sets which hierarchical deterministic path to use, e.g. `m/44'/148'/{hd_path}`. Example: `--hd-path 1`. Default: `0`
* `--sign-with-lab` — Sign with https://lab.stellar.org
* `--sign-with-ledger` — Sign with a ledger wallet
* `--fee <FEE>` — fee amount for transaction, in stroops. 1 stroop = 0.0000001 xlm

  Default value: `100`
* `--cost` — Output the cost execution to stderr
* `--instructions <INSTRUCTIONS>` — Number of instructions to simulate
* `--build-only` — Build the transaction and only write the base64 xdr to stdout



## `stellar doctor`

Diagnose and troubleshoot CLI and network issues

**Usage:** `stellar doctor [OPTIONS]`

###### **Options:**

* `--global` — ⚠️ Deprecated: global config is always on
* `--config-dir <CONFIG_DIR>` — Location of config directory. By default, it uses `$XDG_CONFIG_HOME/stellar` if set, falling back to `~/.config/stellar` otherwise. Contains configuration files, aliases, and other persistent settings



## `stellar events`

Watch the network for contract events

**Usage:** `stellar events [OPTIONS]`

###### **Options:**

* `--start-ledger <START_LEDGER>` — The first ledger sequence number in the range to pull events https://developers.stellar.org/docs/learn/encyclopedia/network-configuration/ledger-headers#ledger-sequence
* `--cursor <CURSOR>` — The cursor corresponding to the start of the event range
* `--output <OUTPUT>` — Output formatting options for event stream

  Default value: `pretty`

  Possible values:
  - `pretty`:
    Colorful, human-oriented console output
  - `plain`:
    Human-oriented console output without colors
  - `json`:
    JSON formatted console output

* `-c`, `--count <COUNT>` — The maximum number of events to display (defer to the server-defined limit)

  Default value: `10`
* `--id <CONTRACT_IDS>` — A set of (up to 5) contract IDs to filter events on. This parameter can be passed multiple times, e.g. `--id C123.. --id C456..`, or passed with multiple parameters, e.g. `--id C123 C456`.

   Though the specification supports multiple filter objects (i.e. combinations of type, IDs, and topics), only one set can be specified on the command-line today, though that set can have multiple IDs/topics.
* `--topic <TOPIC_FILTERS>` — A set of (up to 4) topic filters to filter event topics on. A single topic filter can contain 1-4 different segment filters, separated by commas, with an asterisk (`*` character) indicating a wildcard segment.

   **Example:** topic filter with two segments: `--topic "AAAABQAAAAdDT1VOVEVSAA==,*"`

   **Example:** two topic filters with one and two segments each: `--topic "AAAABQAAAAdDT1VOVEVSAA==" --topic '*,*'`

   Note that all of these topic filters are combined with the contract IDs into a single filter (i.e. combination of type, IDs, and topics).
* `--type <EVENT_TYPE>` — Specifies which type of contract events to display

  Default value: `all`

  Possible values: `all`, `contract`, `system`

* `--global` — ⚠️ Deprecated: global config is always on
* `--config-dir <CONFIG_DIR>` — Location of config directory. By default, it uses `$XDG_CONFIG_HOME/stellar` if set, falling back to `~/.config/stellar` otherwise. Contains configuration files, aliases, and other persistent settings
* `--rpc-url <RPC_URL>` — RPC server endpoint
* `--rpc-header <RPC_HEADERS>` — RPC Header(s) to include in requests to the RPC provider
* `--network-passphrase <NETWORK_PASSPHRASE>` — Network passphrase to sign the transaction sent to the rpc server
* `-n`, `--network <NETWORK>` — Name of network to use from config



## `stellar env`

Prints the environment variables

Prints to stdout in a format that can be used as .env file. Environment variables have precedence over defaults.

Pass a name to get the value of a single environment variable.

If there are no environment variables in use, prints the defaults.

**Usage:** `stellar env [OPTIONS] [NAME]`

###### **Arguments:**

* `<NAME>` — Env variable name to get the value of.

   E.g.: $ stellar env STELLAR_ACCOUNT

###### **Options:**

* `--global` — ⚠️ Deprecated: global config is always on
* `--config-dir <CONFIG_DIR>` — Location of config directory. By default, it uses `$XDG_CONFIG_HOME/stellar` if set, falling back to `~/.config/stellar` otherwise. Contains configuration files, aliases, and other persistent settings



## `stellar keys`

Create and manage identities including keys and addresses

**Usage:** `stellar keys <COMMAND>`

###### **Subcommands:**

* `add` — Add a new identity (keypair, ledger, OS specific secure store)
* `public-key` — Given an identity return its address (public key)
* `fund` — Fund an identity on a test network
* `generate` — Generate a new identity using a 24-word seed phrase The seed phrase can be stored in a config file (default) or in an OS-specific secure store
* `ls` — List identities
* `rm` — Remove an identity
* `secret` — Output an identity's secret key
* `use` — Set the default identity that will be used on all commands. This allows you to skip `--source-account` or setting a environment variable, while reusing this value in all commands that require it



## `stellar keys add`

Add a new identity (keypair, ledger, OS specific secure store)

**Usage:** `stellar keys add [OPTIONS] <NAME>`

###### **Arguments:**

* `<NAME>` — Name of identity

###### **Options:**

<<<<<<< HEAD
* `--secret-key` — (deprecated) Enter secret (S) key when prompted
* `--seed-phrase` — (deprecated) Enter key using 12-24 word seed phrase
* `--secure-store` — Save the new key in your OS's credential secure store.

   On Mac this uses Keychain, on Windows it is Secure Store Service, and on *nix platforms it uses a combination of the kernel keyutils and DBus-based Secret Service.
=======
- `--secret-key` — ⚠️ Deprecated, use `--secure-store`. Enter secret (S) key when prompted
- `--seed-phrase` — ⚠️ Deprecated, use `--secure-store`. Enter key using 12-24 word seed phrase
- `--secure-store` — Save the new key in your OS's credential secure store.
>>>>>>> 0628884a

   This only supports seed phrases for now.
* `--global` — ⚠️ Deprecated: global config is always on
* `--config-dir <CONFIG_DIR>` — Location of config directory. By default, it uses `$XDG_CONFIG_HOME/stellar` if set, falling back to `~/.config/stellar` otherwise. Contains configuration files, aliases, and other persistent settings
* `--public-key <PUBLIC_KEY>` — Add a public key, ed25519, or muxed account, e.g. G1.., M2..



## `stellar keys public-key`

Given an identity return its address (public key)

**Usage:** `stellar keys public-key [OPTIONS] <NAME>`

**Command Alias:** `address`

###### **Arguments:**

* `<NAME>` — Name of identity to lookup, default test identity used if not provided

###### **Options:**

* `--hd-path <HD_PATH>` — If identity is a seed phrase use this hd path, default is 0
* `--global` — ⚠️ Deprecated: global config is always on
* `--config-dir <CONFIG_DIR>` — Location of config directory. By default, it uses `$XDG_CONFIG_HOME/stellar` if set, falling back to `~/.config/stellar` otherwise. Contains configuration files, aliases, and other persistent settings



## `stellar keys fund`

Fund an identity on a test network

**Usage:** `stellar keys fund [OPTIONS] <NAME>`

###### **Arguments:**

* `<NAME>` — Name of identity to lookup, default test identity used if not provided

###### **Options:**

* `--rpc-url <RPC_URL>` — RPC server endpoint
* `--rpc-header <RPC_HEADERS>` — RPC Header(s) to include in requests to the RPC provider
* `--network-passphrase <NETWORK_PASSPHRASE>` — Network passphrase to sign the transaction sent to the rpc server
* `-n`, `--network <NETWORK>` — Name of network to use from config
* `--hd-path <HD_PATH>` — If identity is a seed phrase use this hd path, default is 0
* `--global` — ⚠️ Deprecated: global config is always on
* `--config-dir <CONFIG_DIR>` — Location of config directory. By default, it uses `$XDG_CONFIG_HOME/stellar` if set, falling back to `~/.config/stellar` otherwise. Contains configuration files, aliases, and other persistent settings



## `stellar keys generate`

Generate a new identity using a 24-word seed phrase The seed phrase can be stored in a config file (default) or in an OS-specific secure store

**Usage:** `stellar keys generate [OPTIONS] <NAME>`

###### **Arguments:**

* `<NAME>` — Name of identity

###### **Options:**

* `--seed <SEED>` — Optional seed to use when generating seed phrase. Random otherwise
* `-s`, `--as-secret` — Output the generated identity as a secret key
* `--secure-store` — Save the new key in your OS's credential secure store.

   On Mac this uses Keychain, on Windows it is Secure Store Service, and on *nix platforms it uses a combination of the kernel keyutils and DBus-based Secret Service.
* `--global` — ⚠️ Deprecated: global config is always on
* `--config-dir <CONFIG_DIR>` — Location of config directory. By default, it uses `$XDG_CONFIG_HOME/stellar` if set, falling back to `~/.config/stellar` otherwise. Contains configuration files, aliases, and other persistent settings
* `--hd-path <HD_PATH>` — When generating a secret key, which `hd_path` should be used from the original `seed_phrase`
* `--rpc-url <RPC_URL>` — RPC server endpoint
* `--rpc-header <RPC_HEADERS>` — RPC Header(s) to include in requests to the RPC provider
* `--network-passphrase <NETWORK_PASSPHRASE>` — Network passphrase to sign the transaction sent to the rpc server
* `-n`, `--network <NETWORK>` — Name of network to use from config
* `--fund` — Fund generated key pair

  Default value: `false`
* `--overwrite` — Overwrite existing identity if it already exists



## `stellar keys ls`

List identities

**Usage:** `stellar keys ls [OPTIONS]`

###### **Options:**

* `--global` — ⚠️ Deprecated: global config is always on
* `--config-dir <CONFIG_DIR>` — Location of config directory. By default, it uses `$XDG_CONFIG_HOME/stellar` if set, falling back to `~/.config/stellar` otherwise. Contains configuration files, aliases, and other persistent settings
* `-l`, `--long`



## `stellar keys rm`

Remove an identity

**Usage:** `stellar keys rm [OPTIONS] <NAME>`

###### **Arguments:**

* `<NAME>` — Identity to remove

###### **Options:**

* `--global` — ⚠️ Deprecated: global config is always on
* `--config-dir <CONFIG_DIR>` — Location of config directory. By default, it uses `$XDG_CONFIG_HOME/stellar` if set, falling back to `~/.config/stellar` otherwise. Contains configuration files, aliases, and other persistent settings



## `stellar keys secret`

Output an identity's secret key

**Usage:** `stellar keys secret [OPTIONS] <NAME>`

###### **Arguments:**

* `<NAME>` — Name of identity to lookup, default is test identity

###### **Options:**

* `--phrase` — Output seed phrase instead of private key
* `--hd-path <HD_PATH>` — If identity is a seed phrase use this hd path, default is 0
* `--global` — ⚠️ Deprecated: global config is always on
* `--config-dir <CONFIG_DIR>` — Location of config directory. By default, it uses `$XDG_CONFIG_HOME/stellar` if set, falling back to `~/.config/stellar` otherwise. Contains configuration files, aliases, and other persistent settings



## `stellar keys use`

Set the default identity that will be used on all commands. This allows you to skip `--source-account` or setting a environment variable, while reusing this value in all commands that require it

**Usage:** `stellar keys use [OPTIONS] <NAME>`

###### **Arguments:**

* `<NAME>` — Set the default network name

###### **Options:**

* `--global` — ⚠️ Deprecated: global config is always on
* `--config-dir <CONFIG_DIR>` — Location of config directory. By default, it uses `$XDG_CONFIG_HOME/stellar` if set, falling back to `~/.config/stellar` otherwise. Contains configuration files, aliases, and other persistent settings



## `stellar network`

Configure connection to networks

**Usage:** `stellar network <COMMAND>`

###### **Subcommands:**

* `add` — Add a new network
* `rm` — Remove a network
* `ls` — List networks
* `use` — Set the default network that will be used on all commands. This allows you to skip `--network` or setting a environment variable, while reusing this value in all commands that require it
* `health` — Fetch the health of the configured RPC
* `info` — Checks the health of the configured RPC
* `settings` — Fetch the network's config settings



## `stellar network add`

Add a new network

**Usage:** `stellar network add [OPTIONS] --rpc-url <RPC_URL> --network-passphrase <NETWORK_PASSPHRASE> <NAME>`

###### **Arguments:**

* `<NAME>` — Name of network

###### **Options:**

* `--rpc-url <RPC_URL>` — RPC server endpoint
* `--rpc-header <RPC_HEADERS>` — Optional header (e.g. API Key) to include in requests to the RPC
* `--network-passphrase <NETWORK_PASSPHRASE>` — Network passphrase to sign the transaction sent to the rpc server
* `--global` — ⚠️ Deprecated: global config is always on
* `--config-dir <CONFIG_DIR>` — Location of config directory. By default, it uses `$XDG_CONFIG_HOME/stellar` if set, falling back to `~/.config/stellar` otherwise. Contains configuration files, aliases, and other persistent settings



## `stellar network rm`

Remove a network

**Usage:** `stellar network rm [OPTIONS] <NAME>`

###### **Arguments:**

* `<NAME>` — Network to remove

###### **Options:**

* `--global` — ⚠️ Deprecated: global config is always on
* `--config-dir <CONFIG_DIR>` — Location of config directory. By default, it uses `$XDG_CONFIG_HOME/stellar` if set, falling back to `~/.config/stellar` otherwise. Contains configuration files, aliases, and other persistent settings



## `stellar network ls`

List networks

**Usage:** `stellar network ls [OPTIONS]`

###### **Options:**

* `--global` — ⚠️ Deprecated: global config is always on
* `--config-dir <CONFIG_DIR>` — Location of config directory. By default, it uses `$XDG_CONFIG_HOME/stellar` if set, falling back to `~/.config/stellar` otherwise. Contains configuration files, aliases, and other persistent settings
* `-l`, `--long` — Get more info about the networks



## `stellar network use`

Set the default network that will be used on all commands. This allows you to skip `--network` or setting a environment variable, while reusing this value in all commands that require it

**Usage:** `stellar network use [OPTIONS] <NAME>`

###### **Arguments:**

* `<NAME>` — Set the default network name

###### **Options:**

* `--global` — ⚠️ Deprecated: global config is always on
* `--config-dir <CONFIG_DIR>` — Location of config directory. By default, it uses `$XDG_CONFIG_HOME/stellar` if set, falling back to `~/.config/stellar` otherwise. Contains configuration files, aliases, and other persistent settings



## `stellar network health`

Fetch the health of the configured RPC

**Usage:** `stellar network health [OPTIONS]`

###### **Options:**

* `--rpc-url <RPC_URL>` — RPC server endpoint
* `--rpc-header <RPC_HEADERS>` — RPC Header(s) to include in requests to the RPC provider
* `--network-passphrase <NETWORK_PASSPHRASE>` — Network passphrase to sign the transaction sent to the rpc server
* `-n`, `--network <NETWORK>` — Name of network to use from config
* `--global` — ⚠️ Deprecated: global config is always on
* `--config-dir <CONFIG_DIR>` — Location of config directory. By default, it uses `$XDG_CONFIG_HOME/stellar` if set, falling back to `~/.config/stellar` otherwise. Contains configuration files, aliases, and other persistent settings
* `--output <OUTPUT>` — Format of the output

  Default value: `text`

  Possible values:
  - `text`:
    Text output of network health status
  - `json`:
    JSON result of the RPC request
  - `json-formatted`:
    Formatted (multiline) JSON output of the RPC request




## `stellar network info`

Checks the health of the configured RPC

**Usage:** `stellar network info [OPTIONS]`

###### **Options:**

* `--rpc-url <RPC_URL>` — RPC server endpoint
* `--rpc-header <RPC_HEADERS>` — RPC Header(s) to include in requests to the RPC provider
* `--network-passphrase <NETWORK_PASSPHRASE>` — Network passphrase to sign the transaction sent to the rpc server
* `-n`, `--network <NETWORK>` — Name of network to use from config
* `--global` — ⚠️ Deprecated: global config is always on
* `--config-dir <CONFIG_DIR>` — Location of config directory. By default, it uses `$XDG_CONFIG_HOME/stellar` if set, falling back to `~/.config/stellar` otherwise. Contains configuration files, aliases, and other persistent settings
* `--output <OUTPUT>` — Format of the output

  Default value: `text`

  Possible values:
  - `text`:
    Text output of network info
  - `json`:
    JSON result of the RPC request
  - `json-formatted`:
    Formatted (multiline) JSON output of the RPC request




## `stellar network settings`

Fetch the network's config settings

**Usage:** `stellar network settings [OPTIONS]`

###### **Options:**

* `--rpc-url <RPC_URL>` — RPC server endpoint
* `--rpc-header <RPC_HEADERS>` — RPC Header(s) to include in requests to the RPC provider
* `--network-passphrase <NETWORK_PASSPHRASE>` — Network passphrase to sign the transaction sent to the rpc server
* `-n`, `--network <NETWORK>` — Name of network to use from config
* `--global` — ⚠️ Deprecated: global config is always on
* `--config-dir <CONFIG_DIR>` — Location of config directory. By default, it uses `$XDG_CONFIG_HOME/stellar` if set, falling back to `~/.config/stellar` otherwise. Contains configuration files, aliases, and other persistent settings
* `--internal` — Include internal config settings that are not upgradeable and are internally maintained by the network
* `--output <OUTPUT>` — Format of the output

  Default value: `json`

  Possible values:
  - `xdr`:
    XDR (`ConfigUpgradeSet` type)
  - `json`:
    JSON, XDR-JSON of the `ConfigUpgradeSet` XDR type
  - `json-formatted`:
    JSON formatted, XDR-JSON of the `ConfigUpgradeSet` XDR type




## `stellar container`

Start local networks in containers

**Usage:** `stellar container <COMMAND>`

###### **Subcommands:**

* `logs` — Get logs from a running network container
* `start` — Start a container running a Stellar node, RPC, API, and friendbot (faucet)
* `stop` — Stop a network container started with `stellar container start`



## `stellar container logs`

Get logs from a running network container

**Usage:** `stellar container logs [OPTIONS] [NAME]`

###### **Arguments:**

* `<NAME>` — Container to get logs from

  Default value: `local`

###### **Options:**

* `-d`, `--docker-host <DOCKER_HOST>` — Optional argument to override the default docker host. This is useful when you are using a non-standard docker host path for your Docker-compatible container runtime, e.g. Docker Desktop defaults to $HOME/.docker/run/docker.sock instead of /var/run/docker.sock



## `stellar container start`

Start a container running a Stellar node, RPC, API, and friendbot (faucet).

`stellar container start NETWORK [OPTIONS]`

By default, when starting a testnet container, without any optional arguments, it will run the equivalent of the following docker command:

`docker run --rm -p 8000:8000 --name stellar stellar/quickstart:testing --testnet --enable rpc,horizon`

**Usage:** `stellar container start [OPTIONS] [NETWORK]`

###### **Arguments:**

* `<NETWORK>` — Network to start. Default is `local`

  Possible values: `local`, `testnet`, `futurenet`, `pubnet`


###### **Options:**

* `-d`, `--docker-host <DOCKER_HOST>` — Optional argument to override the default docker host. This is useful when you are using a non-standard docker host path for your Docker-compatible container runtime, e.g. Docker Desktop defaults to $HOME/.docker/run/docker.sock instead of /var/run/docker.sock
* `--name <NAME>` — Optional argument to specify the container name
* `-l`, `--limits <LIMITS>` — Optional argument to specify the limits for the local network only
* `-p`, `--ports-mapping <PORTS_MAPPING>` — Argument to specify the `HOST_PORT:CONTAINER_PORT` mapping

  Default value: `8000:8000`
* `-t`, `--image-tag-override <IMAGE_TAG_OVERRIDE>` — Optional argument to override the default docker image tag for the given network
* `--protocol-version <PROTOCOL_VERSION>` — Optional argument to specify the protocol version for the local network only



## `stellar container stop`

Stop a network container started with `stellar container start`

**Usage:** `stellar container stop [OPTIONS] [NAME]`

###### **Arguments:**

* `<NAME>` — Container to stop

  Default value: `local`

###### **Options:**

* `-d`, `--docker-host <DOCKER_HOST>` — Optional argument to override the default docker host. This is useful when you are using a non-standard docker host path for your Docker-compatible container runtime, e.g. Docker Desktop defaults to $HOME/.docker/run/docker.sock instead of /var/run/docker.sock



## `stellar config`

Manage cli configuration

**Usage:** `stellar config <COMMAND>`

###### **Subcommands:**

* `migrate` — Migrate the local configuration to the global directory
* `dir` — Show the global configuration directory



## `stellar config migrate`

Migrate the local configuration to the global directory

**Usage:** `stellar config migrate [OPTIONS]`

###### **Options:**

* `--global` — ⚠️ Deprecated: global config is always on
* `--config-dir <CONFIG_DIR>` — Location of config directory. By default, it uses `$XDG_CONFIG_HOME/stellar` if set, falling back to `~/.config/stellar` otherwise. Contains configuration files, aliases, and other persistent settings



## `stellar config dir`

Show the global configuration directory.

The location will depend on how your system is configured.

- It looks up for `XDG_CONFIG_HOME` environment variable. If it's set, `$XDG_CONFIG_HOME/stellar` will be used. - If not set, it defaults to `$HOME/.config`. - Can be overridden by `--config-dir` flag.

**Usage:** `stellar config dir [OPTIONS]`

###### **Options:**

* `--global` — ⚠️ Deprecated: global config is always on
* `--config-dir <CONFIG_DIR>` — Location of config directory. By default, it uses `$XDG_CONFIG_HOME/stellar` if set, falling back to `~/.config/stellar` otherwise. Contains configuration files, aliases, and other persistent settings



## `stellar snapshot`

Download a snapshot of a ledger from an archive

**Usage:** `stellar snapshot <COMMAND>`

###### **Subcommands:**

* `create` — Create a ledger snapshot using a history archive



## `stellar snapshot create`

Create a ledger snapshot using a history archive.

Filters (address, wasm-hash) specify what ledger entries to include.

Account addresses include the account, and trustlines.

Contract addresses include the related wasm, contract data.

If a contract is a Stellar asset contract, it includes the asset issuer's account and trust lines, but does not include all the trust lines of other accounts holding the asset. To include them specify the addresses of relevant accounts.

Any invalid contract id passed as `--address` will be ignored.

**Usage:** `stellar snapshot create [OPTIONS] --output <OUTPUT>`

###### **Options:**

* `--ledger <LEDGER>` — The ledger sequence number to snapshot. Defaults to latest history archived ledger
* `--address <ADDRESS>` — Account or contract address/alias to include in the snapshot
* `--wasm-hash <WASM_HASHES>` — WASM hashes to include in the snapshot
* `--output <OUTPUT>` — Format of the out file

  Possible values: `json`

* `--out <OUT>` — Out path that the snapshot is written to

  Default value: `snapshot.json`
* `--archive-url <ARCHIVE_URL>` — Archive URL
* `--global` — ⚠️ Deprecated: global config is always on
* `--config-dir <CONFIG_DIR>` — Location of config directory. By default, it uses `$XDG_CONFIG_HOME/stellar` if set, falling back to `~/.config/stellar` otherwise. Contains configuration files, aliases, and other persistent settings
* `--rpc-url <RPC_URL>` — RPC server endpoint
* `--rpc-header <RPC_HEADERS>` — RPC Header(s) to include in requests to the RPC provider
* `--network-passphrase <NETWORK_PASSPHRASE>` — Network passphrase to sign the transaction sent to the rpc server
* `-n`, `--network <NETWORK>` — Name of network to use from config



## `stellar tx`

Sign, Simulate, and Send transactions

**Usage:** `stellar tx <COMMAND>`

###### **Subcommands:**

* `update` — Update the transaction
* `edit` — Edit a transaction envelope from stdin. This command respects the environment variables `STELLAR_EDITOR`, `EDITOR` and `VISUAL`, in that order
* `hash` — Calculate the hash of a transaction envelope
* `new` — Create a new transaction
* `operation` — Manipulate the operations in a transaction, including adding new operations
* `send` — Send a transaction envelope to the network
* `sign` — Sign a transaction envelope appending the signature to the envelope
* `simulate` — Simulate a transaction envelope from stdin
* `fetch` — Fetch a transaction from the network by hash If no subcommand is passed in, the transaction envelope will be returned
* `decode` — Decode a transaction envelope from XDR to JSON
* `encode` — Encode a transaction envelope from JSON to XDR



## `stellar tx update`

Update the transaction

**Usage:** `stellar tx update <COMMAND>`

###### **Subcommands:**

* `sequence-number` — Edit the sequence number on a transaction



## `stellar tx update sequence-number`

Edit the sequence number on a transaction

**Usage:** `stellar tx update sequence-number <COMMAND>`

**Command Alias:** `seq-num`

###### **Subcommands:**

* `next` — Fetch the source account's seq-num and increment for the given tx



## `stellar tx update sequence-number next`

Fetch the source account's seq-num and increment for the given tx

**Usage:** `stellar tx update sequence-number next [OPTIONS]`

###### **Options:**

* `--rpc-url <RPC_URL>` — RPC server endpoint
* `--rpc-header <RPC_HEADERS>` — RPC Header(s) to include in requests to the RPC provider
* `--network-passphrase <NETWORK_PASSPHRASE>` — Network passphrase to sign the transaction sent to the rpc server
* `-n`, `--network <NETWORK>` — Name of network to use from config
* `--global` — ⚠️ Deprecated: global config is always on
* `--config-dir <CONFIG_DIR>` — Location of config directory. By default, it uses `$XDG_CONFIG_HOME/stellar` if set, falling back to `~/.config/stellar` otherwise. Contains configuration files, aliases, and other persistent settings



## `stellar tx edit`

Edit a transaction envelope from stdin. This command respects the environment variables `STELLAR_EDITOR`, `EDITOR` and `VISUAL`, in that order.

Example: Start a new edit session

$ stellar tx edit

Example: Pipe an XDR transaction envelope

$ stellar tx new manage-data --data-name hello --build-only | stellar tx edit

**Usage:** `stellar tx edit`



## `stellar tx hash`

Calculate the hash of a transaction envelope

**Usage:** `stellar tx hash [OPTIONS] [TX_XDR]`

###### **Arguments:**

* `<TX_XDR>` — Base-64 transaction envelope XDR or file containing XDR to decode, or stdin if empty

###### **Options:**

* `--rpc-url <RPC_URL>` — RPC server endpoint
* `--rpc-header <RPC_HEADERS>` — RPC Header(s) to include in requests to the RPC provider
* `--network-passphrase <NETWORK_PASSPHRASE>` — Network passphrase to sign the transaction sent to the rpc server
* `-n`, `--network <NETWORK>` — Name of network to use from config



## `stellar tx new`

Create a new transaction

**Usage:** `stellar tx new <COMMAND>`

###### **Subcommands:**

* `account-merge` — Transfer XLM balance to another account and remove source account
* `begin-sponsoring-future-reserves` — Begin sponsoring future reserves for another account
* `bump-sequence` — Bump sequence number to invalidate older transactions
* `change-trust` — Create, update, or delete a trustline
* `claim-claimable-balance` — Claim a claimable balance by its balance ID
* `clawback` — Clawback an asset from an account
* `clawback-claimable-balance` — Clawback a claimable balance by its balance ID
* `create-account` — Create and fund a new account
* `create-claimable-balance` — Create a claimable balance that can be claimed by specified accounts
* `create-passive-sell-offer` — Create a passive sell offer on the Stellar DEX
* `end-sponsoring-future-reserves` — End sponsoring future reserves
* `liquidity-pool-deposit` — Deposit assets into a liquidity pool
* `liquidity-pool-withdraw` — Withdraw assets from a liquidity pool
* `manage-buy-offer` — Create, update, or delete a buy offer
* `manage-data` — Set, modify, or delete account data entries
* `manage-sell-offer` — Create, update, or delete a sell offer
* `path-payment-strict-send` — Send a payment with a different asset using path finding, specifying the send amount
* `path-payment-strict-receive` — Send a payment with a different asset using path finding, specifying the receive amount
* `payment` — Send asset to destination account
* `revoke-sponsorship` — Revoke sponsorship of a ledger entry or signer
* `set-options` — Set account options like flags, signers, and home domain
* `set-trustline-flags` — Configure authorization and trustline flags for an asset



## `stellar tx new account-merge`

Transfer XLM balance to another account and remove source account

**Usage:** `stellar tx new account-merge [OPTIONS] --source-account <SOURCE_ACCOUNT> --account <ACCOUNT>`

###### **Options:**

* `--fee <FEE>` — fee amount for transaction, in stroops. 1 stroop = 0.0000001 xlm

  Default value: `100`
* `--cost` — Output the cost execution to stderr
* `--instructions <INSTRUCTIONS>` — Number of instructions to simulate
* `--build-only` — Build the transaction and only write the base64 xdr to stdout
* `--rpc-url <RPC_URL>` — RPC server endpoint
* `--rpc-header <RPC_HEADERS>` — RPC Header(s) to include in requests to the RPC provider
* `--network-passphrase <NETWORK_PASSPHRASE>` — Network passphrase to sign the transaction sent to the rpc server
* `-n`, `--network <NETWORK>` — Name of network to use from config
* `-s`, `--source-account <SOURCE_ACCOUNT>` [alias: `source`] — Account that where transaction originates from. Alias `source`. Can be an identity (--source alice), a public key (--source GDKW...), a muxed account (--source MDA…), a secret key (--source SC36…), or a seed phrase (--source "kite urban…"). If `--build-only` or `--sim-only` flags were NOT provided, this key will also be used to sign the final transaction. In that case, trying to sign with public key will fail
* `--global` — ⚠️ Deprecated: global config is always on
* `--config-dir <CONFIG_DIR>` — Location of config directory. By default, it uses `$XDG_CONFIG_HOME/stellar` if set, falling back to `~/.config/stellar` otherwise. Contains configuration files, aliases, and other persistent settings
* `--sign-with-key <SIGN_WITH_KEY>` — Sign with a local key or key saved in OS secure storage. Can be an identity (--sign-with-key alice), a secret key (--sign-with-key SC36…), or a seed phrase (--sign-with-key "kite urban…"). If using seed phrase, `--hd-path` defaults to the `0` path
* `--hd-path <HD_PATH>` — If using a seed phrase to sign, sets which hierarchical deterministic path to use, e.g. `m/44'/148'/{hd_path}`. Example: `--hd-path 1`. Default: `0`
* `--sign-with-lab` — Sign with https://lab.stellar.org
* `--sign-with-ledger` — Sign with a ledger wallet
* `--account <ACCOUNT>` — Muxed Account to merge with, e.g. `GBX...`, 'MBX...'



## `stellar tx new begin-sponsoring-future-reserves`

Begin sponsoring future reserves for another account

**Usage:** `stellar tx new begin-sponsoring-future-reserves [OPTIONS] --source-account <SOURCE_ACCOUNT> --sponsored-id <SPONSORED_ID>`

###### **Options:**

* `--fee <FEE>` — fee amount for transaction, in stroops. 1 stroop = 0.0000001 xlm

  Default value: `100`
* `--cost` — Output the cost execution to stderr
* `--instructions <INSTRUCTIONS>` — Number of instructions to simulate
* `--build-only` — Build the transaction and only write the base64 xdr to stdout
* `--rpc-url <RPC_URL>` — RPC server endpoint
* `--rpc-header <RPC_HEADERS>` — RPC Header(s) to include in requests to the RPC provider
* `--network-passphrase <NETWORK_PASSPHRASE>` — Network passphrase to sign the transaction sent to the rpc server
* `-n`, `--network <NETWORK>` — Name of network to use from config
* `-s`, `--source-account <SOURCE_ACCOUNT>` [alias: `source`] — Account that where transaction originates from. Alias `source`. Can be an identity (--source alice), a public key (--source GDKW...), a muxed account (--source MDA…), a secret key (--source SC36…), or a seed phrase (--source "kite urban…"). If `--build-only` or `--sim-only` flags were NOT provided, this key will also be used to sign the final transaction. In that case, trying to sign with public key will fail
* `--global` — ⚠️ Deprecated: global config is always on
* `--config-dir <CONFIG_DIR>` — Location of config directory. By default, it uses `$XDG_CONFIG_HOME/stellar` if set, falling back to `~/.config/stellar` otherwise. Contains configuration files, aliases, and other persistent settings
* `--sign-with-key <SIGN_WITH_KEY>` — Sign with a local key or key saved in OS secure storage. Can be an identity (--sign-with-key alice), a secret key (--sign-with-key SC36…), or a seed phrase (--sign-with-key "kite urban…"). If using seed phrase, `--hd-path` defaults to the `0` path
* `--hd-path <HD_PATH>` — If using a seed phrase to sign, sets which hierarchical deterministic path to use, e.g. `m/44'/148'/{hd_path}`. Example: `--hd-path 1`. Default: `0`
* `--sign-with-lab` — Sign with https://lab.stellar.org
* `--sign-with-ledger` — Sign with a ledger wallet
* `--sponsored-id <SPONSORED_ID>` — Account that will be sponsored



## `stellar tx new bump-sequence`

Bump sequence number to invalidate older transactions

**Usage:** `stellar tx new bump-sequence [OPTIONS] --source-account <SOURCE_ACCOUNT> --bump-to <BUMP_TO>`

###### **Options:**

* `--fee <FEE>` — fee amount for transaction, in stroops. 1 stroop = 0.0000001 xlm

  Default value: `100`
* `--cost` — Output the cost execution to stderr
* `--instructions <INSTRUCTIONS>` — Number of instructions to simulate
* `--build-only` — Build the transaction and only write the base64 xdr to stdout
* `--rpc-url <RPC_URL>` — RPC server endpoint
* `--rpc-header <RPC_HEADERS>` — RPC Header(s) to include in requests to the RPC provider
* `--network-passphrase <NETWORK_PASSPHRASE>` — Network passphrase to sign the transaction sent to the rpc server
* `-n`, `--network <NETWORK>` — Name of network to use from config
* `-s`, `--source-account <SOURCE_ACCOUNT>` [alias: `source`] — Account that where transaction originates from. Alias `source`. Can be an identity (--source alice), a public key (--source GDKW...), a muxed account (--source MDA…), a secret key (--source SC36…), or a seed phrase (--source "kite urban…"). If `--build-only` or `--sim-only` flags were NOT provided, this key will also be used to sign the final transaction. In that case, trying to sign with public key will fail
* `--global` — ⚠️ Deprecated: global config is always on
* `--config-dir <CONFIG_DIR>` — Location of config directory. By default, it uses `$XDG_CONFIG_HOME/stellar` if set, falling back to `~/.config/stellar` otherwise. Contains configuration files, aliases, and other persistent settings
* `--sign-with-key <SIGN_WITH_KEY>` — Sign with a local key or key saved in OS secure storage. Can be an identity (--sign-with-key alice), a secret key (--sign-with-key SC36…), or a seed phrase (--sign-with-key "kite urban…"). If using seed phrase, `--hd-path` defaults to the `0` path
* `--hd-path <HD_PATH>` — If using a seed phrase to sign, sets which hierarchical deterministic path to use, e.g. `m/44'/148'/{hd_path}`. Example: `--hd-path 1`. Default: `0`
* `--sign-with-lab` — Sign with https://lab.stellar.org
* `--sign-with-ledger` — Sign with a ledger wallet
* `--bump-to <BUMP_TO>` — Sequence number to bump to



## `stellar tx new change-trust`

Create, update, or delete a trustline

**Usage:** `stellar tx new change-trust [OPTIONS] --source-account <SOURCE_ACCOUNT> --line <LINE>`

###### **Options:**

* `--fee <FEE>` — fee amount for transaction, in stroops. 1 stroop = 0.0000001 xlm

  Default value: `100`
* `--cost` — Output the cost execution to stderr
* `--instructions <INSTRUCTIONS>` — Number of instructions to simulate
* `--build-only` — Build the transaction and only write the base64 xdr to stdout
* `--rpc-url <RPC_URL>` — RPC server endpoint
* `--rpc-header <RPC_HEADERS>` — RPC Header(s) to include in requests to the RPC provider
* `--network-passphrase <NETWORK_PASSPHRASE>` — Network passphrase to sign the transaction sent to the rpc server
* `-n`, `--network <NETWORK>` — Name of network to use from config
* `-s`, `--source-account <SOURCE_ACCOUNT>` [alias: `source`] — Account that where transaction originates from. Alias `source`. Can be an identity (--source alice), a public key (--source GDKW...), a muxed account (--source MDA…), a secret key (--source SC36…), or a seed phrase (--source "kite urban…"). If `--build-only` or `--sim-only` flags were NOT provided, this key will also be used to sign the final transaction. In that case, trying to sign with public key will fail
* `--global` — ⚠️ Deprecated: global config is always on
* `--config-dir <CONFIG_DIR>` — Location of config directory. By default, it uses `$XDG_CONFIG_HOME/stellar` if set, falling back to `~/.config/stellar` otherwise. Contains configuration files, aliases, and other persistent settings
* `--sign-with-key <SIGN_WITH_KEY>` — Sign with a local key or key saved in OS secure storage. Can be an identity (--sign-with-key alice), a secret key (--sign-with-key SC36…), or a seed phrase (--sign-with-key "kite urban…"). If using seed phrase, `--hd-path` defaults to the `0` path
* `--hd-path <HD_PATH>` — If using a seed phrase to sign, sets which hierarchical deterministic path to use, e.g. `m/44'/148'/{hd_path}`. Example: `--hd-path 1`. Default: `0`
* `--sign-with-lab` — Sign with https://lab.stellar.org
* `--sign-with-ledger` — Sign with a ledger wallet
* `--line <LINE>`
* `--limit <LIMIT>` — Limit for the trust line, 0 to remove the trust line

  Default value: `9223372036854775807`



## `stellar tx new claim-claimable-balance`

Claim a claimable balance by its balance ID

**Usage:** `stellar tx new claim-claimable-balance [OPTIONS] --source-account <SOURCE_ACCOUNT> --balance-id <BALANCE_ID>`

###### **Options:**

* `--fee <FEE>` — fee amount for transaction, in stroops. 1 stroop = 0.0000001 xlm

  Default value: `100`
* `--cost` — Output the cost execution to stderr
* `--instructions <INSTRUCTIONS>` — Number of instructions to simulate
* `--build-only` — Build the transaction and only write the base64 xdr to stdout
* `--rpc-url <RPC_URL>` — RPC server endpoint
* `--rpc-header <RPC_HEADERS>` — RPC Header(s) to include in requests to the RPC provider
* `--network-passphrase <NETWORK_PASSPHRASE>` — Network passphrase to sign the transaction sent to the rpc server
* `-n`, `--network <NETWORK>` — Name of network to use from config
* `-s`, `--source-account <SOURCE_ACCOUNT>` [alias: `source`] — Account that where transaction originates from. Alias `source`. Can be an identity (--source alice), a public key (--source GDKW...), a muxed account (--source MDA…), a secret key (--source SC36…), or a seed phrase (--source "kite urban…"). If `--build-only` or `--sim-only` flags were NOT provided, this key will also be used to sign the final transaction. In that case, trying to sign with public key will fail
* `--global` — ⚠️ Deprecated: global config is always on
* `--config-dir <CONFIG_DIR>` — Location of config directory. By default, it uses `$XDG_CONFIG_HOME/stellar` if set, falling back to `~/.config/stellar` otherwise. Contains configuration files, aliases, and other persistent settings
* `--sign-with-key <SIGN_WITH_KEY>` — Sign with a local key or key saved in OS secure storage. Can be an identity (--sign-with-key alice), a secret key (--sign-with-key SC36…), or a seed phrase (--sign-with-key "kite urban…"). If using seed phrase, `--hd-path` defaults to the `0` path
* `--hd-path <HD_PATH>` — If using a seed phrase to sign, sets which hierarchical deterministic path to use, e.g. `m/44'/148'/{hd_path}`. Example: `--hd-path 1`. Default: `0`
* `--sign-with-lab` — Sign with https://lab.stellar.org
* `--sign-with-ledger` — Sign with a ledger wallet
* `--balance-id <BALANCE_ID>` — Balance ID of the claimable balance to claim (64-character hex string)



## `stellar tx new clawback`

Clawback an asset from an account

**Usage:** `stellar tx new clawback [OPTIONS] --source-account <SOURCE_ACCOUNT> --from <FROM> --asset <ASSET> --amount <AMOUNT>`

###### **Options:**

* `--fee <FEE>` — fee amount for transaction, in stroops. 1 stroop = 0.0000001 xlm

  Default value: `100`
* `--cost` — Output the cost execution to stderr
* `--instructions <INSTRUCTIONS>` — Number of instructions to simulate
* `--build-only` — Build the transaction and only write the base64 xdr to stdout
* `--rpc-url <RPC_URL>` — RPC server endpoint
* `--rpc-header <RPC_HEADERS>` — RPC Header(s) to include in requests to the RPC provider
* `--network-passphrase <NETWORK_PASSPHRASE>` — Network passphrase to sign the transaction sent to the rpc server
* `-n`, `--network <NETWORK>` — Name of network to use from config
* `-s`, `--source-account <SOURCE_ACCOUNT>` [alias: `source`] — Account that where transaction originates from. Alias `source`. Can be an identity (--source alice), a public key (--source GDKW...), a muxed account (--source MDA…), a secret key (--source SC36…), or a seed phrase (--source "kite urban…"). If `--build-only` or `--sim-only` flags were NOT provided, this key will also be used to sign the final transaction. In that case, trying to sign with public key will fail
* `--global` — ⚠️ Deprecated: global config is always on
* `--config-dir <CONFIG_DIR>` — Location of config directory. By default, it uses `$XDG_CONFIG_HOME/stellar` if set, falling back to `~/.config/stellar` otherwise. Contains configuration files, aliases, and other persistent settings
* `--sign-with-key <SIGN_WITH_KEY>` — Sign with a local key or key saved in OS secure storage. Can be an identity (--sign-with-key alice), a secret key (--sign-with-key SC36…), or a seed phrase (--sign-with-key "kite urban…"). If using seed phrase, `--hd-path` defaults to the `0` path
* `--hd-path <HD_PATH>` — If using a seed phrase to sign, sets which hierarchical deterministic path to use, e.g. `m/44'/148'/{hd_path}`. Example: `--hd-path 1`. Default: `0`
* `--sign-with-lab` — Sign with https://lab.stellar.org
* `--sign-with-ledger` — Sign with a ledger wallet
* `--from <FROM>` — Account to clawback assets from, e.g. `GBX...`
* `--asset <ASSET>` — Asset to clawback
* `--amount <AMOUNT>` — Amount of the asset to clawback, in stroops. 1 stroop = 0.0000001 of the asset



## `stellar tx new clawback-claimable-balance`

Clawback a claimable balance by its balance ID

**Usage:** `stellar tx new clawback-claimable-balance [OPTIONS] --source-account <SOURCE_ACCOUNT> --balance-id <BALANCE_ID>`

###### **Options:**

* `--fee <FEE>` — fee amount for transaction, in stroops. 1 stroop = 0.0000001 xlm

  Default value: `100`
* `--cost` — Output the cost execution to stderr
* `--instructions <INSTRUCTIONS>` — Number of instructions to simulate
* `--build-only` — Build the transaction and only write the base64 xdr to stdout
* `--rpc-url <RPC_URL>` — RPC server endpoint
* `--rpc-header <RPC_HEADERS>` — RPC Header(s) to include in requests to the RPC provider
* `--network-passphrase <NETWORK_PASSPHRASE>` — Network passphrase to sign the transaction sent to the rpc server
* `-n`, `--network <NETWORK>` — Name of network to use from config
* `-s`, `--source-account <SOURCE_ACCOUNT>` [alias: `source`] — Account that where transaction originates from. Alias `source`. Can be an identity (--source alice), a public key (--source GDKW...), a muxed account (--source MDA…), a secret key (--source SC36…), or a seed phrase (--source "kite urban…"). If `--build-only` or `--sim-only` flags were NOT provided, this key will also be used to sign the final transaction. In that case, trying to sign with public key will fail
* `--global` — ⚠️ Deprecated: global config is always on
* `--config-dir <CONFIG_DIR>` — Location of config directory. By default, it uses `$XDG_CONFIG_HOME/stellar` if set, falling back to `~/.config/stellar` otherwise. Contains configuration files, aliases, and other persistent settings
* `--sign-with-key <SIGN_WITH_KEY>` — Sign with a local key or key saved in OS secure storage. Can be an identity (--sign-with-key alice), a secret key (--sign-with-key SC36…), or a seed phrase (--sign-with-key "kite urban…"). If using seed phrase, `--hd-path` defaults to the `0` path
* `--hd-path <HD_PATH>` — If using a seed phrase to sign, sets which hierarchical deterministic path to use, e.g. `m/44'/148'/{hd_path}`. Example: `--hd-path 1`. Default: `0`
* `--sign-with-lab` — Sign with https://lab.stellar.org
* `--sign-with-ledger` — Sign with a ledger wallet
* `--balance-id <BALANCE_ID>` — Balance ID of the claimable balance to clawback. Accepts multiple formats: - API format with type prefix (72 chars): 000000006f2179b31311fa8064760b48942c8e166702ba0b8fbe7358c4fd570421840461 - Direct hash format (64 chars): 6f2179b31311fa8064760b48942c8e166702ba0b8fbe7358c4fd570421840461 - Address format (base32): BAAMLBZI42AD52HKGIZOU7WFVZM6BPEJCLPL44QU2AT6TY3P57I5QDNYIA



## `stellar tx new create-account`

Create and fund a new account

**Usage:** `stellar tx new create-account [OPTIONS] --source-account <SOURCE_ACCOUNT> --destination <DESTINATION>`

###### **Options:**

* `--fee <FEE>` — fee amount for transaction, in stroops. 1 stroop = 0.0000001 xlm

  Default value: `100`
* `--cost` — Output the cost execution to stderr
* `--instructions <INSTRUCTIONS>` — Number of instructions to simulate
* `--build-only` — Build the transaction and only write the base64 xdr to stdout
* `--rpc-url <RPC_URL>` — RPC server endpoint
* `--rpc-header <RPC_HEADERS>` — RPC Header(s) to include in requests to the RPC provider
* `--network-passphrase <NETWORK_PASSPHRASE>` — Network passphrase to sign the transaction sent to the rpc server
* `-n`, `--network <NETWORK>` — Name of network to use from config
* `-s`, `--source-account <SOURCE_ACCOUNT>` [alias: `source`] — Account that where transaction originates from. Alias `source`. Can be an identity (--source alice), a public key (--source GDKW...), a muxed account (--source MDA…), a secret key (--source SC36…), or a seed phrase (--source "kite urban…"). If `--build-only` or `--sim-only` flags were NOT provided, this key will also be used to sign the final transaction. In that case, trying to sign with public key will fail
* `--global` — ⚠️ Deprecated: global config is always on
* `--config-dir <CONFIG_DIR>` — Location of config directory. By default, it uses `$XDG_CONFIG_HOME/stellar` if set, falling back to `~/.config/stellar` otherwise. Contains configuration files, aliases, and other persistent settings
* `--sign-with-key <SIGN_WITH_KEY>` — Sign with a local key or key saved in OS secure storage. Can be an identity (--sign-with-key alice), a secret key (--sign-with-key SC36…), or a seed phrase (--sign-with-key "kite urban…"). If using seed phrase, `--hd-path` defaults to the `0` path
* `--hd-path <HD_PATH>` — If using a seed phrase to sign, sets which hierarchical deterministic path to use, e.g. `m/44'/148'/{hd_path}`. Example: `--hd-path 1`. Default: `0`
* `--sign-with-lab` — Sign with https://lab.stellar.org
* `--sign-with-ledger` — Sign with a ledger wallet
* `--destination <DESTINATION>` — Account Id to create, e.g. `GBX...`
* `--starting-balance <STARTING_BALANCE>` — Initial balance in stroops of the account, default 1 XLM

  Default value: `10_000_000`



## `stellar tx new create-claimable-balance`

Create a claimable balance that can be claimed by specified accounts

**Usage:** `stellar tx new create-claimable-balance [OPTIONS] --source-account <SOURCE_ACCOUNT> --amount <AMOUNT>`

###### **Options:**

* `--fee <FEE>` — fee amount for transaction, in stroops. 1 stroop = 0.0000001 xlm

  Default value: `100`
* `--cost` — Output the cost execution to stderr
* `--instructions <INSTRUCTIONS>` — Number of instructions to simulate
* `--build-only` — Build the transaction and only write the base64 xdr to stdout
* `--rpc-url <RPC_URL>` — RPC server endpoint
* `--rpc-header <RPC_HEADERS>` — RPC Header(s) to include in requests to the RPC provider
* `--network-passphrase <NETWORK_PASSPHRASE>` — Network passphrase to sign the transaction sent to the rpc server
* `-n`, `--network <NETWORK>` — Name of network to use from config
* `-s`, `--source-account <SOURCE_ACCOUNT>` [alias: `source`] — Account that where transaction originates from. Alias `source`. Can be an identity (--source alice), a public key (--source GDKW...), a muxed account (--source MDA…), a secret key (--source SC36…), or a seed phrase (--source "kite urban…"). If `--build-only` or `--sim-only` flags were NOT provided, this key will also be used to sign the final transaction. In that case, trying to sign with public key will fail
* `--global` — ⚠️ Deprecated: global config is always on
* `--config-dir <CONFIG_DIR>` — Location of config directory. By default, it uses `$XDG_CONFIG_HOME/stellar` if set, falling back to `~/.config/stellar` otherwise. Contains configuration files, aliases, and other persistent settings
* `--sign-with-key <SIGN_WITH_KEY>` — Sign with a local key or key saved in OS secure storage. Can be an identity (--sign-with-key alice), a secret key (--sign-with-key SC36…), or a seed phrase (--sign-with-key "kite urban…"). If using seed phrase, `--hd-path` defaults to the `0` path
* `--hd-path <HD_PATH>` — If using a seed phrase to sign, sets which hierarchical deterministic path to use, e.g. `m/44'/148'/{hd_path}`. Example: `--hd-path 1`. Default: `0`
* `--sign-with-lab` — Sign with https://lab.stellar.org
* `--sign-with-ledger` — Sign with a ledger wallet
* `--asset <ASSET>` — Asset to be held in the ClaimableBalanceEntry

  Default value: `native`
* `--amount <AMOUNT>` — Amount of asset to store in the entry, in stroops. 1 stroop = 0.0000001 of the asset
* `--claimant <CLAIMANTS>` — Claimants of the claimable balance. Format: account_id or account_id:predicate_json Can be specified multiple times for multiple claimants.

   Examples:

   - `--claimant alice (unconditional)` - `--claimant 'bob:{"before_absolute_time":"1735689599"}'` - `--claimant 'charlie:{"and":[{"before_absolute_time":"1735689599"},{"before_relative_time":"3600"}]}'`



## `stellar tx new create-passive-sell-offer`

Create a passive sell offer on the Stellar DEX

**Usage:** `stellar tx new create-passive-sell-offer [OPTIONS] --source-account <SOURCE_ACCOUNT> --selling <SELLING> --buying <BUYING> --amount <AMOUNT> --price <PRICE>`

###### **Options:**

* `--fee <FEE>` — fee amount for transaction, in stroops. 1 stroop = 0.0000001 xlm

  Default value: `100`
* `--cost` — Output the cost execution to stderr
* `--instructions <INSTRUCTIONS>` — Number of instructions to simulate
* `--build-only` — Build the transaction and only write the base64 xdr to stdout
* `--rpc-url <RPC_URL>` — RPC server endpoint
* `--rpc-header <RPC_HEADERS>` — RPC Header(s) to include in requests to the RPC provider
* `--network-passphrase <NETWORK_PASSPHRASE>` — Network passphrase to sign the transaction sent to the rpc server
* `-n`, `--network <NETWORK>` — Name of network to use from config
* `-s`, `--source-account <SOURCE_ACCOUNT>` [alias: `source`] — Account that where transaction originates from. Alias `source`. Can be an identity (--source alice), a public key (--source GDKW...), a muxed account (--source MDA…), a secret key (--source SC36…), or a seed phrase (--source "kite urban…"). If `--build-only` or `--sim-only` flags were NOT provided, this key will also be used to sign the final transaction. In that case, trying to sign with public key will fail
* `--global` — ⚠️ Deprecated: global config is always on
* `--config-dir <CONFIG_DIR>` — Location of config directory. By default, it uses `$XDG_CONFIG_HOME/stellar` if set, falling back to `~/.config/stellar` otherwise. Contains configuration files, aliases, and other persistent settings
* `--sign-with-key <SIGN_WITH_KEY>` — Sign with a local key or key saved in OS secure storage. Can be an identity (--sign-with-key alice), a secret key (--sign-with-key SC36…), or a seed phrase (--sign-with-key "kite urban…"). If using seed phrase, `--hd-path` defaults to the `0` path
* `--hd-path <HD_PATH>` — If using a seed phrase to sign, sets which hierarchical deterministic path to use, e.g. `m/44'/148'/{hd_path}`. Example: `--hd-path 1`. Default: `0`
* `--sign-with-lab` — Sign with https://lab.stellar.org
* `--sign-with-ledger` — Sign with a ledger wallet
* `--selling <SELLING>` — Asset to sell
* `--buying <BUYING>` — Asset to buy
* `--amount <AMOUNT>` — Amount of selling asset to offer, in stroops. 1 stroop = 0.0000001 of the asset (e.g. 1 XLM = `10_000_000` stroops)
* `--price <PRICE>` — Price of 1 unit of selling asset in terms of buying asset as "numerator:denominator" (e.g., "1:2" means 0.5)



## `stellar tx new end-sponsoring-future-reserves`

End sponsoring future reserves

**Usage:** `stellar tx new end-sponsoring-future-reserves [OPTIONS] --source-account <SOURCE_ACCOUNT>`

###### **Options:**

* `--fee <FEE>` — fee amount for transaction, in stroops. 1 stroop = 0.0000001 xlm

  Default value: `100`
* `--cost` — Output the cost execution to stderr
* `--instructions <INSTRUCTIONS>` — Number of instructions to simulate
* `--build-only` — Build the transaction and only write the base64 xdr to stdout
* `--rpc-url <RPC_URL>` — RPC server endpoint
* `--rpc-header <RPC_HEADERS>` — RPC Header(s) to include in requests to the RPC provider
* `--network-passphrase <NETWORK_PASSPHRASE>` — Network passphrase to sign the transaction sent to the rpc server
* `-n`, `--network <NETWORK>` — Name of network to use from config
* `-s`, `--source-account <SOURCE_ACCOUNT>` [alias: `source`] — Account that where transaction originates from. Alias `source`. Can be an identity (--source alice), a public key (--source GDKW...), a muxed account (--source MDA…), a secret key (--source SC36…), or a seed phrase (--source "kite urban…"). If `--build-only` or `--sim-only` flags were NOT provided, this key will also be used to sign the final transaction. In that case, trying to sign with public key will fail
* `--global` — ⚠️ Deprecated: global config is always on
* `--config-dir <CONFIG_DIR>` — Location of config directory. By default, it uses `$XDG_CONFIG_HOME/stellar` if set, falling back to `~/.config/stellar` otherwise. Contains configuration files, aliases, and other persistent settings
* `--sign-with-key <SIGN_WITH_KEY>` — Sign with a local key or key saved in OS secure storage. Can be an identity (--sign-with-key alice), a secret key (--sign-with-key SC36…), or a seed phrase (--sign-with-key "kite urban…"). If using seed phrase, `--hd-path` defaults to the `0` path
* `--hd-path <HD_PATH>` — If using a seed phrase to sign, sets which hierarchical deterministic path to use, e.g. `m/44'/148'/{hd_path}`. Example: `--hd-path 1`. Default: `0`
* `--sign-with-lab` — Sign with https://lab.stellar.org
* `--sign-with-ledger` — Sign with a ledger wallet



## `stellar tx new liquidity-pool-deposit`

Deposit assets into a liquidity pool

**Usage:** `stellar tx new liquidity-pool-deposit [OPTIONS] --source-account <SOURCE_ACCOUNT> --liquidity-pool-id <LIQUIDITY_POOL_ID> --max-amount-a <MAX_AMOUNT_A> --max-amount-b <MAX_AMOUNT_B>`

###### **Options:**

* `--fee <FEE>` — fee amount for transaction, in stroops. 1 stroop = 0.0000001 xlm

  Default value: `100`
* `--cost` — Output the cost execution to stderr
* `--instructions <INSTRUCTIONS>` — Number of instructions to simulate
* `--build-only` — Build the transaction and only write the base64 xdr to stdout
* `--rpc-url <RPC_URL>` — RPC server endpoint
* `--rpc-header <RPC_HEADERS>` — RPC Header(s) to include in requests to the RPC provider
* `--network-passphrase <NETWORK_PASSPHRASE>` — Network passphrase to sign the transaction sent to the rpc server
* `-n`, `--network <NETWORK>` — Name of network to use from config
* `-s`, `--source-account <SOURCE_ACCOUNT>` [alias: `source`] — Account that where transaction originates from. Alias `source`. Can be an identity (--source alice), a public key (--source GDKW...), a muxed account (--source MDA…), a secret key (--source SC36…), or a seed phrase (--source "kite urban…"). If `--build-only` or `--sim-only` flags were NOT provided, this key will also be used to sign the final transaction. In that case, trying to sign with public key will fail
* `--global` — ⚠️ Deprecated: global config is always on
* `--config-dir <CONFIG_DIR>` — Location of config directory. By default, it uses `$XDG_CONFIG_HOME/stellar` if set, falling back to `~/.config/stellar` otherwise. Contains configuration files, aliases, and other persistent settings
* `--sign-with-key <SIGN_WITH_KEY>` — Sign with a local key or key saved in OS secure storage. Can be an identity (--sign-with-key alice), a secret key (--sign-with-key SC36…), or a seed phrase (--sign-with-key "kite urban…"). If using seed phrase, `--hd-path` defaults to the `0` path
* `--hd-path <HD_PATH>` — If using a seed phrase to sign, sets which hierarchical deterministic path to use, e.g. `m/44'/148'/{hd_path}`. Example: `--hd-path 1`. Default: `0`
* `--sign-with-lab` — Sign with https://lab.stellar.org
* `--sign-with-ledger` — Sign with a ledger wallet
* `--liquidity-pool-id <LIQUIDITY_POOL_ID>` — Liquidity pool ID to deposit to
* `--max-amount-a <MAX_AMOUNT_A>` — Maximum amount of the first asset to deposit, in stroops
* `--max-amount-b <MAX_AMOUNT_B>` — Maximum amount of the second asset to deposit, in stroops
* `--min-price <MIN_PRICE>` — Minimum price for the first asset in terms of the second asset as "numerator:denominator" (e.g., "1:2" means 0.5)

  Default value: `1:1`
* `--max-price <MAX_PRICE>` — Maximum price for the first asset in terms of the second asset as "numerator:denominator" (e.g., "1:2" means 0.5)

  Default value: `1:1`



## `stellar tx new liquidity-pool-withdraw`

Withdraw assets from a liquidity pool

**Usage:** `stellar tx new liquidity-pool-withdraw [OPTIONS] --source-account <SOURCE_ACCOUNT> --liquidity-pool-id <LIQUIDITY_POOL_ID> --amount <AMOUNT> --min-amount-a <MIN_AMOUNT_A> --min-amount-b <MIN_AMOUNT_B>`

###### **Options:**

* `--fee <FEE>` — fee amount for transaction, in stroops. 1 stroop = 0.0000001 xlm

  Default value: `100`
* `--cost` — Output the cost execution to stderr
* `--instructions <INSTRUCTIONS>` — Number of instructions to simulate
* `--build-only` — Build the transaction and only write the base64 xdr to stdout
* `--rpc-url <RPC_URL>` — RPC server endpoint
* `--rpc-header <RPC_HEADERS>` — RPC Header(s) to include in requests to the RPC provider
* `--network-passphrase <NETWORK_PASSPHRASE>` — Network passphrase to sign the transaction sent to the rpc server
* `-n`, `--network <NETWORK>` — Name of network to use from config
* `-s`, `--source-account <SOURCE_ACCOUNT>` [alias: `source`] — Account that where transaction originates from. Alias `source`. Can be an identity (--source alice), a public key (--source GDKW...), a muxed account (--source MDA…), a secret key (--source SC36…), or a seed phrase (--source "kite urban…"). If `--build-only` or `--sim-only` flags were NOT provided, this key will also be used to sign the final transaction. In that case, trying to sign with public key will fail
* `--global` — ⚠️ Deprecated: global config is always on
* `--config-dir <CONFIG_DIR>` — Location of config directory. By default, it uses `$XDG_CONFIG_HOME/stellar` if set, falling back to `~/.config/stellar` otherwise. Contains configuration files, aliases, and other persistent settings
* `--sign-with-key <SIGN_WITH_KEY>` — Sign with a local key or key saved in OS secure storage. Can be an identity (--sign-with-key alice), a secret key (--sign-with-key SC36…), or a seed phrase (--sign-with-key "kite urban…"). If using seed phrase, `--hd-path` defaults to the `0` path
* `--hd-path <HD_PATH>` — If using a seed phrase to sign, sets which hierarchical deterministic path to use, e.g. `m/44'/148'/{hd_path}`. Example: `--hd-path 1`. Default: `0`
* `--sign-with-lab` — Sign with https://lab.stellar.org
* `--sign-with-ledger` — Sign with a ledger wallet
* `--liquidity-pool-id <LIQUIDITY_POOL_ID>` — Liquidity pool ID to withdraw from
* `--amount <AMOUNT>` — Amount of pool shares to withdraw, in stroops
* `--min-amount-a <MIN_AMOUNT_A>` — Minimum amount of the first asset to receive, in stroops
* `--min-amount-b <MIN_AMOUNT_B>` — Minimum amount of the second asset to receive, in stroops



## `stellar tx new manage-buy-offer`

Create, update, or delete a buy offer

**Usage:** `stellar tx new manage-buy-offer [OPTIONS] --source-account <SOURCE_ACCOUNT> --selling <SELLING> --buying <BUYING> --amount <AMOUNT> --price <PRICE>`

###### **Options:**

* `--fee <FEE>` — fee amount for transaction, in stroops. 1 stroop = 0.0000001 xlm

  Default value: `100`
* `--cost` — Output the cost execution to stderr
* `--instructions <INSTRUCTIONS>` — Number of instructions to simulate
* `--build-only` — Build the transaction and only write the base64 xdr to stdout
* `--rpc-url <RPC_URL>` — RPC server endpoint
* `--rpc-header <RPC_HEADERS>` — RPC Header(s) to include in requests to the RPC provider
* `--network-passphrase <NETWORK_PASSPHRASE>` — Network passphrase to sign the transaction sent to the rpc server
* `-n`, `--network <NETWORK>` — Name of network to use from config
* `-s`, `--source-account <SOURCE_ACCOUNT>` [alias: `source`] — Account that where transaction originates from. Alias `source`. Can be an identity (--source alice), a public key (--source GDKW...), a muxed account (--source MDA…), a secret key (--source SC36…), or a seed phrase (--source "kite urban…"). If `--build-only` or `--sim-only` flags were NOT provided, this key will also be used to sign the final transaction. In that case, trying to sign with public key will fail
* `--global` — ⚠️ Deprecated: global config is always on
* `--config-dir <CONFIG_DIR>` — Location of config directory. By default, it uses `$XDG_CONFIG_HOME/stellar` if set, falling back to `~/.config/stellar` otherwise. Contains configuration files, aliases, and other persistent settings
* `--sign-with-key <SIGN_WITH_KEY>` — Sign with a local key or key saved in OS secure storage. Can be an identity (--sign-with-key alice), a secret key (--sign-with-key SC36…), or a seed phrase (--sign-with-key "kite urban…"). If using seed phrase, `--hd-path` defaults to the `0` path
* `--hd-path <HD_PATH>` — If using a seed phrase to sign, sets which hierarchical deterministic path to use, e.g. `m/44'/148'/{hd_path}`. Example: `--hd-path 1`. Default: `0`
* `--sign-with-lab` — Sign with https://lab.stellar.org
* `--sign-with-ledger` — Sign with a ledger wallet
* `--selling <SELLING>` — Asset to sell
* `--buying <BUYING>` — Asset to buy
* `--amount <AMOUNT>` — Amount of buying asset to purchase, in stroops. 1 stroop = 0.0000001 of the asset (e.g. 1 XLM = `10_000_000` stroops). Use `0` to remove the offer
* `--price <PRICE>` — Price of 1 unit of buying asset in terms of selling asset as "numerator:denominator" (e.g., "1:2" means 0.5)
* `--offer-id <OFFER_ID>` — Offer ID. If 0, will create new offer. Otherwise, will update existing offer

  Default value: `0`



## `stellar tx new manage-data`

Set, modify, or delete account data entries

**Usage:** `stellar tx new manage-data [OPTIONS] --source-account <SOURCE_ACCOUNT> --data-name <DATA_NAME>`

###### **Options:**

* `--fee <FEE>` — fee amount for transaction, in stroops. 1 stroop = 0.0000001 xlm

  Default value: `100`
* `--cost` — Output the cost execution to stderr
* `--instructions <INSTRUCTIONS>` — Number of instructions to simulate
* `--build-only` — Build the transaction and only write the base64 xdr to stdout
* `--rpc-url <RPC_URL>` — RPC server endpoint
* `--rpc-header <RPC_HEADERS>` — RPC Header(s) to include in requests to the RPC provider
* `--network-passphrase <NETWORK_PASSPHRASE>` — Network passphrase to sign the transaction sent to the rpc server
* `-n`, `--network <NETWORK>` — Name of network to use from config
* `-s`, `--source-account <SOURCE_ACCOUNT>` [alias: `source`] — Account that where transaction originates from. Alias `source`. Can be an identity (--source alice), a public key (--source GDKW...), a muxed account (--source MDA…), a secret key (--source SC36…), or a seed phrase (--source "kite urban…"). If `--build-only` or `--sim-only` flags were NOT provided, this key will also be used to sign the final transaction. In that case, trying to sign with public key will fail
* `--global` — ⚠️ Deprecated: global config is always on
* `--config-dir <CONFIG_DIR>` — Location of config directory. By default, it uses `$XDG_CONFIG_HOME/stellar` if set, falling back to `~/.config/stellar` otherwise. Contains configuration files, aliases, and other persistent settings
* `--sign-with-key <SIGN_WITH_KEY>` — Sign with a local key or key saved in OS secure storage. Can be an identity (--sign-with-key alice), a secret key (--sign-with-key SC36…), or a seed phrase (--sign-with-key "kite urban…"). If using seed phrase, `--hd-path` defaults to the `0` path
* `--hd-path <HD_PATH>` — If using a seed phrase to sign, sets which hierarchical deterministic path to use, e.g. `m/44'/148'/{hd_path}`. Example: `--hd-path 1`. Default: `0`
* `--sign-with-lab` — Sign with https://lab.stellar.org
* `--sign-with-ledger` — Sign with a ledger wallet
* `--data-name <DATA_NAME>` — String up to 64 bytes long. If this is a new Name it will add the given name/value pair to the account. If this Name is already present then the associated value will be modified
* `--data-value <DATA_VALUE>` — Up to 64 bytes long hex string If not present then the existing Name will be deleted. If present then this value will be set in the `DataEntry`



## `stellar tx new manage-sell-offer`

Create, update, or delete a sell offer

**Usage:** `stellar tx new manage-sell-offer [OPTIONS] --source-account <SOURCE_ACCOUNT> --selling <SELLING> --buying <BUYING> --amount <AMOUNT> --price <PRICE>`

###### **Options:**

* `--fee <FEE>` — fee amount for transaction, in stroops. 1 stroop = 0.0000001 xlm

  Default value: `100`
* `--cost` — Output the cost execution to stderr
* `--instructions <INSTRUCTIONS>` — Number of instructions to simulate
* `--build-only` — Build the transaction and only write the base64 xdr to stdout
* `--rpc-url <RPC_URL>` — RPC server endpoint
* `--rpc-header <RPC_HEADERS>` — RPC Header(s) to include in requests to the RPC provider
* `--network-passphrase <NETWORK_PASSPHRASE>` — Network passphrase to sign the transaction sent to the rpc server
* `-n`, `--network <NETWORK>` — Name of network to use from config
* `-s`, `--source-account <SOURCE_ACCOUNT>` [alias: `source`] — Account that where transaction originates from. Alias `source`. Can be an identity (--source alice), a public key (--source GDKW...), a muxed account (--source MDA…), a secret key (--source SC36…), or a seed phrase (--source "kite urban…"). If `--build-only` or `--sim-only` flags were NOT provided, this key will also be used to sign the final transaction. In that case, trying to sign with public key will fail
* `--global` — ⚠️ Deprecated: global config is always on
* `--config-dir <CONFIG_DIR>` — Location of config directory. By default, it uses `$XDG_CONFIG_HOME/stellar` if set, falling back to `~/.config/stellar` otherwise. Contains configuration files, aliases, and other persistent settings
* `--sign-with-key <SIGN_WITH_KEY>` — Sign with a local key or key saved in OS secure storage. Can be an identity (--sign-with-key alice), a secret key (--sign-with-key SC36…), or a seed phrase (--sign-with-key "kite urban…"). If using seed phrase, `--hd-path` defaults to the `0` path
* `--hd-path <HD_PATH>` — If using a seed phrase to sign, sets which hierarchical deterministic path to use, e.g. `m/44'/148'/{hd_path}`. Example: `--hd-path 1`. Default: `0`
* `--sign-with-lab` — Sign with https://lab.stellar.org
* `--sign-with-ledger` — Sign with a ledger wallet
* `--selling <SELLING>` — Asset to sell
* `--buying <BUYING>` — Asset to buy
* `--amount <AMOUNT>` — Amount of selling asset to offer, in stroops. 1 stroop = 0.0000001 of the asset (e.g. 1 XLM = `10_000_000` stroops). Use `0` to remove the offer
* `--price <PRICE>` — Price of 1 unit of selling asset in terms of buying asset as "numerator:denominator" (e.g., "1:2" means 0.5)
* `--offer-id <OFFER_ID>` — Offer ID. If 0, will create new offer. Otherwise, will update existing offer

  Default value: `0`



## `stellar tx new path-payment-strict-send`

Send a payment with a different asset using path finding, specifying the send amount

**Usage:** `stellar tx new path-payment-strict-send [OPTIONS] --source-account <SOURCE_ACCOUNT> --send-asset <SEND_ASSET> --send-amount <SEND_AMOUNT> --destination <DESTINATION> --dest-asset <DEST_ASSET> --dest-min <DEST_MIN>`

###### **Options:**

* `--fee <FEE>` — fee amount for transaction, in stroops. 1 stroop = 0.0000001 xlm

  Default value: `100`
* `--cost` — Output the cost execution to stderr
* `--instructions <INSTRUCTIONS>` — Number of instructions to simulate
* `--build-only` — Build the transaction and only write the base64 xdr to stdout
* `--rpc-url <RPC_URL>` — RPC server endpoint
* `--rpc-header <RPC_HEADERS>` — RPC Header(s) to include in requests to the RPC provider
* `--network-passphrase <NETWORK_PASSPHRASE>` — Network passphrase to sign the transaction sent to the rpc server
* `-n`, `--network <NETWORK>` — Name of network to use from config
* `-s`, `--source-account <SOURCE_ACCOUNT>` [alias: `source`] — Account that where transaction originates from. Alias `source`. Can be an identity (--source alice), a public key (--source GDKW...), a muxed account (--source MDA…), a secret key (--source SC36…), or a seed phrase (--source "kite urban…"). If `--build-only` or `--sim-only` flags were NOT provided, this key will also be used to sign the final transaction. In that case, trying to sign with public key will fail
* `--global` — ⚠️ Deprecated: global config is always on
* `--config-dir <CONFIG_DIR>` — Location of config directory. By default, it uses `$XDG_CONFIG_HOME/stellar` if set, falling back to `~/.config/stellar` otherwise. Contains configuration files, aliases, and other persistent settings
* `--sign-with-key <SIGN_WITH_KEY>` — Sign with a local key or key saved in OS secure storage. Can be an identity (--sign-with-key alice), a secret key (--sign-with-key SC36…), or a seed phrase (--sign-with-key "kite urban…"). If using seed phrase, `--hd-path` defaults to the `0` path
* `--hd-path <HD_PATH>` — If using a seed phrase to sign, sets which hierarchical deterministic path to use, e.g. `m/44'/148'/{hd_path}`. Example: `--hd-path 1`. Default: `0`
* `--sign-with-lab` — Sign with https://lab.stellar.org
* `--sign-with-ledger` — Sign with a ledger wallet
* `--send-asset <SEND_ASSET>` — Asset to send (pay with)
* `--send-amount <SEND_AMOUNT>` — Amount of send asset to deduct from sender's account, in stroops. 1 stroop = 0.0000001 of the asset (e.g. 1 XLM = `10_000_000` stroops)
* `--destination <DESTINATION>` — Account that receives the payment
* `--dest-asset <DEST_ASSET>` — Asset that the destination will receive
* `--dest-min <DEST_MIN>` — Minimum amount of destination asset that the destination account can receive. The operation will fail if this amount cannot be met
* `--path <PATH>` — List of intermediate assets for the payment path, comma-separated (up to 5 assets). Each asset should be in the format 'code:issuer' or 'native' for XLM



## `stellar tx new path-payment-strict-receive`

Send a payment with a different asset using path finding, specifying the receive amount

**Usage:** `stellar tx new path-payment-strict-receive [OPTIONS] --source-account <SOURCE_ACCOUNT> --send-asset <SEND_ASSET> --send-max <SEND_MAX> --destination <DESTINATION> --dest-asset <DEST_ASSET> --dest-amount <DEST_AMOUNT>`

###### **Options:**

* `--fee <FEE>` — fee amount for transaction, in stroops. 1 stroop = 0.0000001 xlm

  Default value: `100`
* `--cost` — Output the cost execution to stderr
* `--instructions <INSTRUCTIONS>` — Number of instructions to simulate
* `--build-only` — Build the transaction and only write the base64 xdr to stdout
* `--rpc-url <RPC_URL>` — RPC server endpoint
* `--rpc-header <RPC_HEADERS>` — RPC Header(s) to include in requests to the RPC provider
* `--network-passphrase <NETWORK_PASSPHRASE>` — Network passphrase to sign the transaction sent to the rpc server
* `-n`, `--network <NETWORK>` — Name of network to use from config
* `-s`, `--source-account <SOURCE_ACCOUNT>` [alias: `source`] — Account that where transaction originates from. Alias `source`. Can be an identity (--source alice), a public key (--source GDKW...), a muxed account (--source MDA…), a secret key (--source SC36…), or a seed phrase (--source "kite urban…"). If `--build-only` or `--sim-only` flags were NOT provided, this key will also be used to sign the final transaction. In that case, trying to sign with public key will fail
* `--global` — ⚠️ Deprecated: global config is always on
* `--config-dir <CONFIG_DIR>` — Location of config directory. By default, it uses `$XDG_CONFIG_HOME/stellar` if set, falling back to `~/.config/stellar` otherwise. Contains configuration files, aliases, and other persistent settings
* `--sign-with-key <SIGN_WITH_KEY>` — Sign with a local key or key saved in OS secure storage. Can be an identity (--sign-with-key alice), a secret key (--sign-with-key SC36…), or a seed phrase (--sign-with-key "kite urban…"). If using seed phrase, `--hd-path` defaults to the `0` path
* `--hd-path <HD_PATH>` — If using a seed phrase to sign, sets which hierarchical deterministic path to use, e.g. `m/44'/148'/{hd_path}`. Example: `--hd-path 1`. Default: `0`
* `--sign-with-lab` — Sign with https://lab.stellar.org
* `--sign-with-ledger` — Sign with a ledger wallet
* `--send-asset <SEND_ASSET>` — Asset to send (pay with)
* `--send-max <SEND_MAX>` — Maximum amount of send asset to deduct from sender's account, in stroops. 1 stroop = 0.0000001 of the asset (e.g. 1 XLM = `10_000_000` stroops)
* `--destination <DESTINATION>` — Account that receives the payment
* `--dest-asset <DEST_ASSET>` — Asset that the destination will receive
* `--dest-amount <DEST_AMOUNT>` — Exact amount of destination asset that the destination account will receive, in stroops. 1 stroop = 0.0000001 of the asset
* `--path <PATH>` — List of intermediate assets for the payment path, comma-separated (up to 5 assets). Each asset should be in the format 'code:issuer' or 'native' for XLM



## `stellar tx new payment`

Send asset to destination account

**Usage:** `stellar tx new payment [OPTIONS] --source-account <SOURCE_ACCOUNT> --destination <DESTINATION> --amount <AMOUNT>`

###### **Options:**

* `--fee <FEE>` — fee amount for transaction, in stroops. 1 stroop = 0.0000001 xlm

  Default value: `100`
* `--cost` — Output the cost execution to stderr
* `--instructions <INSTRUCTIONS>` — Number of instructions to simulate
* `--build-only` — Build the transaction and only write the base64 xdr to stdout
* `--rpc-url <RPC_URL>` — RPC server endpoint
* `--rpc-header <RPC_HEADERS>` — RPC Header(s) to include in requests to the RPC provider
* `--network-passphrase <NETWORK_PASSPHRASE>` — Network passphrase to sign the transaction sent to the rpc server
* `-n`, `--network <NETWORK>` — Name of network to use from config
* `-s`, `--source-account <SOURCE_ACCOUNT>` [alias: `source`] — Account that where transaction originates from. Alias `source`. Can be an identity (--source alice), a public key (--source GDKW...), a muxed account (--source MDA…), a secret key (--source SC36…), or a seed phrase (--source "kite urban…"). If `--build-only` or `--sim-only` flags were NOT provided, this key will also be used to sign the final transaction. In that case, trying to sign with public key will fail
* `--global` — ⚠️ Deprecated: global config is always on
* `--config-dir <CONFIG_DIR>` — Location of config directory. By default, it uses `$XDG_CONFIG_HOME/stellar` if set, falling back to `~/.config/stellar` otherwise. Contains configuration files, aliases, and other persistent settings
* `--sign-with-key <SIGN_WITH_KEY>` — Sign with a local key or key saved in OS secure storage. Can be an identity (--sign-with-key alice), a secret key (--sign-with-key SC36…), or a seed phrase (--sign-with-key "kite urban…"). If using seed phrase, `--hd-path` defaults to the `0` path
* `--hd-path <HD_PATH>` — If using a seed phrase to sign, sets which hierarchical deterministic path to use, e.g. `m/44'/148'/{hd_path}`. Example: `--hd-path 1`. Default: `0`
* `--sign-with-lab` — Sign with https://lab.stellar.org
* `--sign-with-ledger` — Sign with a ledger wallet
* `--destination <DESTINATION>` — Account to send to, e.g. `GBX...`
* `--asset <ASSET>` — Asset to send, default native, e.i. XLM

  Default value: `native`
* `--amount <AMOUNT>` — Amount of the aforementioned asset to send, in stroops. 1 stroop = 0.0000001 of the asset (e.g. 1 XLM = `10_000_000` stroops)



## `stellar tx new revoke-sponsorship`

Revoke sponsorship of a ledger entry or signer

**Usage:** `stellar tx new revoke-sponsorship [OPTIONS] --source-account <SOURCE_ACCOUNT> --account-id <ACCOUNT_ID>`

###### **Options:**

* `--fee <FEE>` — fee amount for transaction, in stroops. 1 stroop = 0.0000001 xlm

  Default value: `100`
* `--cost` — Output the cost execution to stderr
* `--instructions <INSTRUCTIONS>` — Number of instructions to simulate
* `--build-only` — Build the transaction and only write the base64 xdr to stdout
* `--rpc-url <RPC_URL>` — RPC server endpoint
* `--rpc-header <RPC_HEADERS>` — RPC Header(s) to include in requests to the RPC provider
* `--network-passphrase <NETWORK_PASSPHRASE>` — Network passphrase to sign the transaction sent to the rpc server
* `-n`, `--network <NETWORK>` — Name of network to use from config
* `-s`, `--source-account <SOURCE_ACCOUNT>` [alias: `source`] — Account that where transaction originates from. Alias `source`. Can be an identity (--source alice), a public key (--source GDKW...), a muxed account (--source MDA…), a secret key (--source SC36…), or a seed phrase (--source "kite urban…"). If `--build-only` or `--sim-only` flags were NOT provided, this key will also be used to sign the final transaction. In that case, trying to sign with public key will fail
* `--global` — ⚠️ Deprecated: global config is always on
* `--config-dir <CONFIG_DIR>` — Location of config directory. By default, it uses `$XDG_CONFIG_HOME/stellar` if set, falling back to `~/.config/stellar` otherwise. Contains configuration files, aliases, and other persistent settings
* `--sign-with-key <SIGN_WITH_KEY>` — Sign with a local key or key saved in OS secure storage. Can be an identity (--sign-with-key alice), a secret key (--sign-with-key SC36…), or a seed phrase (--sign-with-key "kite urban…"). If using seed phrase, `--hd-path` defaults to the `0` path
* `--hd-path <HD_PATH>` — If using a seed phrase to sign, sets which hierarchical deterministic path to use, e.g. `m/44'/148'/{hd_path}`. Example: `--hd-path 1`. Default: `0`
* `--sign-with-lab` — Sign with https://lab.stellar.org
* `--sign-with-ledger` — Sign with a ledger wallet
* `--account-id <ACCOUNT_ID>` — Account ID (required for all sponsorship types)
* `--asset <ASSET>` — Asset for trustline sponsorship (format: CODE:ISSUER)
* `--data-name <DATA_NAME>` — Data name for data entry sponsorship
* `--offer-id <OFFER_ID>` — Offer ID for offer sponsorship
* `--liquidity-pool-id <LIQUIDITY_POOL_ID>` — Pool ID for liquidity pool sponsorship. Accepts multiple formats: - API format with type prefix (72 chars): 000000006f2179b31311fa8064760b48942c8e166702ba0b8fbe7358c4fd570421840461 - Direct hash format (64 chars): 6f2179b31311fa8064760b48942c8e166702ba0b8fbe7358c4fd570421840461 - Address format (base32): LAAAAAAAAAAAAAAAAAAAAAAAAAAAAAAAAAAAAAAAAAAAAAAAAAAAAAAA
* `--claimable-balance-id <CLAIMABLE_BALANCE_ID>` — Claimable balance ID for claimable balance sponsorship. Accepts multiple formats: - API format with type prefix (72 chars): 000000006f2179b31311fa8064760b48942c8e166702ba0b8fbe7358c4fd570421840461 - Direct hash format (64 chars): 6f2179b31311fa8064760b48942c8e166702ba0b8fbe7358c4fd570421840461 - Address format (base32): BAAMLBZI42AD52HKGIZOU7WFVZM6BPEJCLPL44QU2AT6TY3P57I5QDNYIA
* `--signer-key <SIGNER_KEY>` — Signer key for signer sponsorship



## `stellar tx new set-options`

Set account options like flags, signers, and home domain

**Usage:** `stellar tx new set-options [OPTIONS] --source-account <SOURCE_ACCOUNT>`

###### **Options:**

* `--fee <FEE>` — fee amount for transaction, in stroops. 1 stroop = 0.0000001 xlm

  Default value: `100`
* `--cost` — Output the cost execution to stderr
* `--instructions <INSTRUCTIONS>` — Number of instructions to simulate
* `--build-only` — Build the transaction and only write the base64 xdr to stdout
* `--rpc-url <RPC_URL>` — RPC server endpoint
* `--rpc-header <RPC_HEADERS>` — RPC Header(s) to include in requests to the RPC provider
* `--network-passphrase <NETWORK_PASSPHRASE>` — Network passphrase to sign the transaction sent to the rpc server
* `-n`, `--network <NETWORK>` — Name of network to use from config
* `-s`, `--source-account <SOURCE_ACCOUNT>` [alias: `source`] — Account that where transaction originates from. Alias `source`. Can be an identity (--source alice), a public key (--source GDKW...), a muxed account (--source MDA…), a secret key (--source SC36…), or a seed phrase (--source "kite urban…"). If `--build-only` or `--sim-only` flags were NOT provided, this key will also be used to sign the final transaction. In that case, trying to sign with public key will fail
* `--global` — ⚠️ Deprecated: global config is always on
* `--config-dir <CONFIG_DIR>` — Location of config directory. By default, it uses `$XDG_CONFIG_HOME/stellar` if set, falling back to `~/.config/stellar` otherwise. Contains configuration files, aliases, and other persistent settings
* `--sign-with-key <SIGN_WITH_KEY>` — Sign with a local key or key saved in OS secure storage. Can be an identity (--sign-with-key alice), a secret key (--sign-with-key SC36…), or a seed phrase (--sign-with-key "kite urban…"). If using seed phrase, `--hd-path` defaults to the `0` path
* `--hd-path <HD_PATH>` — If using a seed phrase to sign, sets which hierarchical deterministic path to use, e.g. `m/44'/148'/{hd_path}`. Example: `--hd-path 1`. Default: `0`
* `--sign-with-lab` — Sign with https://lab.stellar.org
* `--sign-with-ledger` — Sign with a ledger wallet
* `--inflation-dest <INFLATION_DEST>` — Account of the inflation destination
* `--master-weight <MASTER_WEIGHT>` — A number from 0-255 (inclusive) representing the weight of the master key. If the weight of the master key is updated to 0, it is effectively disabled
* `--low-threshold <LOW_THRESHOLD>` — A number from 0-255 (inclusive) representing the threshold this account sets on all operations it performs that have a low threshold. https://developers.stellar.org/docs/learn/encyclopedia/security/signatures-multisig#multisig
* `--med-threshold <MED_THRESHOLD>` — A number from 0-255 (inclusive) representing the threshold this account sets on all operations it performs that have a medium threshold. https://developers.stellar.org/docs/learn/encyclopedia/security/signatures-multisig#multisig
* `--high-threshold <HIGH_THRESHOLD>` — A number from 0-255 (inclusive) representing the threshold this account sets on all operations it performs that have a high threshold. https://developers.stellar.org/docs/learn/encyclopedia/security/signatures-multisig#multisig
* `--home-domain <HOME_DOMAIN>` — Sets the home domain of an account. See https://developers.stellar.org/docs/learn/encyclopedia/network-configuration/federation
* `--signer <SIGNER>` — Add, update, or remove a signer from an account
* `--signer-weight <SIGNER_WEIGHT>` — Signer weight is a number from 0-255 (inclusive). The signer is deleted if the weight is 0
* `--set-required` — When enabled, an issuer must approve an account before that account can hold its asset. https://developers.stellar.org/docs/tokens/control-asset-access#authorization-required-0x1
* `--set-revocable` — When enabled, an issuer can revoke an existing trustline's authorization, thereby freezing the asset held by an account. https://developers.stellar.org/docs/tokens/control-asset-access#authorization-revocable-0x2
* `--set-clawback-enabled` — Enables the issuing account to take back (burning) all of the asset. https://developers.stellar.org/docs/tokens/control-asset-access#clawback-enabled-0x8
* `--set-immutable` — With this setting, none of the other authorization flags (`AUTH_REQUIRED_FLAG`, `AUTH_REVOCABLE_FLAG`) can be set, and the issuing account can't be merged. https://developers.stellar.org/docs/tokens/control-asset-access#authorization-immutable-0x4
* `--clear-required`
* `--clear-revocable`
* `--clear-immutable`
* `--clear-clawback-enabled`



## `stellar tx new set-trustline-flags`

Configure authorization and trustline flags for an asset

**Usage:** `stellar tx new set-trustline-flags [OPTIONS] --source-account <SOURCE_ACCOUNT> --trustor <TRUSTOR> --asset <ASSET>`

###### **Options:**

* `--fee <FEE>` — fee amount for transaction, in stroops. 1 stroop = 0.0000001 xlm

  Default value: `100`
* `--cost` — Output the cost execution to stderr
* `--instructions <INSTRUCTIONS>` — Number of instructions to simulate
* `--build-only` — Build the transaction and only write the base64 xdr to stdout
* `--rpc-url <RPC_URL>` — RPC server endpoint
* `--rpc-header <RPC_HEADERS>` — RPC Header(s) to include in requests to the RPC provider
* `--network-passphrase <NETWORK_PASSPHRASE>` — Network passphrase to sign the transaction sent to the rpc server
* `-n`, `--network <NETWORK>` — Name of network to use from config
* `-s`, `--source-account <SOURCE_ACCOUNT>` [alias: `source`] — Account that where transaction originates from. Alias `source`. Can be an identity (--source alice), a public key (--source GDKW...), a muxed account (--source MDA…), a secret key (--source SC36…), or a seed phrase (--source "kite urban…"). If `--build-only` or `--sim-only` flags were NOT provided, this key will also be used to sign the final transaction. In that case, trying to sign with public key will fail
* `--global` — ⚠️ Deprecated: global config is always on
* `--config-dir <CONFIG_DIR>` — Location of config directory. By default, it uses `$XDG_CONFIG_HOME/stellar` if set, falling back to `~/.config/stellar` otherwise. Contains configuration files, aliases, and other persistent settings
* `--sign-with-key <SIGN_WITH_KEY>` — Sign with a local key or key saved in OS secure storage. Can be an identity (--sign-with-key alice), a secret key (--sign-with-key SC36…), or a seed phrase (--sign-with-key "kite urban…"). If using seed phrase, `--hd-path` defaults to the `0` path
* `--hd-path <HD_PATH>` — If using a seed phrase to sign, sets which hierarchical deterministic path to use, e.g. `m/44'/148'/{hd_path}`. Example: `--hd-path 1`. Default: `0`
* `--sign-with-lab` — Sign with https://lab.stellar.org
* `--sign-with-ledger` — Sign with a ledger wallet
* `--trustor <TRUSTOR>` — Account to set trustline flags for, e.g. `GBX...`, or alias, or muxed account, `M123...``
* `--asset <ASSET>` — Asset to set trustline flags for
* `--set-authorize` — Signifies complete authorization allowing an account to transact freely with the asset to make and receive payments and place orders
* `--set-authorize-to-maintain-liabilities` — Denotes limited authorization that allows an account to maintain current orders but not to otherwise transact with the asset
* `--set-trustline-clawback-enabled` — Enables the issuing account to take back (burning) all of the asset. See our section on Clawbacks: https://developers.stellar.org/docs/learn/encyclopedia/transactions-specialized/clawbacks
* `--clear-authorize`
* `--clear-authorize-to-maintain-liabilities`
* `--clear-trustline-clawback-enabled`



## `stellar tx operation`

Manipulate the operations in a transaction, including adding new operations

**Usage:** `stellar tx operation <COMMAND>`

**Command Alias:** `op`

###### **Subcommands:**

* `add` — Add Operation to a transaction



## `stellar tx operation add`

Add Operation to a transaction

**Usage:** `stellar tx operation add <COMMAND>`

###### **Subcommands:**

* `account-merge` — Transfer XLM balance to another account and remove source account
* `begin-sponsoring-future-reserves` — Begin sponsoring future reserves for another account
* `bump-sequence` — Bump sequence number to invalidate older transactions
* `change-trust` — Create, update, or delete a trustline
* `claim-claimable-balance` — Claim a claimable balance by its balance ID
* `clawback` — Clawback an asset from an account
* `clawback-claimable-balance` — Clawback a claimable balance by its balance ID
* `create-account` — Create and fund a new account
* `create-claimable-balance` — Create a claimable balance that can be claimed by specified accounts
* `create-passive-sell-offer` — Create a passive sell offer on the Stellar DEX
* `end-sponsoring-future-reserves` — End sponsoring future reserves
* `liquidity-pool-deposit` — Deposit assets into a liquidity pool
* `liquidity-pool-withdraw` — Withdraw assets from a liquidity pool
* `manage-buy-offer` — Create, update, or delete a buy offer
* `manage-data` — Set, modify, or delete account data entries
* `manage-sell-offer` — Create, update, or delete a sell offer
* `path-payment-strict-receive` — Send a payment with a different asset using path finding, specifying the receive amount
* `path-payment-strict-send` — Send a payment with a different asset using path finding, specifying the send amount
* `payment` — Send asset to destination account
* `revoke-sponsorship` — Revoke sponsorship of a ledger entry or signer
* `set-options` — Set account options like flags, signers, and home domain
* `set-trustline-flags` — Configure authorization and trustline flags for an asset



## `stellar tx operation add account-merge`

Transfer XLM balance to another account and remove source account

**Usage:** `stellar tx operation add account-merge [OPTIONS] --source-account <SOURCE_ACCOUNT> --account <ACCOUNT> [TX_XDR]`

###### **Arguments:**

* `<TX_XDR>` — Base-64 transaction envelope XDR or file containing XDR to decode, or stdin if empty

###### **Options:**

* `--operation-source-account <OPERATION_SOURCE_ACCOUNT>` [alias: `op-source`] — Source account used for the operation
* `--fee <FEE>` — fee amount for transaction, in stroops. 1 stroop = 0.0000001 xlm

  Default value: `100`
* `--cost` — Output the cost execution to stderr
* `--instructions <INSTRUCTIONS>` — Number of instructions to simulate
* `--build-only` — Build the transaction and only write the base64 xdr to stdout
* `--rpc-url <RPC_URL>` — RPC server endpoint
* `--rpc-header <RPC_HEADERS>` — RPC Header(s) to include in requests to the RPC provider
* `--network-passphrase <NETWORK_PASSPHRASE>` — Network passphrase to sign the transaction sent to the rpc server
* `-n`, `--network <NETWORK>` — Name of network to use from config
* `-s`, `--source-account <SOURCE_ACCOUNT>` [alias: `source`] — Account that where transaction originates from. Alias `source`. Can be an identity (--source alice), a public key (--source GDKW...), a muxed account (--source MDA…), a secret key (--source SC36…), or a seed phrase (--source "kite urban…"). If `--build-only` or `--sim-only` flags were NOT provided, this key will also be used to sign the final transaction. In that case, trying to sign with public key will fail
* `--global` — ⚠️ Deprecated: global config is always on
* `--config-dir <CONFIG_DIR>` — Location of config directory. By default, it uses `$XDG_CONFIG_HOME/stellar` if set, falling back to `~/.config/stellar` otherwise. Contains configuration files, aliases, and other persistent settings
* `--sign-with-key <SIGN_WITH_KEY>` — Sign with a local key or key saved in OS secure storage. Can be an identity (--sign-with-key alice), a secret key (--sign-with-key SC36…), or a seed phrase (--sign-with-key "kite urban…"). If using seed phrase, `--hd-path` defaults to the `0` path
* `--hd-path <HD_PATH>` — If using a seed phrase to sign, sets which hierarchical deterministic path to use, e.g. `m/44'/148'/{hd_path}`. Example: `--hd-path 1`. Default: `0`
* `--sign-with-lab` — Sign with https://lab.stellar.org
* `--sign-with-ledger` — Sign with a ledger wallet
* `--account <ACCOUNT>` — Muxed Account to merge with, e.g. `GBX...`, 'MBX...'



## `stellar tx operation add begin-sponsoring-future-reserves`

Begin sponsoring future reserves for another account

**Usage:** `stellar tx operation add begin-sponsoring-future-reserves [OPTIONS] --source-account <SOURCE_ACCOUNT> --sponsored-id <SPONSORED_ID> [TX_XDR]`

###### **Arguments:**

* `<TX_XDR>` — Base-64 transaction envelope XDR or file containing XDR to decode, or stdin if empty

###### **Options:**

* `--operation-source-account <OPERATION_SOURCE_ACCOUNT>` [alias: `op-source`] — Source account used for the operation
* `--fee <FEE>` — fee amount for transaction, in stroops. 1 stroop = 0.0000001 xlm

  Default value: `100`
* `--cost` — Output the cost execution to stderr
* `--instructions <INSTRUCTIONS>` — Number of instructions to simulate
* `--build-only` — Build the transaction and only write the base64 xdr to stdout
* `--rpc-url <RPC_URL>` — RPC server endpoint
* `--rpc-header <RPC_HEADERS>` — RPC Header(s) to include in requests to the RPC provider
* `--network-passphrase <NETWORK_PASSPHRASE>` — Network passphrase to sign the transaction sent to the rpc server
* `-n`, `--network <NETWORK>` — Name of network to use from config
* `-s`, `--source-account <SOURCE_ACCOUNT>` [alias: `source`] — Account that where transaction originates from. Alias `source`. Can be an identity (--source alice), a public key (--source GDKW...), a muxed account (--source MDA…), a secret key (--source SC36…), or a seed phrase (--source "kite urban…"). If `--build-only` or `--sim-only` flags were NOT provided, this key will also be used to sign the final transaction. In that case, trying to sign with public key will fail
* `--global` — ⚠️ Deprecated: global config is always on
* `--config-dir <CONFIG_DIR>` — Location of config directory. By default, it uses `$XDG_CONFIG_HOME/stellar` if set, falling back to `~/.config/stellar` otherwise. Contains configuration files, aliases, and other persistent settings
* `--sign-with-key <SIGN_WITH_KEY>` — Sign with a local key or key saved in OS secure storage. Can be an identity (--sign-with-key alice), a secret key (--sign-with-key SC36…), or a seed phrase (--sign-with-key "kite urban…"). If using seed phrase, `--hd-path` defaults to the `0` path
* `--hd-path <HD_PATH>` — If using a seed phrase to sign, sets which hierarchical deterministic path to use, e.g. `m/44'/148'/{hd_path}`. Example: `--hd-path 1`. Default: `0`
* `--sign-with-lab` — Sign with https://lab.stellar.org
* `--sign-with-ledger` — Sign with a ledger wallet
* `--sponsored-id <SPONSORED_ID>` — Account that will be sponsored



## `stellar tx operation add bump-sequence`

Bump sequence number to invalidate older transactions

**Usage:** `stellar tx operation add bump-sequence [OPTIONS] --source-account <SOURCE_ACCOUNT> --bump-to <BUMP_TO> [TX_XDR]`

###### **Arguments:**

* `<TX_XDR>` — Base-64 transaction envelope XDR or file containing XDR to decode, or stdin if empty

###### **Options:**

* `--operation-source-account <OPERATION_SOURCE_ACCOUNT>` [alias: `op-source`] — Source account used for the operation
* `--fee <FEE>` — fee amount for transaction, in stroops. 1 stroop = 0.0000001 xlm

  Default value: `100`
* `--cost` — Output the cost execution to stderr
* `--instructions <INSTRUCTIONS>` — Number of instructions to simulate
* `--build-only` — Build the transaction and only write the base64 xdr to stdout
* `--rpc-url <RPC_URL>` — RPC server endpoint
* `--rpc-header <RPC_HEADERS>` — RPC Header(s) to include in requests to the RPC provider
* `--network-passphrase <NETWORK_PASSPHRASE>` — Network passphrase to sign the transaction sent to the rpc server
* `-n`, `--network <NETWORK>` — Name of network to use from config
* `-s`, `--source-account <SOURCE_ACCOUNT>` [alias: `source`] — Account that where transaction originates from. Alias `source`. Can be an identity (--source alice), a public key (--source GDKW...), a muxed account (--source MDA…), a secret key (--source SC36…), or a seed phrase (--source "kite urban…"). If `--build-only` or `--sim-only` flags were NOT provided, this key will also be used to sign the final transaction. In that case, trying to sign with public key will fail
* `--global` — ⚠️ Deprecated: global config is always on
* `--config-dir <CONFIG_DIR>` — Location of config directory. By default, it uses `$XDG_CONFIG_HOME/stellar` if set, falling back to `~/.config/stellar` otherwise. Contains configuration files, aliases, and other persistent settings
* `--sign-with-key <SIGN_WITH_KEY>` — Sign with a local key or key saved in OS secure storage. Can be an identity (--sign-with-key alice), a secret key (--sign-with-key SC36…), or a seed phrase (--sign-with-key "kite urban…"). If using seed phrase, `--hd-path` defaults to the `0` path
* `--hd-path <HD_PATH>` — If using a seed phrase to sign, sets which hierarchical deterministic path to use, e.g. `m/44'/148'/{hd_path}`. Example: `--hd-path 1`. Default: `0`
* `--sign-with-lab` — Sign with https://lab.stellar.org
* `--sign-with-ledger` — Sign with a ledger wallet
* `--bump-to <BUMP_TO>` — Sequence number to bump to



## `stellar tx operation add change-trust`

Create, update, or delete a trustline

**Usage:** `stellar tx operation add change-trust [OPTIONS] --source-account <SOURCE_ACCOUNT> --line <LINE> [TX_XDR]`

###### **Arguments:**

* `<TX_XDR>` — Base-64 transaction envelope XDR or file containing XDR to decode, or stdin if empty

###### **Options:**

* `--operation-source-account <OPERATION_SOURCE_ACCOUNT>` [alias: `op-source`] — Source account used for the operation
* `--fee <FEE>` — fee amount for transaction, in stroops. 1 stroop = 0.0000001 xlm

  Default value: `100`
* `--cost` — Output the cost execution to stderr
* `--instructions <INSTRUCTIONS>` — Number of instructions to simulate
* `--build-only` — Build the transaction and only write the base64 xdr to stdout
* `--rpc-url <RPC_URL>` — RPC server endpoint
* `--rpc-header <RPC_HEADERS>` — RPC Header(s) to include in requests to the RPC provider
* `--network-passphrase <NETWORK_PASSPHRASE>` — Network passphrase to sign the transaction sent to the rpc server
* `-n`, `--network <NETWORK>` — Name of network to use from config
* `-s`, `--source-account <SOURCE_ACCOUNT>` [alias: `source`] — Account that where transaction originates from. Alias `source`. Can be an identity (--source alice), a public key (--source GDKW...), a muxed account (--source MDA…), a secret key (--source SC36…), or a seed phrase (--source "kite urban…"). If `--build-only` or `--sim-only` flags were NOT provided, this key will also be used to sign the final transaction. In that case, trying to sign with public key will fail
* `--global` — ⚠️ Deprecated: global config is always on
* `--config-dir <CONFIG_DIR>` — Location of config directory. By default, it uses `$XDG_CONFIG_HOME/stellar` if set, falling back to `~/.config/stellar` otherwise. Contains configuration files, aliases, and other persistent settings
* `--sign-with-key <SIGN_WITH_KEY>` — Sign with a local key or key saved in OS secure storage. Can be an identity (--sign-with-key alice), a secret key (--sign-with-key SC36…), or a seed phrase (--sign-with-key "kite urban…"). If using seed phrase, `--hd-path` defaults to the `0` path
* `--hd-path <HD_PATH>` — If using a seed phrase to sign, sets which hierarchical deterministic path to use, e.g. `m/44'/148'/{hd_path}`. Example: `--hd-path 1`. Default: `0`
* `--sign-with-lab` — Sign with https://lab.stellar.org
* `--sign-with-ledger` — Sign with a ledger wallet
* `--line <LINE>`
* `--limit <LIMIT>` — Limit for the trust line, 0 to remove the trust line

  Default value: `9223372036854775807`



## `stellar tx operation add claim-claimable-balance`

Claim a claimable balance by its balance ID

**Usage:** `stellar tx operation add claim-claimable-balance [OPTIONS] --source-account <SOURCE_ACCOUNT> --balance-id <BALANCE_ID> [TX_XDR]`

###### **Arguments:**

* `<TX_XDR>` — Base-64 transaction envelope XDR or file containing XDR to decode, or stdin if empty

###### **Options:**

* `--operation-source-account <OPERATION_SOURCE_ACCOUNT>` [alias: `op-source`] — Source account used for the operation
* `--fee <FEE>` — fee amount for transaction, in stroops. 1 stroop = 0.0000001 xlm

  Default value: `100`
* `--cost` — Output the cost execution to stderr
* `--instructions <INSTRUCTIONS>` — Number of instructions to simulate
* `--build-only` — Build the transaction and only write the base64 xdr to stdout
* `--rpc-url <RPC_URL>` — RPC server endpoint
* `--rpc-header <RPC_HEADERS>` — RPC Header(s) to include in requests to the RPC provider
* `--network-passphrase <NETWORK_PASSPHRASE>` — Network passphrase to sign the transaction sent to the rpc server
* `-n`, `--network <NETWORK>` — Name of network to use from config
* `-s`, `--source-account <SOURCE_ACCOUNT>` [alias: `source`] — Account that where transaction originates from. Alias `source`. Can be an identity (--source alice), a public key (--source GDKW...), a muxed account (--source MDA…), a secret key (--source SC36…), or a seed phrase (--source "kite urban…"). If `--build-only` or `--sim-only` flags were NOT provided, this key will also be used to sign the final transaction. In that case, trying to sign with public key will fail
* `--global` — ⚠️ Deprecated: global config is always on
* `--config-dir <CONFIG_DIR>` — Location of config directory. By default, it uses `$XDG_CONFIG_HOME/stellar` if set, falling back to `~/.config/stellar` otherwise. Contains configuration files, aliases, and other persistent settings
* `--sign-with-key <SIGN_WITH_KEY>` — Sign with a local key or key saved in OS secure storage. Can be an identity (--sign-with-key alice), a secret key (--sign-with-key SC36…), or a seed phrase (--sign-with-key "kite urban…"). If using seed phrase, `--hd-path` defaults to the `0` path
* `--hd-path <HD_PATH>` — If using a seed phrase to sign, sets which hierarchical deterministic path to use, e.g. `m/44'/148'/{hd_path}`. Example: `--hd-path 1`. Default: `0`
* `--sign-with-lab` — Sign with https://lab.stellar.org
* `--sign-with-ledger` — Sign with a ledger wallet
* `--balance-id <BALANCE_ID>` — Balance ID of the claimable balance to claim (64-character hex string)



## `stellar tx operation add clawback`

Clawback an asset from an account

**Usage:** `stellar tx operation add clawback [OPTIONS] --source-account <SOURCE_ACCOUNT> --from <FROM> --asset <ASSET> --amount <AMOUNT> [TX_XDR]`

###### **Arguments:**

* `<TX_XDR>` — Base-64 transaction envelope XDR or file containing XDR to decode, or stdin if empty

###### **Options:**

* `--operation-source-account <OPERATION_SOURCE_ACCOUNT>` [alias: `op-source`] — Source account used for the operation
* `--fee <FEE>` — fee amount for transaction, in stroops. 1 stroop = 0.0000001 xlm

  Default value: `100`
* `--cost` — Output the cost execution to stderr
* `--instructions <INSTRUCTIONS>` — Number of instructions to simulate
* `--build-only` — Build the transaction and only write the base64 xdr to stdout
* `--rpc-url <RPC_URL>` — RPC server endpoint
* `--rpc-header <RPC_HEADERS>` — RPC Header(s) to include in requests to the RPC provider
* `--network-passphrase <NETWORK_PASSPHRASE>` — Network passphrase to sign the transaction sent to the rpc server
* `-n`, `--network <NETWORK>` — Name of network to use from config
* `-s`, `--source-account <SOURCE_ACCOUNT>` [alias: `source`] — Account that where transaction originates from. Alias `source`. Can be an identity (--source alice), a public key (--source GDKW...), a muxed account (--source MDA…), a secret key (--source SC36…), or a seed phrase (--source "kite urban…"). If `--build-only` or `--sim-only` flags were NOT provided, this key will also be used to sign the final transaction. In that case, trying to sign with public key will fail
* `--global` — ⚠️ Deprecated: global config is always on
* `--config-dir <CONFIG_DIR>` — Location of config directory. By default, it uses `$XDG_CONFIG_HOME/stellar` if set, falling back to `~/.config/stellar` otherwise. Contains configuration files, aliases, and other persistent settings
* `--sign-with-key <SIGN_WITH_KEY>` — Sign with a local key or key saved in OS secure storage. Can be an identity (--sign-with-key alice), a secret key (--sign-with-key SC36…), or a seed phrase (--sign-with-key "kite urban…"). If using seed phrase, `--hd-path` defaults to the `0` path
* `--hd-path <HD_PATH>` — If using a seed phrase to sign, sets which hierarchical deterministic path to use, e.g. `m/44'/148'/{hd_path}`. Example: `--hd-path 1`. Default: `0`
* `--sign-with-lab` — Sign with https://lab.stellar.org
* `--sign-with-ledger` — Sign with a ledger wallet
* `--from <FROM>` — Account to clawback assets from, e.g. `GBX...`
* `--asset <ASSET>` — Asset to clawback
* `--amount <AMOUNT>` — Amount of the asset to clawback, in stroops. 1 stroop = 0.0000001 of the asset



## `stellar tx operation add clawback-claimable-balance`

Clawback a claimable balance by its balance ID

**Usage:** `stellar tx operation add clawback-claimable-balance [OPTIONS] --source-account <SOURCE_ACCOUNT> --balance-id <BALANCE_ID> [TX_XDR]`

###### **Arguments:**

* `<TX_XDR>` — Base-64 transaction envelope XDR or file containing XDR to decode, or stdin if empty

###### **Options:**

* `--operation-source-account <OPERATION_SOURCE_ACCOUNT>` [alias: `op-source`] — Source account used for the operation
* `--fee <FEE>` — fee amount for transaction, in stroops. 1 stroop = 0.0000001 xlm

  Default value: `100`
* `--cost` — Output the cost execution to stderr
* `--instructions <INSTRUCTIONS>` — Number of instructions to simulate
* `--build-only` — Build the transaction and only write the base64 xdr to stdout
* `--rpc-url <RPC_URL>` — RPC server endpoint
* `--rpc-header <RPC_HEADERS>` — RPC Header(s) to include in requests to the RPC provider
* `--network-passphrase <NETWORK_PASSPHRASE>` — Network passphrase to sign the transaction sent to the rpc server
* `-n`, `--network <NETWORK>` — Name of network to use from config
* `-s`, `--source-account <SOURCE_ACCOUNT>` [alias: `source`] — Account that where transaction originates from. Alias `source`. Can be an identity (--source alice), a public key (--source GDKW...), a muxed account (--source MDA…), a secret key (--source SC36…), or a seed phrase (--source "kite urban…"). If `--build-only` or `--sim-only` flags were NOT provided, this key will also be used to sign the final transaction. In that case, trying to sign with public key will fail
* `--global` — ⚠️ Deprecated: global config is always on
* `--config-dir <CONFIG_DIR>` — Location of config directory. By default, it uses `$XDG_CONFIG_HOME/stellar` if set, falling back to `~/.config/stellar` otherwise. Contains configuration files, aliases, and other persistent settings
* `--sign-with-key <SIGN_WITH_KEY>` — Sign with a local key or key saved in OS secure storage. Can be an identity (--sign-with-key alice), a secret key (--sign-with-key SC36…), or a seed phrase (--sign-with-key "kite urban…"). If using seed phrase, `--hd-path` defaults to the `0` path
* `--hd-path <HD_PATH>` — If using a seed phrase to sign, sets which hierarchical deterministic path to use, e.g. `m/44'/148'/{hd_path}`. Example: `--hd-path 1`. Default: `0`
* `--sign-with-lab` — Sign with https://lab.stellar.org
* `--sign-with-ledger` — Sign with a ledger wallet
* `--balance-id <BALANCE_ID>` — Balance ID of the claimable balance to clawback. Accepts multiple formats: - API format with type prefix (72 chars): 000000006f2179b31311fa8064760b48942c8e166702ba0b8fbe7358c4fd570421840461 - Direct hash format (64 chars): 6f2179b31311fa8064760b48942c8e166702ba0b8fbe7358c4fd570421840461 - Address format (base32): BAAMLBZI42AD52HKGIZOU7WFVZM6BPEJCLPL44QU2AT6TY3P57I5QDNYIA



## `stellar tx operation add create-account`

Create and fund a new account

**Usage:** `stellar tx operation add create-account [OPTIONS] --source-account <SOURCE_ACCOUNT> --destination <DESTINATION> [TX_XDR]`

###### **Arguments:**

* `<TX_XDR>` — Base-64 transaction envelope XDR or file containing XDR to decode, or stdin if empty

###### **Options:**

* `--operation-source-account <OPERATION_SOURCE_ACCOUNT>` [alias: `op-source`] — Source account used for the operation
* `--fee <FEE>` — fee amount for transaction, in stroops. 1 stroop = 0.0000001 xlm

  Default value: `100`
* `--cost` — Output the cost execution to stderr
* `--instructions <INSTRUCTIONS>` — Number of instructions to simulate
* `--build-only` — Build the transaction and only write the base64 xdr to stdout
* `--rpc-url <RPC_URL>` — RPC server endpoint
* `--rpc-header <RPC_HEADERS>` — RPC Header(s) to include in requests to the RPC provider
* `--network-passphrase <NETWORK_PASSPHRASE>` — Network passphrase to sign the transaction sent to the rpc server
* `-n`, `--network <NETWORK>` — Name of network to use from config
* `-s`, `--source-account <SOURCE_ACCOUNT>` [alias: `source`] — Account that where transaction originates from. Alias `source`. Can be an identity (--source alice), a public key (--source GDKW...), a muxed account (--source MDA…), a secret key (--source SC36…), or a seed phrase (--source "kite urban…"). If `--build-only` or `--sim-only` flags were NOT provided, this key will also be used to sign the final transaction. In that case, trying to sign with public key will fail
* `--global` — ⚠️ Deprecated: global config is always on
* `--config-dir <CONFIG_DIR>` — Location of config directory. By default, it uses `$XDG_CONFIG_HOME/stellar` if set, falling back to `~/.config/stellar` otherwise. Contains configuration files, aliases, and other persistent settings
* `--sign-with-key <SIGN_WITH_KEY>` — Sign with a local key or key saved in OS secure storage. Can be an identity (--sign-with-key alice), a secret key (--sign-with-key SC36…), or a seed phrase (--sign-with-key "kite urban…"). If using seed phrase, `--hd-path` defaults to the `0` path
* `--hd-path <HD_PATH>` — If using a seed phrase to sign, sets which hierarchical deterministic path to use, e.g. `m/44'/148'/{hd_path}`. Example: `--hd-path 1`. Default: `0`
* `--sign-with-lab` — Sign with https://lab.stellar.org
* `--sign-with-ledger` — Sign with a ledger wallet
* `--destination <DESTINATION>` — Account Id to create, e.g. `GBX...`
* `--starting-balance <STARTING_BALANCE>` — Initial balance in stroops of the account, default 1 XLM

  Default value: `10_000_000`



## `stellar tx operation add create-claimable-balance`

Create a claimable balance that can be claimed by specified accounts

**Usage:** `stellar tx operation add create-claimable-balance [OPTIONS] --source-account <SOURCE_ACCOUNT> --amount <AMOUNT> [TX_XDR]`

###### **Arguments:**

* `<TX_XDR>` — Base-64 transaction envelope XDR or file containing XDR to decode, or stdin if empty

###### **Options:**

* `--operation-source-account <OPERATION_SOURCE_ACCOUNT>` [alias: `op-source`] — Source account used for the operation
* `--fee <FEE>` — fee amount for transaction, in stroops. 1 stroop = 0.0000001 xlm

  Default value: `100`
* `--cost` — Output the cost execution to stderr
* `--instructions <INSTRUCTIONS>` — Number of instructions to simulate
* `--build-only` — Build the transaction and only write the base64 xdr to stdout
* `--rpc-url <RPC_URL>` — RPC server endpoint
* `--rpc-header <RPC_HEADERS>` — RPC Header(s) to include in requests to the RPC provider
* `--network-passphrase <NETWORK_PASSPHRASE>` — Network passphrase to sign the transaction sent to the rpc server
* `-n`, `--network <NETWORK>` — Name of network to use from config
* `-s`, `--source-account <SOURCE_ACCOUNT>` [alias: `source`] — Account that where transaction originates from. Alias `source`. Can be an identity (--source alice), a public key (--source GDKW...), a muxed account (--source MDA…), a secret key (--source SC36…), or a seed phrase (--source "kite urban…"). If `--build-only` or `--sim-only` flags were NOT provided, this key will also be used to sign the final transaction. In that case, trying to sign with public key will fail
* `--global` — ⚠️ Deprecated: global config is always on
* `--config-dir <CONFIG_DIR>` — Location of config directory. By default, it uses `$XDG_CONFIG_HOME/stellar` if set, falling back to `~/.config/stellar` otherwise. Contains configuration files, aliases, and other persistent settings
* `--sign-with-key <SIGN_WITH_KEY>` — Sign with a local key or key saved in OS secure storage. Can be an identity (--sign-with-key alice), a secret key (--sign-with-key SC36…), or a seed phrase (--sign-with-key "kite urban…"). If using seed phrase, `--hd-path` defaults to the `0` path
* `--hd-path <HD_PATH>` — If using a seed phrase to sign, sets which hierarchical deterministic path to use, e.g. `m/44'/148'/{hd_path}`. Example: `--hd-path 1`. Default: `0`
* `--sign-with-lab` — Sign with https://lab.stellar.org
* `--sign-with-ledger` — Sign with a ledger wallet
* `--asset <ASSET>` — Asset to be held in the ClaimableBalanceEntry

  Default value: `native`
* `--amount <AMOUNT>` — Amount of asset to store in the entry, in stroops. 1 stroop = 0.0000001 of the asset
* `--claimant <CLAIMANTS>` — Claimants of the claimable balance. Format: account_id or account_id:predicate_json Can be specified multiple times for multiple claimants.

   Examples:

   - `--claimant alice (unconditional)` - `--claimant 'bob:{"before_absolute_time":"1735689599"}'` - `--claimant 'charlie:{"and":[{"before_absolute_time":"1735689599"},{"before_relative_time":"3600"}]}'`



## `stellar tx operation add create-passive-sell-offer`

Create a passive sell offer on the Stellar DEX

**Usage:** `stellar tx operation add create-passive-sell-offer [OPTIONS] --source-account <SOURCE_ACCOUNT> --selling <SELLING> --buying <BUYING> --amount <AMOUNT> --price <PRICE> [TX_XDR]`

###### **Arguments:**

* `<TX_XDR>` — Base-64 transaction envelope XDR or file containing XDR to decode, or stdin if empty

###### **Options:**

* `--operation-source-account <OPERATION_SOURCE_ACCOUNT>` [alias: `op-source`] — Source account used for the operation
* `--fee <FEE>` — fee amount for transaction, in stroops. 1 stroop = 0.0000001 xlm

  Default value: `100`
* `--cost` — Output the cost execution to stderr
* `--instructions <INSTRUCTIONS>` — Number of instructions to simulate
* `--build-only` — Build the transaction and only write the base64 xdr to stdout
* `--rpc-url <RPC_URL>` — RPC server endpoint
* `--rpc-header <RPC_HEADERS>` — RPC Header(s) to include in requests to the RPC provider
* `--network-passphrase <NETWORK_PASSPHRASE>` — Network passphrase to sign the transaction sent to the rpc server
* `-n`, `--network <NETWORK>` — Name of network to use from config
* `-s`, `--source-account <SOURCE_ACCOUNT>` [alias: `source`] — Account that where transaction originates from. Alias `source`. Can be an identity (--source alice), a public key (--source GDKW...), a muxed account (--source MDA…), a secret key (--source SC36…), or a seed phrase (--source "kite urban…"). If `--build-only` or `--sim-only` flags were NOT provided, this key will also be used to sign the final transaction. In that case, trying to sign with public key will fail
* `--global` — ⚠️ Deprecated: global config is always on
* `--config-dir <CONFIG_DIR>` — Location of config directory. By default, it uses `$XDG_CONFIG_HOME/stellar` if set, falling back to `~/.config/stellar` otherwise. Contains configuration files, aliases, and other persistent settings
* `--sign-with-key <SIGN_WITH_KEY>` — Sign with a local key or key saved in OS secure storage. Can be an identity (--sign-with-key alice), a secret key (--sign-with-key SC36…), or a seed phrase (--sign-with-key "kite urban…"). If using seed phrase, `--hd-path` defaults to the `0` path
* `--hd-path <HD_PATH>` — If using a seed phrase to sign, sets which hierarchical deterministic path to use, e.g. `m/44'/148'/{hd_path}`. Example: `--hd-path 1`. Default: `0`
* `--sign-with-lab` — Sign with https://lab.stellar.org
* `--sign-with-ledger` — Sign with a ledger wallet
* `--selling <SELLING>` — Asset to sell
* `--buying <BUYING>` — Asset to buy
* `--amount <AMOUNT>` — Amount of selling asset to offer, in stroops. 1 stroop = 0.0000001 of the asset (e.g. 1 XLM = `10_000_000` stroops)
* `--price <PRICE>` — Price of 1 unit of selling asset in terms of buying asset as "numerator:denominator" (e.g., "1:2" means 0.5)



## `stellar tx operation add end-sponsoring-future-reserves`

End sponsoring future reserves

**Usage:** `stellar tx operation add end-sponsoring-future-reserves [OPTIONS] --source-account <SOURCE_ACCOUNT> [TX_XDR]`

###### **Arguments:**

* `<TX_XDR>` — Base-64 transaction envelope XDR or file containing XDR to decode, or stdin if empty

###### **Options:**

* `--operation-source-account <OPERATION_SOURCE_ACCOUNT>` [alias: `op-source`] — Source account used for the operation
* `--fee <FEE>` — fee amount for transaction, in stroops. 1 stroop = 0.0000001 xlm

  Default value: `100`
* `--cost` — Output the cost execution to stderr
* `--instructions <INSTRUCTIONS>` — Number of instructions to simulate
* `--build-only` — Build the transaction and only write the base64 xdr to stdout
* `--rpc-url <RPC_URL>` — RPC server endpoint
* `--rpc-header <RPC_HEADERS>` — RPC Header(s) to include in requests to the RPC provider
* `--network-passphrase <NETWORK_PASSPHRASE>` — Network passphrase to sign the transaction sent to the rpc server
* `-n`, `--network <NETWORK>` — Name of network to use from config
* `-s`, `--source-account <SOURCE_ACCOUNT>` [alias: `source`] — Account that where transaction originates from. Alias `source`. Can be an identity (--source alice), a public key (--source GDKW...), a muxed account (--source MDA…), a secret key (--source SC36…), or a seed phrase (--source "kite urban…"). If `--build-only` or `--sim-only` flags were NOT provided, this key will also be used to sign the final transaction. In that case, trying to sign with public key will fail
* `--global` — ⚠️ Deprecated: global config is always on
* `--config-dir <CONFIG_DIR>` — Location of config directory. By default, it uses `$XDG_CONFIG_HOME/stellar` if set, falling back to `~/.config/stellar` otherwise. Contains configuration files, aliases, and other persistent settings
* `--sign-with-key <SIGN_WITH_KEY>` — Sign with a local key or key saved in OS secure storage. Can be an identity (--sign-with-key alice), a secret key (--sign-with-key SC36…), or a seed phrase (--sign-with-key "kite urban…"). If using seed phrase, `--hd-path` defaults to the `0` path
* `--hd-path <HD_PATH>` — If using a seed phrase to sign, sets which hierarchical deterministic path to use, e.g. `m/44'/148'/{hd_path}`. Example: `--hd-path 1`. Default: `0`
* `--sign-with-lab` — Sign with https://lab.stellar.org
* `--sign-with-ledger` — Sign with a ledger wallet



## `stellar tx operation add liquidity-pool-deposit`

Deposit assets into a liquidity pool

**Usage:** `stellar tx operation add liquidity-pool-deposit [OPTIONS] --source-account <SOURCE_ACCOUNT> --liquidity-pool-id <LIQUIDITY_POOL_ID> --max-amount-a <MAX_AMOUNT_A> --max-amount-b <MAX_AMOUNT_B> [TX_XDR]`

###### **Arguments:**

* `<TX_XDR>` — Base-64 transaction envelope XDR or file containing XDR to decode, or stdin if empty

###### **Options:**

* `--operation-source-account <OPERATION_SOURCE_ACCOUNT>` [alias: `op-source`] — Source account used for the operation
* `--fee <FEE>` — fee amount for transaction, in stroops. 1 stroop = 0.0000001 xlm

  Default value: `100`
* `--cost` — Output the cost execution to stderr
* `--instructions <INSTRUCTIONS>` — Number of instructions to simulate
* `--build-only` — Build the transaction and only write the base64 xdr to stdout
* `--rpc-url <RPC_URL>` — RPC server endpoint
* `--rpc-header <RPC_HEADERS>` — RPC Header(s) to include in requests to the RPC provider
* `--network-passphrase <NETWORK_PASSPHRASE>` — Network passphrase to sign the transaction sent to the rpc server
* `-n`, `--network <NETWORK>` — Name of network to use from config
* `-s`, `--source-account <SOURCE_ACCOUNT>` [alias: `source`] — Account that where transaction originates from. Alias `source`. Can be an identity (--source alice), a public key (--source GDKW...), a muxed account (--source MDA…), a secret key (--source SC36…), or a seed phrase (--source "kite urban…"). If `--build-only` or `--sim-only` flags were NOT provided, this key will also be used to sign the final transaction. In that case, trying to sign with public key will fail
* `--global` — ⚠️ Deprecated: global config is always on
* `--config-dir <CONFIG_DIR>` — Location of config directory. By default, it uses `$XDG_CONFIG_HOME/stellar` if set, falling back to `~/.config/stellar` otherwise. Contains configuration files, aliases, and other persistent settings
* `--sign-with-key <SIGN_WITH_KEY>` — Sign with a local key or key saved in OS secure storage. Can be an identity (--sign-with-key alice), a secret key (--sign-with-key SC36…), or a seed phrase (--sign-with-key "kite urban…"). If using seed phrase, `--hd-path` defaults to the `0` path
* `--hd-path <HD_PATH>` — If using a seed phrase to sign, sets which hierarchical deterministic path to use, e.g. `m/44'/148'/{hd_path}`. Example: `--hd-path 1`. Default: `0`
* `--sign-with-lab` — Sign with https://lab.stellar.org
* `--sign-with-ledger` — Sign with a ledger wallet
* `--liquidity-pool-id <LIQUIDITY_POOL_ID>` — Liquidity pool ID to deposit to
* `--max-amount-a <MAX_AMOUNT_A>` — Maximum amount of the first asset to deposit, in stroops
* `--max-amount-b <MAX_AMOUNT_B>` — Maximum amount of the second asset to deposit, in stroops
* `--min-price <MIN_PRICE>` — Minimum price for the first asset in terms of the second asset as "numerator:denominator" (e.g., "1:2" means 0.5)

  Default value: `1:1`
* `--max-price <MAX_PRICE>` — Maximum price for the first asset in terms of the second asset as "numerator:denominator" (e.g., "1:2" means 0.5)

  Default value: `1:1`



## `stellar tx operation add liquidity-pool-withdraw`

Withdraw assets from a liquidity pool

**Usage:** `stellar tx operation add liquidity-pool-withdraw [OPTIONS] --source-account <SOURCE_ACCOUNT> --liquidity-pool-id <LIQUIDITY_POOL_ID> --amount <AMOUNT> --min-amount-a <MIN_AMOUNT_A> --min-amount-b <MIN_AMOUNT_B> [TX_XDR]`

###### **Arguments:**

* `<TX_XDR>` — Base-64 transaction envelope XDR or file containing XDR to decode, or stdin if empty

###### **Options:**

* `--operation-source-account <OPERATION_SOURCE_ACCOUNT>` [alias: `op-source`] — Source account used for the operation
* `--fee <FEE>` — fee amount for transaction, in stroops. 1 stroop = 0.0000001 xlm

  Default value: `100`
* `--cost` — Output the cost execution to stderr
* `--instructions <INSTRUCTIONS>` — Number of instructions to simulate
* `--build-only` — Build the transaction and only write the base64 xdr to stdout
* `--rpc-url <RPC_URL>` — RPC server endpoint
* `--rpc-header <RPC_HEADERS>` — RPC Header(s) to include in requests to the RPC provider
* `--network-passphrase <NETWORK_PASSPHRASE>` — Network passphrase to sign the transaction sent to the rpc server
* `-n`, `--network <NETWORK>` — Name of network to use from config
* `-s`, `--source-account <SOURCE_ACCOUNT>` [alias: `source`] — Account that where transaction originates from. Alias `source`. Can be an identity (--source alice), a public key (--source GDKW...), a muxed account (--source MDA…), a secret key (--source SC36…), or a seed phrase (--source "kite urban…"). If `--build-only` or `--sim-only` flags were NOT provided, this key will also be used to sign the final transaction. In that case, trying to sign with public key will fail
* `--global` — ⚠️ Deprecated: global config is always on
* `--config-dir <CONFIG_DIR>` — Location of config directory. By default, it uses `$XDG_CONFIG_HOME/stellar` if set, falling back to `~/.config/stellar` otherwise. Contains configuration files, aliases, and other persistent settings
* `--sign-with-key <SIGN_WITH_KEY>` — Sign with a local key or key saved in OS secure storage. Can be an identity (--sign-with-key alice), a secret key (--sign-with-key SC36…), or a seed phrase (--sign-with-key "kite urban…"). If using seed phrase, `--hd-path` defaults to the `0` path
* `--hd-path <HD_PATH>` — If using a seed phrase to sign, sets which hierarchical deterministic path to use, e.g. `m/44'/148'/{hd_path}`. Example: `--hd-path 1`. Default: `0`
* `--sign-with-lab` — Sign with https://lab.stellar.org
* `--sign-with-ledger` — Sign with a ledger wallet
* `--liquidity-pool-id <LIQUIDITY_POOL_ID>` — Liquidity pool ID to withdraw from
* `--amount <AMOUNT>` — Amount of pool shares to withdraw, in stroops
* `--min-amount-a <MIN_AMOUNT_A>` — Minimum amount of the first asset to receive, in stroops
* `--min-amount-b <MIN_AMOUNT_B>` — Minimum amount of the second asset to receive, in stroops



## `stellar tx operation add manage-buy-offer`

Create, update, or delete a buy offer

**Usage:** `stellar tx operation add manage-buy-offer [OPTIONS] --source-account <SOURCE_ACCOUNT> --selling <SELLING> --buying <BUYING> --amount <AMOUNT> --price <PRICE> [TX_XDR]`

###### **Arguments:**

* `<TX_XDR>` — Base-64 transaction envelope XDR or file containing XDR to decode, or stdin if empty

###### **Options:**

* `--operation-source-account <OPERATION_SOURCE_ACCOUNT>` [alias: `op-source`] — Source account used for the operation
* `--fee <FEE>` — fee amount for transaction, in stroops. 1 stroop = 0.0000001 xlm

  Default value: `100`
* `--cost` — Output the cost execution to stderr
* `--instructions <INSTRUCTIONS>` — Number of instructions to simulate
* `--build-only` — Build the transaction and only write the base64 xdr to stdout
* `--rpc-url <RPC_URL>` — RPC server endpoint
* `--rpc-header <RPC_HEADERS>` — RPC Header(s) to include in requests to the RPC provider
* `--network-passphrase <NETWORK_PASSPHRASE>` — Network passphrase to sign the transaction sent to the rpc server
* `-n`, `--network <NETWORK>` — Name of network to use from config
* `-s`, `--source-account <SOURCE_ACCOUNT>` [alias: `source`] — Account that where transaction originates from. Alias `source`. Can be an identity (--source alice), a public key (--source GDKW...), a muxed account (--source MDA…), a secret key (--source SC36…), or a seed phrase (--source "kite urban…"). If `--build-only` or `--sim-only` flags were NOT provided, this key will also be used to sign the final transaction. In that case, trying to sign with public key will fail
* `--global` — ⚠️ Deprecated: global config is always on
* `--config-dir <CONFIG_DIR>` — Location of config directory. By default, it uses `$XDG_CONFIG_HOME/stellar` if set, falling back to `~/.config/stellar` otherwise. Contains configuration files, aliases, and other persistent settings
* `--sign-with-key <SIGN_WITH_KEY>` — Sign with a local key or key saved in OS secure storage. Can be an identity (--sign-with-key alice), a secret key (--sign-with-key SC36…), or a seed phrase (--sign-with-key "kite urban…"). If using seed phrase, `--hd-path` defaults to the `0` path
* `--hd-path <HD_PATH>` — If using a seed phrase to sign, sets which hierarchical deterministic path to use, e.g. `m/44'/148'/{hd_path}`. Example: `--hd-path 1`. Default: `0`
* `--sign-with-lab` — Sign with https://lab.stellar.org
* `--sign-with-ledger` — Sign with a ledger wallet
* `--selling <SELLING>` — Asset to sell
* `--buying <BUYING>` — Asset to buy
* `--amount <AMOUNT>` — Amount of buying asset to purchase, in stroops. 1 stroop = 0.0000001 of the asset (e.g. 1 XLM = `10_000_000` stroops). Use `0` to remove the offer
* `--price <PRICE>` — Price of 1 unit of buying asset in terms of selling asset as "numerator:denominator" (e.g., "1:2" means 0.5)
* `--offer-id <OFFER_ID>` — Offer ID. If 0, will create new offer. Otherwise, will update existing offer

  Default value: `0`



## `stellar tx operation add manage-data`

Set, modify, or delete account data entries

**Usage:** `stellar tx operation add manage-data [OPTIONS] --source-account <SOURCE_ACCOUNT> --data-name <DATA_NAME> [TX_XDR]`

###### **Arguments:**

* `<TX_XDR>` — Base-64 transaction envelope XDR or file containing XDR to decode, or stdin if empty

###### **Options:**

* `--operation-source-account <OPERATION_SOURCE_ACCOUNT>` [alias: `op-source`] — Source account used for the operation
* `--fee <FEE>` — fee amount for transaction, in stroops. 1 stroop = 0.0000001 xlm

  Default value: `100`
* `--cost` — Output the cost execution to stderr
* `--instructions <INSTRUCTIONS>` — Number of instructions to simulate
* `--build-only` — Build the transaction and only write the base64 xdr to stdout
* `--rpc-url <RPC_URL>` — RPC server endpoint
* `--rpc-header <RPC_HEADERS>` — RPC Header(s) to include in requests to the RPC provider
* `--network-passphrase <NETWORK_PASSPHRASE>` — Network passphrase to sign the transaction sent to the rpc server
* `-n`, `--network <NETWORK>` — Name of network to use from config
* `-s`, `--source-account <SOURCE_ACCOUNT>` [alias: `source`] — Account that where transaction originates from. Alias `source`. Can be an identity (--source alice), a public key (--source GDKW...), a muxed account (--source MDA…), a secret key (--source SC36…), or a seed phrase (--source "kite urban…"). If `--build-only` or `--sim-only` flags were NOT provided, this key will also be used to sign the final transaction. In that case, trying to sign with public key will fail
* `--global` — ⚠️ Deprecated: global config is always on
* `--config-dir <CONFIG_DIR>` — Location of config directory. By default, it uses `$XDG_CONFIG_HOME/stellar` if set, falling back to `~/.config/stellar` otherwise. Contains configuration files, aliases, and other persistent settings
* `--sign-with-key <SIGN_WITH_KEY>` — Sign with a local key or key saved in OS secure storage. Can be an identity (--sign-with-key alice), a secret key (--sign-with-key SC36…), or a seed phrase (--sign-with-key "kite urban…"). If using seed phrase, `--hd-path` defaults to the `0` path
* `--hd-path <HD_PATH>` — If using a seed phrase to sign, sets which hierarchical deterministic path to use, e.g. `m/44'/148'/{hd_path}`. Example: `--hd-path 1`. Default: `0`
* `--sign-with-lab` — Sign with https://lab.stellar.org
* `--sign-with-ledger` — Sign with a ledger wallet
* `--data-name <DATA_NAME>` — String up to 64 bytes long. If this is a new Name it will add the given name/value pair to the account. If this Name is already present then the associated value will be modified
* `--data-value <DATA_VALUE>` — Up to 64 bytes long hex string If not present then the existing Name will be deleted. If present then this value will be set in the `DataEntry`



## `stellar tx operation add manage-sell-offer`

Create, update, or delete a sell offer

**Usage:** `stellar tx operation add manage-sell-offer [OPTIONS] --source-account <SOURCE_ACCOUNT> --selling <SELLING> --buying <BUYING> --amount <AMOUNT> --price <PRICE> [TX_XDR]`

###### **Arguments:**

* `<TX_XDR>` — Base-64 transaction envelope XDR or file containing XDR to decode, or stdin if empty

###### **Options:**

* `--operation-source-account <OPERATION_SOURCE_ACCOUNT>` [alias: `op-source`] — Source account used for the operation
* `--fee <FEE>` — fee amount for transaction, in stroops. 1 stroop = 0.0000001 xlm

  Default value: `100`
* `--cost` — Output the cost execution to stderr
* `--instructions <INSTRUCTIONS>` — Number of instructions to simulate
* `--build-only` — Build the transaction and only write the base64 xdr to stdout
* `--rpc-url <RPC_URL>` — RPC server endpoint
* `--rpc-header <RPC_HEADERS>` — RPC Header(s) to include in requests to the RPC provider
* `--network-passphrase <NETWORK_PASSPHRASE>` — Network passphrase to sign the transaction sent to the rpc server
* `-n`, `--network <NETWORK>` — Name of network to use from config
* `-s`, `--source-account <SOURCE_ACCOUNT>` [alias: `source`] — Account that where transaction originates from. Alias `source`. Can be an identity (--source alice), a public key (--source GDKW...), a muxed account (--source MDA…), a secret key (--source SC36…), or a seed phrase (--source "kite urban…"). If `--build-only` or `--sim-only` flags were NOT provided, this key will also be used to sign the final transaction. In that case, trying to sign with public key will fail
* `--global` — ⚠️ Deprecated: global config is always on
* `--config-dir <CONFIG_DIR>` — Location of config directory. By default, it uses `$XDG_CONFIG_HOME/stellar` if set, falling back to `~/.config/stellar` otherwise. Contains configuration files, aliases, and other persistent settings
* `--sign-with-key <SIGN_WITH_KEY>` — Sign with a local key or key saved in OS secure storage. Can be an identity (--sign-with-key alice), a secret key (--sign-with-key SC36…), or a seed phrase (--sign-with-key "kite urban…"). If using seed phrase, `--hd-path` defaults to the `0` path
* `--hd-path <HD_PATH>` — If using a seed phrase to sign, sets which hierarchical deterministic path to use, e.g. `m/44'/148'/{hd_path}`. Example: `--hd-path 1`. Default: `0`
* `--sign-with-lab` — Sign with https://lab.stellar.org
* `--sign-with-ledger` — Sign with a ledger wallet
* `--selling <SELLING>` — Asset to sell
* `--buying <BUYING>` — Asset to buy
* `--amount <AMOUNT>` — Amount of selling asset to offer, in stroops. 1 stroop = 0.0000001 of the asset (e.g. 1 XLM = `10_000_000` stroops). Use `0` to remove the offer
* `--price <PRICE>` — Price of 1 unit of selling asset in terms of buying asset as "numerator:denominator" (e.g., "1:2" means 0.5)
* `--offer-id <OFFER_ID>` — Offer ID. If 0, will create new offer. Otherwise, will update existing offer

  Default value: `0`



## `stellar tx operation add path-payment-strict-receive`

Send a payment with a different asset using path finding, specifying the receive amount

**Usage:** `stellar tx operation add path-payment-strict-receive [OPTIONS] --source-account <SOURCE_ACCOUNT> --send-asset <SEND_ASSET> --send-max <SEND_MAX> --destination <DESTINATION> --dest-asset <DEST_ASSET> --dest-amount <DEST_AMOUNT> [TX_XDR]`

###### **Arguments:**

* `<TX_XDR>` — Base-64 transaction envelope XDR or file containing XDR to decode, or stdin if empty

###### **Options:**

* `--operation-source-account <OPERATION_SOURCE_ACCOUNT>` [alias: `op-source`] — Source account used for the operation
* `--fee <FEE>` — fee amount for transaction, in stroops. 1 stroop = 0.0000001 xlm

  Default value: `100`
* `--cost` — Output the cost execution to stderr
* `--instructions <INSTRUCTIONS>` — Number of instructions to simulate
* `--build-only` — Build the transaction and only write the base64 xdr to stdout
* `--rpc-url <RPC_URL>` — RPC server endpoint
* `--rpc-header <RPC_HEADERS>` — RPC Header(s) to include in requests to the RPC provider
* `--network-passphrase <NETWORK_PASSPHRASE>` — Network passphrase to sign the transaction sent to the rpc server
* `-n`, `--network <NETWORK>` — Name of network to use from config
* `-s`, `--source-account <SOURCE_ACCOUNT>` [alias: `source`] — Account that where transaction originates from. Alias `source`. Can be an identity (--source alice), a public key (--source GDKW...), a muxed account (--source MDA…), a secret key (--source SC36…), or a seed phrase (--source "kite urban…"). If `--build-only` or `--sim-only` flags were NOT provided, this key will also be used to sign the final transaction. In that case, trying to sign with public key will fail
* `--global` — ⚠️ Deprecated: global config is always on
* `--config-dir <CONFIG_DIR>` — Location of config directory. By default, it uses `$XDG_CONFIG_HOME/stellar` if set, falling back to `~/.config/stellar` otherwise. Contains configuration files, aliases, and other persistent settings
* `--sign-with-key <SIGN_WITH_KEY>` — Sign with a local key or key saved in OS secure storage. Can be an identity (--sign-with-key alice), a secret key (--sign-with-key SC36…), or a seed phrase (--sign-with-key "kite urban…"). If using seed phrase, `--hd-path` defaults to the `0` path
* `--hd-path <HD_PATH>` — If using a seed phrase to sign, sets which hierarchical deterministic path to use, e.g. `m/44'/148'/{hd_path}`. Example: `--hd-path 1`. Default: `0`
* `--sign-with-lab` — Sign with https://lab.stellar.org
* `--sign-with-ledger` — Sign with a ledger wallet
* `--send-asset <SEND_ASSET>` — Asset to send (pay with)
* `--send-max <SEND_MAX>` — Maximum amount of send asset to deduct from sender's account, in stroops. 1 stroop = 0.0000001 of the asset (e.g. 1 XLM = `10_000_000` stroops)
* `--destination <DESTINATION>` — Account that receives the payment
* `--dest-asset <DEST_ASSET>` — Asset that the destination will receive
* `--dest-amount <DEST_AMOUNT>` — Exact amount of destination asset that the destination account will receive, in stroops. 1 stroop = 0.0000001 of the asset
* `--path <PATH>` — List of intermediate assets for the payment path, comma-separated (up to 5 assets). Each asset should be in the format 'code:issuer' or 'native' for XLM



## `stellar tx operation add path-payment-strict-send`

Send a payment with a different asset using path finding, specifying the send amount

**Usage:** `stellar tx operation add path-payment-strict-send [OPTIONS] --source-account <SOURCE_ACCOUNT> --send-asset <SEND_ASSET> --send-amount <SEND_AMOUNT> --destination <DESTINATION> --dest-asset <DEST_ASSET> --dest-min <DEST_MIN> [TX_XDR]`

###### **Arguments:**

* `<TX_XDR>` — Base-64 transaction envelope XDR or file containing XDR to decode, or stdin if empty

###### **Options:**

* `--operation-source-account <OPERATION_SOURCE_ACCOUNT>` [alias: `op-source`] — Source account used for the operation
* `--fee <FEE>` — fee amount for transaction, in stroops. 1 stroop = 0.0000001 xlm

  Default value: `100`
* `--cost` — Output the cost execution to stderr
* `--instructions <INSTRUCTIONS>` — Number of instructions to simulate
* `--build-only` — Build the transaction and only write the base64 xdr to stdout
* `--rpc-url <RPC_URL>` — RPC server endpoint
* `--rpc-header <RPC_HEADERS>` — RPC Header(s) to include in requests to the RPC provider
* `--network-passphrase <NETWORK_PASSPHRASE>` — Network passphrase to sign the transaction sent to the rpc server
* `-n`, `--network <NETWORK>` — Name of network to use from config
* `-s`, `--source-account <SOURCE_ACCOUNT>` [alias: `source`] — Account that where transaction originates from. Alias `source`. Can be an identity (--source alice), a public key (--source GDKW...), a muxed account (--source MDA…), a secret key (--source SC36…), or a seed phrase (--source "kite urban…"). If `--build-only` or `--sim-only` flags were NOT provided, this key will also be used to sign the final transaction. In that case, trying to sign with public key will fail
* `--global` — ⚠️ Deprecated: global config is always on
* `--config-dir <CONFIG_DIR>` — Location of config directory. By default, it uses `$XDG_CONFIG_HOME/stellar` if set, falling back to `~/.config/stellar` otherwise. Contains configuration files, aliases, and other persistent settings
* `--sign-with-key <SIGN_WITH_KEY>` — Sign with a local key or key saved in OS secure storage. Can be an identity (--sign-with-key alice), a secret key (--sign-with-key SC36…), or a seed phrase (--sign-with-key "kite urban…"). If using seed phrase, `--hd-path` defaults to the `0` path
* `--hd-path <HD_PATH>` — If using a seed phrase to sign, sets which hierarchical deterministic path to use, e.g. `m/44'/148'/{hd_path}`. Example: `--hd-path 1`. Default: `0`
* `--sign-with-lab` — Sign with https://lab.stellar.org
* `--sign-with-ledger` — Sign with a ledger wallet
* `--send-asset <SEND_ASSET>` — Asset to send (pay with)
* `--send-amount <SEND_AMOUNT>` — Amount of send asset to deduct from sender's account, in stroops. 1 stroop = 0.0000001 of the asset (e.g. 1 XLM = `10_000_000` stroops)
* `--destination <DESTINATION>` — Account that receives the payment
* `--dest-asset <DEST_ASSET>` — Asset that the destination will receive
* `--dest-min <DEST_MIN>` — Minimum amount of destination asset that the destination account can receive. The operation will fail if this amount cannot be met
* `--path <PATH>` — List of intermediate assets for the payment path, comma-separated (up to 5 assets). Each asset should be in the format 'code:issuer' or 'native' for XLM



## `stellar tx operation add payment`

Send asset to destination account

**Usage:** `stellar tx operation add payment [OPTIONS] --source-account <SOURCE_ACCOUNT> --destination <DESTINATION> --amount <AMOUNT> [TX_XDR]`

###### **Arguments:**

* `<TX_XDR>` — Base-64 transaction envelope XDR or file containing XDR to decode, or stdin if empty

###### **Options:**

* `--operation-source-account <OPERATION_SOURCE_ACCOUNT>` [alias: `op-source`] — Source account used for the operation
* `--fee <FEE>` — fee amount for transaction, in stroops. 1 stroop = 0.0000001 xlm

  Default value: `100`
* `--cost` — Output the cost execution to stderr
* `--instructions <INSTRUCTIONS>` — Number of instructions to simulate
* `--build-only` — Build the transaction and only write the base64 xdr to stdout
* `--rpc-url <RPC_URL>` — RPC server endpoint
* `--rpc-header <RPC_HEADERS>` — RPC Header(s) to include in requests to the RPC provider
* `--network-passphrase <NETWORK_PASSPHRASE>` — Network passphrase to sign the transaction sent to the rpc server
* `-n`, `--network <NETWORK>` — Name of network to use from config
* `-s`, `--source-account <SOURCE_ACCOUNT>` [alias: `source`] — Account that where transaction originates from. Alias `source`. Can be an identity (--source alice), a public key (--source GDKW...), a muxed account (--source MDA…), a secret key (--source SC36…), or a seed phrase (--source "kite urban…"). If `--build-only` or `--sim-only` flags were NOT provided, this key will also be used to sign the final transaction. In that case, trying to sign with public key will fail
* `--global` — ⚠️ Deprecated: global config is always on
* `--config-dir <CONFIG_DIR>` — Location of config directory. By default, it uses `$XDG_CONFIG_HOME/stellar` if set, falling back to `~/.config/stellar` otherwise. Contains configuration files, aliases, and other persistent settings
* `--sign-with-key <SIGN_WITH_KEY>` — Sign with a local key or key saved in OS secure storage. Can be an identity (--sign-with-key alice), a secret key (--sign-with-key SC36…), or a seed phrase (--sign-with-key "kite urban…"). If using seed phrase, `--hd-path` defaults to the `0` path
* `--hd-path <HD_PATH>` — If using a seed phrase to sign, sets which hierarchical deterministic path to use, e.g. `m/44'/148'/{hd_path}`. Example: `--hd-path 1`. Default: `0`
* `--sign-with-lab` — Sign with https://lab.stellar.org
* `--sign-with-ledger` — Sign with a ledger wallet
* `--destination <DESTINATION>` — Account to send to, e.g. `GBX...`
* `--asset <ASSET>` — Asset to send, default native, e.i. XLM

  Default value: `native`
* `--amount <AMOUNT>` — Amount of the aforementioned asset to send, in stroops. 1 stroop = 0.0000001 of the asset (e.g. 1 XLM = `10_000_000` stroops)



## `stellar tx operation add revoke-sponsorship`

Revoke sponsorship of a ledger entry or signer

**Usage:** `stellar tx operation add revoke-sponsorship [OPTIONS] --source-account <SOURCE_ACCOUNT> --account-id <ACCOUNT_ID> [TX_XDR]`

###### **Arguments:**

* `<TX_XDR>` — Base-64 transaction envelope XDR or file containing XDR to decode, or stdin if empty

###### **Options:**

* `--operation-source-account <OPERATION_SOURCE_ACCOUNT>` [alias: `op-source`] — Source account used for the operation
* `--fee <FEE>` — fee amount for transaction, in stroops. 1 stroop = 0.0000001 xlm

  Default value: `100`
* `--cost` — Output the cost execution to stderr
* `--instructions <INSTRUCTIONS>` — Number of instructions to simulate
* `--build-only` — Build the transaction and only write the base64 xdr to stdout
* `--rpc-url <RPC_URL>` — RPC server endpoint
* `--rpc-header <RPC_HEADERS>` — RPC Header(s) to include in requests to the RPC provider
* `--network-passphrase <NETWORK_PASSPHRASE>` — Network passphrase to sign the transaction sent to the rpc server
* `-n`, `--network <NETWORK>` — Name of network to use from config
* `-s`, `--source-account <SOURCE_ACCOUNT>` [alias: `source`] — Account that where transaction originates from. Alias `source`. Can be an identity (--source alice), a public key (--source GDKW...), a muxed account (--source MDA…), a secret key (--source SC36…), or a seed phrase (--source "kite urban…"). If `--build-only` or `--sim-only` flags were NOT provided, this key will also be used to sign the final transaction. In that case, trying to sign with public key will fail
* `--global` — ⚠️ Deprecated: global config is always on
* `--config-dir <CONFIG_DIR>` — Location of config directory. By default, it uses `$XDG_CONFIG_HOME/stellar` if set, falling back to `~/.config/stellar` otherwise. Contains configuration files, aliases, and other persistent settings
* `--sign-with-key <SIGN_WITH_KEY>` — Sign with a local key or key saved in OS secure storage. Can be an identity (--sign-with-key alice), a secret key (--sign-with-key SC36…), or a seed phrase (--sign-with-key "kite urban…"). If using seed phrase, `--hd-path` defaults to the `0` path
* `--hd-path <HD_PATH>` — If using a seed phrase to sign, sets which hierarchical deterministic path to use, e.g. `m/44'/148'/{hd_path}`. Example: `--hd-path 1`. Default: `0`
* `--sign-with-lab` — Sign with https://lab.stellar.org
* `--sign-with-ledger` — Sign with a ledger wallet
* `--account-id <ACCOUNT_ID>` — Account ID (required for all sponsorship types)
* `--asset <ASSET>` — Asset for trustline sponsorship (format: CODE:ISSUER)
* `--data-name <DATA_NAME>` — Data name for data entry sponsorship
* `--offer-id <OFFER_ID>` — Offer ID for offer sponsorship
* `--liquidity-pool-id <LIQUIDITY_POOL_ID>` — Pool ID for liquidity pool sponsorship. Accepts multiple formats: - API format with type prefix (72 chars): 000000006f2179b31311fa8064760b48942c8e166702ba0b8fbe7358c4fd570421840461 - Direct hash format (64 chars): 6f2179b31311fa8064760b48942c8e166702ba0b8fbe7358c4fd570421840461 - Address format (base32): LAAAAAAAAAAAAAAAAAAAAAAAAAAAAAAAAAAAAAAAAAAAAAAAAAAAAAAA
* `--claimable-balance-id <CLAIMABLE_BALANCE_ID>` — Claimable balance ID for claimable balance sponsorship. Accepts multiple formats: - API format with type prefix (72 chars): 000000006f2179b31311fa8064760b48942c8e166702ba0b8fbe7358c4fd570421840461 - Direct hash format (64 chars): 6f2179b31311fa8064760b48942c8e166702ba0b8fbe7358c4fd570421840461 - Address format (base32): BAAMLBZI42AD52HKGIZOU7WFVZM6BPEJCLPL44QU2AT6TY3P57I5QDNYIA
* `--signer-key <SIGNER_KEY>` — Signer key for signer sponsorship



## `stellar tx operation add set-options`

Set account options like flags, signers, and home domain

**Usage:** `stellar tx operation add set-options [OPTIONS] --source-account <SOURCE_ACCOUNT> [TX_XDR]`

###### **Arguments:**

* `<TX_XDR>` — Base-64 transaction envelope XDR or file containing XDR to decode, or stdin if empty

###### **Options:**

* `--operation-source-account <OPERATION_SOURCE_ACCOUNT>` [alias: `op-source`] — Source account used for the operation
* `--fee <FEE>` — fee amount for transaction, in stroops. 1 stroop = 0.0000001 xlm

  Default value: `100`
* `--cost` — Output the cost execution to stderr
* `--instructions <INSTRUCTIONS>` — Number of instructions to simulate
* `--build-only` — Build the transaction and only write the base64 xdr to stdout
* `--rpc-url <RPC_URL>` — RPC server endpoint
* `--rpc-header <RPC_HEADERS>` — RPC Header(s) to include in requests to the RPC provider
* `--network-passphrase <NETWORK_PASSPHRASE>` — Network passphrase to sign the transaction sent to the rpc server
* `-n`, `--network <NETWORK>` — Name of network to use from config
* `-s`, `--source-account <SOURCE_ACCOUNT>` [alias: `source`] — Account that where transaction originates from. Alias `source`. Can be an identity (--source alice), a public key (--source GDKW...), a muxed account (--source MDA…), a secret key (--source SC36…), or a seed phrase (--source "kite urban…"). If `--build-only` or `--sim-only` flags were NOT provided, this key will also be used to sign the final transaction. In that case, trying to sign with public key will fail
* `--global` — ⚠️ Deprecated: global config is always on
* `--config-dir <CONFIG_DIR>` — Location of config directory. By default, it uses `$XDG_CONFIG_HOME/stellar` if set, falling back to `~/.config/stellar` otherwise. Contains configuration files, aliases, and other persistent settings
* `--sign-with-key <SIGN_WITH_KEY>` — Sign with a local key or key saved in OS secure storage. Can be an identity (--sign-with-key alice), a secret key (--sign-with-key SC36…), or a seed phrase (--sign-with-key "kite urban…"). If using seed phrase, `--hd-path` defaults to the `0` path
* `--hd-path <HD_PATH>` — If using a seed phrase to sign, sets which hierarchical deterministic path to use, e.g. `m/44'/148'/{hd_path}`. Example: `--hd-path 1`. Default: `0`
* `--sign-with-lab` — Sign with https://lab.stellar.org
* `--sign-with-ledger` — Sign with a ledger wallet
* `--inflation-dest <INFLATION_DEST>` — Account of the inflation destination
* `--master-weight <MASTER_WEIGHT>` — A number from 0-255 (inclusive) representing the weight of the master key. If the weight of the master key is updated to 0, it is effectively disabled
* `--low-threshold <LOW_THRESHOLD>` — A number from 0-255 (inclusive) representing the threshold this account sets on all operations it performs that have a low threshold. https://developers.stellar.org/docs/learn/encyclopedia/security/signatures-multisig#multisig
* `--med-threshold <MED_THRESHOLD>` — A number from 0-255 (inclusive) representing the threshold this account sets on all operations it performs that have a medium threshold. https://developers.stellar.org/docs/learn/encyclopedia/security/signatures-multisig#multisig
* `--high-threshold <HIGH_THRESHOLD>` — A number from 0-255 (inclusive) representing the threshold this account sets on all operations it performs that have a high threshold. https://developers.stellar.org/docs/learn/encyclopedia/security/signatures-multisig#multisig
* `--home-domain <HOME_DOMAIN>` — Sets the home domain of an account. See https://developers.stellar.org/docs/learn/encyclopedia/network-configuration/federation
* `--signer <SIGNER>` — Add, update, or remove a signer from an account
* `--signer-weight <SIGNER_WEIGHT>` — Signer weight is a number from 0-255 (inclusive). The signer is deleted if the weight is 0
* `--set-required` — When enabled, an issuer must approve an account before that account can hold its asset. https://developers.stellar.org/docs/tokens/control-asset-access#authorization-required-0x1
* `--set-revocable` — When enabled, an issuer can revoke an existing trustline's authorization, thereby freezing the asset held by an account. https://developers.stellar.org/docs/tokens/control-asset-access#authorization-revocable-0x2
* `--set-clawback-enabled` — Enables the issuing account to take back (burning) all of the asset. https://developers.stellar.org/docs/tokens/control-asset-access#clawback-enabled-0x8
* `--set-immutable` — With this setting, none of the other authorization flags (`AUTH_REQUIRED_FLAG`, `AUTH_REVOCABLE_FLAG`) can be set, and the issuing account can't be merged. https://developers.stellar.org/docs/tokens/control-asset-access#authorization-immutable-0x4
* `--clear-required`
* `--clear-revocable`
* `--clear-immutable`
* `--clear-clawback-enabled`



## `stellar tx operation add set-trustline-flags`

Configure authorization and trustline flags for an asset

**Usage:** `stellar tx operation add set-trustline-flags [OPTIONS] --source-account <SOURCE_ACCOUNT> --trustor <TRUSTOR> --asset <ASSET> [TX_XDR]`

###### **Arguments:**

* `<TX_XDR>` — Base-64 transaction envelope XDR or file containing XDR to decode, or stdin if empty

###### **Options:**

* `--operation-source-account <OPERATION_SOURCE_ACCOUNT>` [alias: `op-source`] — Source account used for the operation
* `--fee <FEE>` — fee amount for transaction, in stroops. 1 stroop = 0.0000001 xlm

  Default value: `100`
* `--cost` — Output the cost execution to stderr
* `--instructions <INSTRUCTIONS>` — Number of instructions to simulate
* `--build-only` — Build the transaction and only write the base64 xdr to stdout
* `--rpc-url <RPC_URL>` — RPC server endpoint
* `--rpc-header <RPC_HEADERS>` — RPC Header(s) to include in requests to the RPC provider
* `--network-passphrase <NETWORK_PASSPHRASE>` — Network passphrase to sign the transaction sent to the rpc server
* `-n`, `--network <NETWORK>` — Name of network to use from config
* `-s`, `--source-account <SOURCE_ACCOUNT>` [alias: `source`] — Account that where transaction originates from. Alias `source`. Can be an identity (--source alice), a public key (--source GDKW...), a muxed account (--source MDA…), a secret key (--source SC36…), or a seed phrase (--source "kite urban…"). If `--build-only` or `--sim-only` flags were NOT provided, this key will also be used to sign the final transaction. In that case, trying to sign with public key will fail
* `--global` — ⚠️ Deprecated: global config is always on
* `--config-dir <CONFIG_DIR>` — Location of config directory. By default, it uses `$XDG_CONFIG_HOME/stellar` if set, falling back to `~/.config/stellar` otherwise. Contains configuration files, aliases, and other persistent settings
* `--sign-with-key <SIGN_WITH_KEY>` — Sign with a local key or key saved in OS secure storage. Can be an identity (--sign-with-key alice), a secret key (--sign-with-key SC36…), or a seed phrase (--sign-with-key "kite urban…"). If using seed phrase, `--hd-path` defaults to the `0` path
* `--hd-path <HD_PATH>` — If using a seed phrase to sign, sets which hierarchical deterministic path to use, e.g. `m/44'/148'/{hd_path}`. Example: `--hd-path 1`. Default: `0`
* `--sign-with-lab` — Sign with https://lab.stellar.org
* `--sign-with-ledger` — Sign with a ledger wallet
* `--trustor <TRUSTOR>` — Account to set trustline flags for, e.g. `GBX...`, or alias, or muxed account, `M123...``
* `--asset <ASSET>` — Asset to set trustline flags for
* `--set-authorize` — Signifies complete authorization allowing an account to transact freely with the asset to make and receive payments and place orders
* `--set-authorize-to-maintain-liabilities` — Denotes limited authorization that allows an account to maintain current orders but not to otherwise transact with the asset
* `--set-trustline-clawback-enabled` — Enables the issuing account to take back (burning) all of the asset. See our section on Clawbacks: https://developers.stellar.org/docs/learn/encyclopedia/transactions-specialized/clawbacks
* `--clear-authorize`
* `--clear-authorize-to-maintain-liabilities`
* `--clear-trustline-clawback-enabled`



## `stellar tx send`

Send a transaction envelope to the network

**Usage:** `stellar tx send [OPTIONS] [TX_XDR]`

###### **Arguments:**

* `<TX_XDR>` — Base-64 transaction envelope XDR or file containing XDR to decode, or stdin if empty

###### **Options:**

* `--rpc-url <RPC_URL>` — RPC server endpoint
* `--rpc-header <RPC_HEADERS>` — RPC Header(s) to include in requests to the RPC provider
* `--network-passphrase <NETWORK_PASSPHRASE>` — Network passphrase to sign the transaction sent to the rpc server
* `-n`, `--network <NETWORK>` — Name of network to use from config
* `--global` — ⚠️ Deprecated: global config is always on
* `--config-dir <CONFIG_DIR>` — Location of config directory. By default, it uses `$XDG_CONFIG_HOME/stellar` if set, falling back to `~/.config/stellar` otherwise. Contains configuration files, aliases, and other persistent settings



## `stellar tx sign`

Sign a transaction envelope appending the signature to the envelope

**Usage:** `stellar tx sign [OPTIONS] [TX_XDR]`

###### **Arguments:**

* `<TX_XDR>` — Base-64 transaction envelope XDR, or file containing XDR to decode, or stdin if empty

###### **Options:**

* `--sign-with-key <SIGN_WITH_KEY>` — Sign with a local key or key saved in OS secure storage. Can be an identity (--sign-with-key alice), a secret key (--sign-with-key SC36…), or a seed phrase (--sign-with-key "kite urban…"). If using seed phrase, `--hd-path` defaults to the `0` path
* `--hd-path <HD_PATH>` — If using a seed phrase to sign, sets which hierarchical deterministic path to use, e.g. `m/44'/148'/{hd_path}`. Example: `--hd-path 1`. Default: `0`
* `--sign-with-lab` — Sign with https://lab.stellar.org
* `--sign-with-ledger` — Sign with a ledger wallet
* `--rpc-url <RPC_URL>` — RPC server endpoint
* `--rpc-header <RPC_HEADERS>` — RPC Header(s) to include in requests to the RPC provider
* `--network-passphrase <NETWORK_PASSPHRASE>` — Network passphrase to sign the transaction sent to the rpc server
* `-n`, `--network <NETWORK>` — Name of network to use from config
* `--global` — ⚠️ Deprecated: global config is always on
* `--config-dir <CONFIG_DIR>` — Location of config directory. By default, it uses `$XDG_CONFIG_HOME/stellar` if set, falling back to `~/.config/stellar` otherwise. Contains configuration files, aliases, and other persistent settings



## `stellar tx simulate`

Simulate a transaction envelope from stdin

**Usage:** `stellar tx simulate [OPTIONS] --source-account <SOURCE_ACCOUNT> [TX_XDR]`

###### **Arguments:**

* `<TX_XDR>` — Base-64 transaction envelope XDR or file containing XDR to decode, or stdin if empty

###### **Options:**

* `--rpc-url <RPC_URL>` — RPC server endpoint
* `--rpc-header <RPC_HEADERS>` — RPC Header(s) to include in requests to the RPC provider
* `--network-passphrase <NETWORK_PASSPHRASE>` — Network passphrase to sign the transaction sent to the rpc server
* `-n`, `--network <NETWORK>` — Name of network to use from config
* `-s`, `--source-account <SOURCE_ACCOUNT>` [alias: `source`] — Account that where transaction originates from. Alias `source`. Can be an identity (--source alice), a public key (--source GDKW...), a muxed account (--source MDA…), a secret key (--source SC36…), or a seed phrase (--source "kite urban…"). If `--build-only` or `--sim-only` flags were NOT provided, this key will also be used to sign the final transaction. In that case, trying to sign with public key will fail
* `--global` — ⚠️ Deprecated: global config is always on
* `--config-dir <CONFIG_DIR>` — Location of config directory. By default, it uses `$XDG_CONFIG_HOME/stellar` if set, falling back to `~/.config/stellar` otherwise. Contains configuration files, aliases, and other persistent settings
* `--sign-with-key <SIGN_WITH_KEY>` — Sign with a local key or key saved in OS secure storage. Can be an identity (--sign-with-key alice), a secret key (--sign-with-key SC36…), or a seed phrase (--sign-with-key "kite urban…"). If using seed phrase, `--hd-path` defaults to the `0` path
* `--hd-path <HD_PATH>` — If using a seed phrase to sign, sets which hierarchical deterministic path to use, e.g. `m/44'/148'/{hd_path}`. Example: `--hd-path 1`. Default: `0`
* `--sign-with-lab` — Sign with https://lab.stellar.org
* `--sign-with-ledger` — Sign with a ledger wallet



## `stellar tx fetch`

Fetch a transaction from the network by hash If no subcommand is passed in, the transaction envelope will be returned

**Usage:** `stellar tx fetch [OPTIONS]
       fetch <COMMAND>`

###### **Subcommands:**

* `result` — Fetch the transaction result
* `meta` — Fetch the transaction meta
* `fee` — Fetch the transaction fee information

###### **Options:**

* `--hash <HASH>` — Hash of transaction to fetch
* `--rpc-url <RPC_URL>` — RPC server endpoint
* `--rpc-header <RPC_HEADERS>` — RPC Header(s) to include in requests to the RPC provider
* `--network-passphrase <NETWORK_PASSPHRASE>` — Network passphrase to sign the transaction sent to the rpc server
* `-n`, `--network <NETWORK>` — Name of network to use from config
* `--output <OUTPUT>` — Format of the output

  Default value: `json`

  Possible values:
  - `json`:
    JSON output of the ledger entry with parsed XDRs (one line, not formatted)
  - `json-formatted`:
    Formatted (multiline) JSON output of the ledger entry with parsed XDRs
  - `xdr`:
    Original RPC output (containing XDRs)




## `stellar tx fetch result`

Fetch the transaction result

**Usage:** `stellar tx fetch result [OPTIONS] --hash <HASH>`

###### **Options:**

* `--hash <HASH>` — Transaction hash to fetch
* `--rpc-url <RPC_URL>` — RPC server endpoint
* `--rpc-header <RPC_HEADERS>` — RPC Header(s) to include in requests to the RPC provider
* `--network-passphrase <NETWORK_PASSPHRASE>` — Network passphrase to sign the transaction sent to the rpc server
* `-n`, `--network <NETWORK>` — Name of network to use from config
* `--output <OUTPUT>` — Format of the output

  Default value: `json`

  Possible values:
  - `json`:
    JSON output of the ledger entry with parsed XDRs (one line, not formatted)
  - `json-formatted`:
    Formatted (multiline) JSON output of the ledger entry with parsed XDRs
  - `xdr`:
    Original RPC output (containing XDRs)




## `stellar tx fetch meta`

Fetch the transaction meta

**Usage:** `stellar tx fetch meta [OPTIONS] --hash <HASH>`

###### **Options:**

* `--hash <HASH>` — Transaction hash to fetch
* `--rpc-url <RPC_URL>` — RPC server endpoint
* `--rpc-header <RPC_HEADERS>` — RPC Header(s) to include in requests to the RPC provider
* `--network-passphrase <NETWORK_PASSPHRASE>` — Network passphrase to sign the transaction sent to the rpc server
* `-n`, `--network <NETWORK>` — Name of network to use from config
* `--output <OUTPUT>` — Format of the output

  Default value: `json`

  Possible values:
  - `json`:
    JSON output of the ledger entry with parsed XDRs (one line, not formatted)
  - `json-formatted`:
    Formatted (multiline) JSON output of the ledger entry with parsed XDRs
  - `xdr`:
    Original RPC output (containing XDRs)




## `stellar tx fetch fee`

Fetch the transaction fee information

**Usage:** `stellar tx fetch fee [OPTIONS] --hash <HASH>`

###### **Options:**

* `--hash <HASH>` — Transaction hash to fetch
* `--rpc-url <RPC_URL>` — RPC server endpoint
* `--rpc-header <RPC_HEADERS>` — RPC Header(s) to include in requests to the RPC provider
* `--network-passphrase <NETWORK_PASSPHRASE>` — Network passphrase to sign the transaction sent to the rpc server
* `-n`, `--network <NETWORK>` — Name of network to use from config
* `--output <OUTPUT>` — Output format for fee command

  Default value: `table`

  Possible values:
  - `json`:
    JSON output of the ledger entry with parsed XDRs (one line, not formatted)
  - `json-formatted`:
    Formatted (multiline) JSON output of the ledger entry with parsed XDRs
  - `table`:
    Formatted in a table comparing fee types




## `stellar tx decode`

Decode a transaction envelope from XDR to JSON

**Usage:** `stellar tx decode [OPTIONS] [INPUT]...`

###### **Arguments:**

* `<INPUT>` — XDR or files containing XDR to decode, or stdin if empty

###### **Options:**

* `--input <INPUT_FORMAT>`

  Default value: `single-base64`

  Possible values: `single-base64`, `single`

* `--output <OUTPUT_FORMAT>`

  Default value: `json`

  Possible values: `json`, `json-formatted`




## `stellar tx encode`

Encode a transaction envelope from JSON to XDR

**Usage:** `stellar tx encode [OPTIONS] [INPUT]...`

###### **Arguments:**

* `<INPUT>` — XDR or files containing XDR to decode, or stdin if empty

###### **Options:**

* `--input <INPUT_FORMAT>`

  Default value: `json`

  Possible values: `json`

* `--output <OUTPUT_FORMAT>`

  Default value: `single-base64`

  Possible values: `single-base64`, `single`




## `stellar xdr`

Decode and encode XDR

**Usage:** `stellar xdr [CHANNEL] <COMMAND>`

###### **Subcommands:**

* `types` — View information about types
* `guess` — Guess the XDR type
* `decode` — Decode XDR
* `encode` — Encode XDR
* `compare` — Compare two XDR values with each other
* `generate` — Generate XDR values
* `version` — Print version information

###### **Arguments:**

* `<CHANNEL>` — Channel of XDR to operate on

  Default value: `+curr`

  Possible values: `+curr`, `+next`




## `stellar xdr types`

View information about types

**Usage:** `stellar xdr types <COMMAND>`

###### **Subcommands:**

* `list` — 
* `schema` — 
* `schema-files` — Generate JSON schema files for the XDR types, writing a file for each type to the out directory



## `stellar xdr types list`

**Usage:** `stellar xdr types list [OPTIONS]`

###### **Options:**

* `--output <OUTPUT>`

  Default value: `plain`

  Possible values: `plain`, `json`, `json-formatted`




## `stellar xdr types schema`

**Usage:** `stellar xdr types schema [OPTIONS] --type <TYPE>`

###### **Options:**

* `--type <TYPE>` — XDR type to decode
* `--output <OUTPUT>`

  Default value: `json-schema-draft201909`

  Possible values: `json-schema-draft201909`




## `stellar xdr types schema-files`

Generate JSON schema files for the XDR types, writing a file for each type to the out directory

**Usage:** `stellar xdr types schema-files [OPTIONS] --out-dir <OUT_DIR>`

###### **Options:**

* `--out-dir <OUT_DIR>`
* `--output <OUTPUT>`

  Default value: `json-schema-draft201909`

  Possible values: `json-schema-draft201909`




## `stellar xdr guess`

Guess the XDR type.

Prints a list of types that the XDR values can be decoded into.

**Usage:** `stellar xdr guess [OPTIONS] [INPUT]`

###### **Arguments:**

* `<INPUT>` — XDR or file containing XDR to decode, or stdin if empty

###### **Options:**

* `--input <INPUT_FORMAT>`

  Default value: `single-base64`

  Possible values: `single`, `single-base64`, `stream`, `stream-base64`, `stream-framed`

* `--output <OUTPUT_FORMAT>`

  Default value: `list`

  Possible values: `list`

* `--certainty <CERTAINTY>` — Certainty as an arbitrary value

  Default value: `2`



## `stellar xdr decode`

Decode XDR

**Usage:** `stellar xdr decode [OPTIONS] --type <TYPE> [INPUT]...`

###### **Arguments:**

* `<INPUT>` — XDR or files containing XDR to decode, or stdin if empty

###### **Options:**

* `--type <TYPE>` — XDR type to decode
* `--input <INPUT_FORMAT>`

  Default value: `stream-base64`

  Possible values: `single`, `single-base64`, `stream`, `stream-base64`, `stream-framed`

* `--output <OUTPUT_FORMAT>`

  Default value: `json`

  Possible values: `json`, `json-formatted`, `text`, `rust-debug`, `rust-debug-formatted`




## `stellar xdr encode`

Encode XDR

**Usage:** `stellar xdr encode [OPTIONS] --type <TYPE> [INPUT]...`

###### **Arguments:**

* `<INPUT>` — XDR or files containing XDR to decode, or stdin if empty

###### **Options:**

* `--type <TYPE>` — XDR type to encode
* `--input <INPUT_FORMAT>`

  Default value: `json`

  Possible values: `json`

* `--output <OUTPUT_FORMAT>`

  Default value: `single-base64`

  Possible values: `single`, `single-base64`, `stream`




## `stellar xdr compare`

Compare two XDR values with each other

Outputs: `-1` when the left XDR value is less than the right XDR value, `0` when the left XDR value is equal to the right XDR value, `1` when the left XDR value is greater than the right XDR value

**Usage:** `stellar xdr compare [OPTIONS] --type <TYPE> <LEFT> <RIGHT>`

###### **Arguments:**

* `<LEFT>` — XDR file to decode and compare with the right value
* `<RIGHT>` — XDR file to decode and compare with the left value

###### **Options:**

* `--type <TYPE>` — XDR type of both inputs
* `--input <INPUT>`

  Default value: `single-base64`

  Possible values: `single`, `single-base64`




## `stellar xdr generate`

Generate XDR values

**Usage:** `stellar xdr generate <COMMAND>`

###### **Subcommands:**

* `default` — Generate default XDR values
* `arbitrary` — Generate arbitrary XDR values



## `stellar xdr generate default`

Generate default XDR values

**Usage:** `stellar xdr generate default [OPTIONS] --type <TYPE>`

###### **Options:**

* `--type <TYPE>` — XDR type to generate
* `--output <OUTPUT_FORMAT>`

  Default value: `single-base64`

  Possible values: `single`, `single-base64`, `json`, `json-formatted`, `text`




## `stellar xdr generate arbitrary`

Generate arbitrary XDR values

**Usage:** `stellar xdr generate arbitrary [OPTIONS] --type <TYPE>`

###### **Options:**

* `--type <TYPE>` — XDR type to generate
* `--output <OUTPUT_FORMAT>`

  Default value: `single-base64`

  Possible values: `single`, `single-base64`, `json`, `json-formatted`, `text`




## `stellar xdr version`

Print version information

**Usage:** `stellar xdr version`



## `stellar completion`

Print shell completion code for the specified shell

Ensure the completion package for your shell is installed, e.g. bash-completion for bash.

To enable autocomplete in the current bash shell, run: `source <(stellar completion --shell bash)`

To enable autocomplete permanently, run: `echo "source <(stellar completion --shell bash)" >> ~/.bashrc`


**Usage:** `stellar completion --shell <SHELL>`

###### **Options:**

* `--shell <SHELL>` — The shell type

  Possible values: `bash`, `elvish`, `fish`, `powershell`, `zsh`




## `stellar cache`

Cache for transactions and contract specs

**Usage:** `stellar cache <COMMAND>`

###### **Subcommands:**

* `clean` — Delete the cache
* `path` — Show the location of the cache
* `actionlog` — Access details about cached actions like transactions, and simulations. (Experimental. May see breaking changes at any time.)



## `stellar cache clean`

Delete the cache

**Usage:** `stellar cache clean`



## `stellar cache path`

Show the location of the cache

**Usage:** `stellar cache path`



## `stellar cache actionlog`

Access details about cached actions like transactions, and simulations. (Experimental. May see breaking changes at any time.)

**Usage:** `stellar cache actionlog <COMMAND>`

###### **Subcommands:**

* `ls` — List cached actions (transactions, simulations)
* `read` — Read cached action



## `stellar cache actionlog ls`

List cached actions (transactions, simulations)

**Usage:** `stellar cache actionlog ls [OPTIONS]`

###### **Options:**

* `--global` — ⚠️ Deprecated: global config is always on
* `--config-dir <CONFIG_DIR>` — Location of config directory. By default, it uses `$XDG_CONFIG_HOME/stellar` if set, falling back to `~/.config/stellar` otherwise. Contains configuration files, aliases, and other persistent settings
* `-l`, `--long`



## `stellar cache actionlog read`

Read cached action

**Usage:** `stellar cache actionlog read --id <ID>`

###### **Options:**

* `--id <ID>` — ID of the cache entry



## `stellar version`

Print version information

**Usage:** `stellar version [OPTIONS]`

###### **Options:**

* `--only-version` — Print only the version
* `--only-version-major` — Print only the major version



## `stellar plugin`

The subcommand for CLI plugins

**Usage:** `stellar plugin <COMMAND>`

###### **Subcommands:**

* `search` — Search for CLI plugins using GitHub
* `ls` — List installed plugins



## `stellar plugin search`

Search for CLI plugins using GitHub

**Usage:** `stellar plugin search`



## `stellar plugin ls`

List installed plugins

**Usage:** `stellar plugin ls`



## `stellar ledger`

Fetch ledger information

**Usage:** `stellar ledger <COMMAND>`

###### **Subcommands:**

* `entry` — Work with ledger entries
* `latest` — Get the latest ledger sequence and information from the network
* `fetch` — 



## `stellar ledger entry`

Work with ledger entries

**Usage:** `stellar ledger entry <COMMAND>`

###### **Subcommands:**

* `fetch` — Fetch ledger entries. This command supports all types of ledger entries supported by the RPC. Read more about the RPC command here: [https://developers.stellar.org/docs/data/apis/rpc/api-reference/methods/getLedgerEntries#types-of-ledgerkeys](https://developers.stellar.org/docs/data/apis/rpc/api-reference/methods/getLedgerEntries#types-of-ledgerkeys)



## `stellar ledger entry fetch`

Fetch ledger entries. This command supports all types of ledger entries supported by the RPC. Read more about the RPC command here: [https://developers.stellar.org/docs/data/apis/rpc/api-reference/methods/getLedgerEntries#types-of-ledgerkeys](https://developers.stellar.org/docs/data/apis/rpc/api-reference/methods/getLedgerEntries#types-of-ledgerkeys)

**Usage:** `stellar ledger entry fetch <COMMAND>`

###### **Subcommands:**

* `account` — Fetch account entry by public key or alias
* `contract-data` — Fetch contract ledger entry by address or alias and storage key
* `config` — Fetch the current network config by `ConfigSettingId`. All config settings are returned if no id is provided
* `claimable-balance` — Fetch a claimable balance ledger entry by id
* `liquidity-pool` — Fetch a liquidity pool ledger entry by id
* `contract-code` — Fetch WASM bytecode by hash
* `trustline` — Fetch a trustline by account and asset
* `data` — Fetch key-value data entries attached to an account (see manageDataOp)
* `offer` — Fetch an offer by account and offer id



## `stellar ledger entry fetch account`

Fetch account entry by public key or alias

**Usage:** `stellar ledger entry fetch account [OPTIONS] <ACCOUNT>`

###### **Arguments:**

* `<ACCOUNT>` — Account alias or public key to lookup, default is test identity

###### **Options:**

* `--rpc-url <RPC_URL>` — RPC server endpoint
* `--rpc-header <RPC_HEADERS>` — RPC Header(s) to include in requests to the RPC provider
* `--network-passphrase <NETWORK_PASSPHRASE>` — Network passphrase to sign the transaction sent to the rpc server
* `-n`, `--network <NETWORK>` — Name of network to use from config
* `--global` — ⚠️ Deprecated: global config is always on
* `--config-dir <CONFIG_DIR>` — Location of config directory. By default, it uses `$XDG_CONFIG_HOME/stellar` if set, falling back to `~/.config/stellar` otherwise. Contains configuration files, aliases, and other persistent settings
* `--output <OUTPUT>` — Format of the output

  Default value: `json`

  Possible values:
  - `json`:
    JSON output of the ledger entry with parsed XDRs (one line, not formatted)
  - `json-formatted`:
    Formatted (multiline) JSON output of the ledger entry with parsed XDRs
  - `xdr`:
    Original RPC output (containing XDRs)

* `--hide-account` — Hide the account ledger entry from the output
* `--hd-path <HD_PATH>` — If identity is a seed phrase use this hd path, default is 0



## `stellar ledger entry fetch contract-data`

Fetch contract ledger entry by address or alias and storage key

**Usage:** `stellar ledger entry fetch contract-data [OPTIONS] <CONTRACT>`

###### **Arguments:**

* `<CONTRACT>` — Contract alias or address to fetch

###### **Options:**

* `--rpc-url <RPC_URL>` — RPC server endpoint
* `--rpc-header <RPC_HEADERS>` — RPC Header(s) to include in requests to the RPC provider
* `--network-passphrase <NETWORK_PASSPHRASE>` — Network passphrase to sign the transaction sent to the rpc server
* `-n`, `--network <NETWORK>` — Name of network to use from config
* `--global` — ⚠️ Deprecated: global config is always on
* `--config-dir <CONFIG_DIR>` — Location of config directory. By default, it uses `$XDG_CONFIG_HOME/stellar` if set, falling back to `~/.config/stellar` otherwise. Contains configuration files, aliases, and other persistent settings
* `--output <OUTPUT>` — Format of the output

  Default value: `json`

  Possible values:
  - `json`:
    JSON output of the ledger entry with parsed XDRs (one line, not formatted)
  - `json-formatted`:
    Formatted (multiline) JSON output of the ledger entry with parsed XDRs
  - `xdr`:
    Original RPC output (containing XDRs)

* `--durability <DURABILITY>` — Storage entry durability

  Default value: `persistent`

  Possible values:
  - `persistent`:
    Persistent
  - `temporary`:
    Temporary

* `--key <KEY>` — Storage key (symbols only)
* `--key-xdr <KEY_XDR>` — Storage key (base64-encoded XDR)



## `stellar ledger entry fetch config`

Fetch the current network config by `ConfigSettingId`. All config settings are returned if no id is provided

**Usage:** `stellar ledger entry fetch config [OPTIONS] [CONFIG_SETTING_IDS]...`

###### **Arguments:**

* `<CONFIG_SETTING_IDS>` — Valid config setting IDs (Config Setting ID => Name):
   0 => ContractMaxSizeBytes
   1 => ContractComputeV0
   2 => ContractLedgerCostV0
   3 => ContractHistoricalDataV0
   4 => ContractEventsV0
   5 => ContractBandwidthV0
   6 => ContractCostParamsCpuInstructions
   7 => ContractCostParamsMemoryBytes
   8 => ContractDataKeySizeBytes
   9 => ContractDataEntrySizeBytes
   10 => StateArchival
   11 => ContractExecutionLanes
   12 => LiveSorobanStateSizeWindow
   13 => EvictionIterator
   14 => ContractParallelComputeV0
   15 => ContractLedgerCostExtV0
   16 => ScpTiming

###### **Options:**

* `--rpc-url <RPC_URL>` — RPC server endpoint
* `--rpc-header <RPC_HEADERS>` — RPC Header(s) to include in requests to the RPC provider
* `--network-passphrase <NETWORK_PASSPHRASE>` — Network passphrase to sign the transaction sent to the rpc server
* `-n`, `--network <NETWORK>` — Name of network to use from config
* `--global` — ⚠️ Deprecated: global config is always on
* `--config-dir <CONFIG_DIR>` — Location of config directory. By default, it uses `$XDG_CONFIG_HOME/stellar` if set, falling back to `~/.config/stellar` otherwise. Contains configuration files, aliases, and other persistent settings
* `--output <OUTPUT>` — Format of the output

  Default value: `json`

  Possible values:
  - `json`:
    JSON output of the ledger entry with parsed XDRs (one line, not formatted)
  - `json-formatted`:
    Formatted (multiline) JSON output of the ledger entry with parsed XDRs
  - `xdr`:
    Original RPC output (containing XDRs)




## `stellar ledger entry fetch claimable-balance`

Fetch a claimable balance ledger entry by id

**Usage:** `stellar ledger entry fetch claimable-balance [OPTIONS] [IDS]...`

###### **Arguments:**

* `<IDS>` — Claimable Balance Ids to fetch an entry for

###### **Options:**

* `--rpc-url <RPC_URL>` — RPC server endpoint
* `--rpc-header <RPC_HEADERS>` — RPC Header(s) to include in requests to the RPC provider
* `--network-passphrase <NETWORK_PASSPHRASE>` — Network passphrase to sign the transaction sent to the rpc server
* `-n`, `--network <NETWORK>` — Name of network to use from config
* `--global` — ⚠️ Deprecated: global config is always on
* `--config-dir <CONFIG_DIR>` — Location of config directory. By default, it uses `$XDG_CONFIG_HOME/stellar` if set, falling back to `~/.config/stellar` otherwise. Contains configuration files, aliases, and other persistent settings
* `--output <OUTPUT>` — Format of the output

  Default value: `json`

  Possible values:
  - `json`:
    JSON output of the ledger entry with parsed XDRs (one line, not formatted)
  - `json-formatted`:
    Formatted (multiline) JSON output of the ledger entry with parsed XDRs
  - `xdr`:
    Original RPC output (containing XDRs)




## `stellar ledger entry fetch liquidity-pool`

Fetch a liquidity pool ledger entry by id

**Usage:** `stellar ledger entry fetch liquidity-pool [OPTIONS] [IDS]...`

###### **Arguments:**

* `<IDS>` — Liquidity pool ids

###### **Options:**

* `--rpc-url <RPC_URL>` — RPC server endpoint
* `--rpc-header <RPC_HEADERS>` — RPC Header(s) to include in requests to the RPC provider
* `--network-passphrase <NETWORK_PASSPHRASE>` — Network passphrase to sign the transaction sent to the rpc server
* `-n`, `--network <NETWORK>` — Name of network to use from config
* `--global` — ⚠️ Deprecated: global config is always on
* `--config-dir <CONFIG_DIR>` — Location of config directory. By default, it uses `$XDG_CONFIG_HOME/stellar` if set, falling back to `~/.config/stellar` otherwise. Contains configuration files, aliases, and other persistent settings
* `--output <OUTPUT>` — Format of the output

  Default value: `json`

  Possible values:
  - `json`:
    JSON output of the ledger entry with parsed XDRs (one line, not formatted)
  - `json-formatted`:
    Formatted (multiline) JSON output of the ledger entry with parsed XDRs
  - `xdr`:
    Original RPC output (containing XDRs)




## `stellar ledger entry fetch contract-code`

Fetch WASM bytecode by hash

**Usage:** `stellar ledger entry fetch contract-code [OPTIONS] [WASM_HASHES]...`

###### **Arguments:**

* `<WASM_HASHES>` — Get WASM bytecode by hash

###### **Options:**

* `--rpc-url <RPC_URL>` — RPC server endpoint
* `--rpc-header <RPC_HEADERS>` — RPC Header(s) to include in requests to the RPC provider
* `--network-passphrase <NETWORK_PASSPHRASE>` — Network passphrase to sign the transaction sent to the rpc server
* `-n`, `--network <NETWORK>` — Name of network to use from config
* `--global` — ⚠️ Deprecated: global config is always on
* `--config-dir <CONFIG_DIR>` — Location of config directory. By default, it uses `$XDG_CONFIG_HOME/stellar` if set, falling back to `~/.config/stellar` otherwise. Contains configuration files, aliases, and other persistent settings
* `--output <OUTPUT>` — Format of the output

  Default value: `json`

  Possible values:
  - `json`:
    JSON output of the ledger entry with parsed XDRs (one line, not formatted)
  - `json-formatted`:
    Formatted (multiline) JSON output of the ledger entry with parsed XDRs
  - `xdr`:
    Original RPC output (containing XDRs)




## `stellar ledger entry fetch trustline`

Fetch a trustline by account and asset

**Usage:** `stellar ledger entry fetch trustline [OPTIONS] --account <ACCOUNT> --asset <ASSET>`

###### **Options:**

* `--rpc-url <RPC_URL>` — RPC server endpoint
* `--rpc-header <RPC_HEADERS>` — RPC Header(s) to include in requests to the RPC provider
* `--network-passphrase <NETWORK_PASSPHRASE>` — Network passphrase to sign the transaction sent to the rpc server
* `-n`, `--network <NETWORK>` — Name of network to use from config
* `--global` — ⚠️ Deprecated: global config is always on
* `--config-dir <CONFIG_DIR>` — Location of config directory. By default, it uses `$XDG_CONFIG_HOME/stellar` if set, falling back to `~/.config/stellar` otherwise. Contains configuration files, aliases, and other persistent settings
* `--output <OUTPUT>` — Format of the output

  Default value: `json`

  Possible values:
  - `json`:
    JSON output of the ledger entry with parsed XDRs (one line, not formatted)
  - `json-formatted`:
    Formatted (multiline) JSON output of the ledger entry with parsed XDRs
  - `xdr`:
    Original RPC output (containing XDRs)

* `--account <ACCOUNT>` — Account alias or public key to lookup, default is test identity
* `--asset <ASSET>` — Assets to get trustline info for
* `--hd-path <HD_PATH>` — If identity is a seed phrase use this hd path, default is 0



## `stellar ledger entry fetch data`

Fetch key-value data entries attached to an account (see manageDataOp)

**Usage:** `stellar ledger entry fetch data [OPTIONS] --account <ACCOUNT> --data-name <DATA_NAME>`

###### **Options:**

* `--rpc-url <RPC_URL>` — RPC server endpoint
* `--rpc-header <RPC_HEADERS>` — RPC Header(s) to include in requests to the RPC provider
* `--network-passphrase <NETWORK_PASSPHRASE>` — Network passphrase to sign the transaction sent to the rpc server
* `-n`, `--network <NETWORK>` — Name of network to use from config
* `--global` — ⚠️ Deprecated: global config is always on
* `--config-dir <CONFIG_DIR>` — Location of config directory. By default, it uses `$XDG_CONFIG_HOME/stellar` if set, falling back to `~/.config/stellar` otherwise. Contains configuration files, aliases, and other persistent settings
* `--output <OUTPUT>` — Format of the output

  Default value: `json`

  Possible values:
  - `json`:
    JSON output of the ledger entry with parsed XDRs (one line, not formatted)
  - `json-formatted`:
    Formatted (multiline) JSON output of the ledger entry with parsed XDRs
  - `xdr`:
    Original RPC output (containing XDRs)

* `--account <ACCOUNT>` — Account alias or public key to lookup, default is test identity
* `--data-name <DATA_NAME>` — Fetch key-value data entries attached to an account (see manageDataOp)
* `--hd-path <HD_PATH>` — If identity is a seed phrase use this hd path, default is 0



## `stellar ledger entry fetch offer`

Fetch an offer by account and offer id

**Usage:** `stellar ledger entry fetch offer [OPTIONS] --account <ACCOUNT> --offer <OFFER>`

###### **Options:**

* `--rpc-url <RPC_URL>` — RPC server endpoint
* `--rpc-header <RPC_HEADERS>` — RPC Header(s) to include in requests to the RPC provider
* `--network-passphrase <NETWORK_PASSPHRASE>` — Network passphrase to sign the transaction sent to the rpc server
* `-n`, `--network <NETWORK>` — Name of network to use from config
* `--global` — ⚠️ Deprecated: global config is always on
* `--config-dir <CONFIG_DIR>` — Location of config directory. By default, it uses `$XDG_CONFIG_HOME/stellar` if set, falling back to `~/.config/stellar` otherwise. Contains configuration files, aliases, and other persistent settings
* `--output <OUTPUT>` — Format of the output

  Default value: `json`

  Possible values:
  - `json`:
    JSON output of the ledger entry with parsed XDRs (one line, not formatted)
  - `json-formatted`:
    Formatted (multiline) JSON output of the ledger entry with parsed XDRs
  - `xdr`:
    Original RPC output (containing XDRs)

* `--account <ACCOUNT>` — Account alias or public key to lookup, default is test identity
* `--offer <OFFER>` — ID of an offer made on the Stellar DEX
* `--hd-path <HD_PATH>` — If identity is a seed phrase use this hd path, default is 0



## `stellar ledger latest`

Get the latest ledger sequence and information from the network

**Usage:** `stellar ledger latest [OPTIONS]`

###### **Options:**

* `--rpc-url <RPC_URL>` — RPC server endpoint
* `--rpc-header <RPC_HEADERS>` — RPC Header(s) to include in requests to the RPC provider
* `--network-passphrase <NETWORK_PASSPHRASE>` — Network passphrase to sign the transaction sent to the rpc server
* `-n`, `--network <NETWORK>` — Name of network to use from config
* `--output <OUTPUT>` — Format of the output

  Default value: `text`

  Possible values:
  - `text`:
    Text output of network info
  - `json`:
    JSON result of the RPC request
  - `json-formatted`:
    Formatted (multiline) JSON output of the RPC request




## `stellar ledger fetch`

**Usage:** `stellar ledger fetch [OPTIONS] <SEQ>`

###### **Arguments:**

* `<SEQ>` — Ledger Sequence to start fetch (inclusive)

###### **Options:**

* `--limit <LIMIT>` — Number of ledgers to fetch

  Default value: `1`
* `--rpc-url <RPC_URL>` — RPC server endpoint
* `--rpc-header <RPC_HEADERS>` — RPC Header(s) to include in requests to the RPC provider
* `--network-passphrase <NETWORK_PASSPHRASE>` — Network passphrase to sign the transaction sent to the rpc server
* `-n`, `--network <NETWORK>` — Name of network to use from config
* `--output <OUTPUT>` — Format of the output

  Default value: `text`

  Possible values:
  - `text`:
    Text output of network info
  - `json`:
    JSON result of the RPC request
  - `json-formatted`:
    Formatted (multiline) JSON output of the RPC request

* `--xdr-format <XDR_FORMAT>` — Format of the xdr in the output

  Default value: `json`

  Possible values:
  - `json`:
    XDR fields will be fetched as json and accessible via the headerJson and metadataJson fields
  - `xdr`:
    XDR fields will be fetched as xdr and accessible via the headerXdr and metadataXdr fields




## `stellar fee-stats`

Fetch network feestats

**Usage:** `stellar fee-stats [OPTIONS]`

###### **Options:**

* `--rpc-url <RPC_URL>` — RPC server endpoint
* `--rpc-header <RPC_HEADERS>` — RPC Header(s) to include in requests to the RPC provider
* `--network-passphrase <NETWORK_PASSPHRASE>` — Network passphrase to sign the transaction sent to the rpc server
* `-n`, `--network <NETWORK>` — Name of network to use from config
* `--output <OUTPUT>` — Format of the output

  Default value: `text`

  Possible values:
  - `text`:
    Text output of network info
  - `json`:
    JSON result of the RPC request
  - `json-formatted`:
    Formatted (multiline) JSON output of the RPC request



<|MERGE_RESOLUTION|>--- conflicted
+++ resolved
@@ -43,7 +43,6 @@
 
 ###### **Subcommands:**
 
-<<<<<<< HEAD
 * `contract` — Tools for smart contract developers
 * `doctor` — Diagnose and troubleshoot CLI and network issues
 * `events` — Watch the network for contract events
@@ -70,40 +69,10 @@
 * `-q`, `--quiet` — Do not write logs to stderr including `INFO`
 * `-v`, `--verbose` — Log DEBUG events
 * `--very-verbose` [alias: `vv`] — Log DEBUG and TRACE events
-* `--list` — List installed plugins. E.g. `stellar-hello`
+* `--list` — ⚠️ Deprecated, use `stellar plugin ls`. List installed plugins. E.g. `stellar-hello`
 * `--no-cache` — Do not cache your simulations and transactions
 
 
-=======
-- `contract` — Tools for smart contract developers
-- `doctor` — Diagnose and troubleshoot CLI and network issues
-- `events` — Watch the network for contract events
-- `env` — Prints the environment variables
-- `keys` — Create and manage identities including keys and addresses
-- `network` — Configure connection to networks
-- `container` — Start local networks in containers
-- `config` — Manage cli configuration
-- `snapshot` — Download a snapshot of a ledger from an archive
-- `tx` — Sign, Simulate, and Send transactions
-- `xdr` — Decode and encode XDR
-- `completion` — Print shell completion code for the specified shell
-- `cache` — Cache for transactions and contract specs
-- `version` — Print version information
-- `plugin` — The subcommand for CLI plugins
-- `ledger` — Fetch ledger information
-- `fee-stats` — Fetch network feestats
-
-###### **Options:**
-
-- `--global` — ⚠️ Deprecated: global config is always on
-- `--config-dir <CONFIG_DIR>` — Location of config directory. By default, it uses `$XDG_CONFIG_HOME/stellar` if set, falling back to `~/.config/stellar` otherwise. Contains configuration files, aliases, and other persistent settings
-- `-f`, `--filter-logs <FILTER_LOGS>` — Filter logs output. To turn on `stellar_cli::log::footprint=debug` or off `=off`. Can also use env var `RUST_LOG`
-- `-q`, `--quiet` — Do not write logs to stderr including `INFO`
-- `-v`, `--verbose` — Log DEBUG events
-- `--very-verbose` [alias: `vv`] — Log DEBUG and TRACE events
-- `--list` — ⚠️ Deprecated, use `stellar plugin ls`. List installed plugins. E.g. `stellar-hello`
-- `--no-cache` — Do not cache your simulations and transactions
->>>>>>> 0628884a
 
 ## `stellar contract`
 
@@ -113,7 +82,6 @@
 
 ###### **Subcommands:**
 
-<<<<<<< HEAD
 * `asset` — Utilities to deploy a Stellar Asset Contract or get its id
 * `alias` — Utilities to manage contract aliases
 * `bindings` — Generate code client bindings for a contract
@@ -124,34 +92,15 @@
 * `id` — Generate the contract id for a given contract or asset
 * `info` — Access info about contracts
 * `init` — Initialize a Soroban contract project
-* `inspect` — (Deprecated, use `contract info`) Inspect a WASM file listing contract functions, meta, etc
+* `inspect` — ⚠️ Deprecated, use `contract info`. Inspect a WASM file listing contract functions, meta, etc
 * `upload` — Install a WASM file to the ledger without creating a contract instance
-* `install` — (Deprecated, use `contract upload`) Install a WASM file to the ledger without creating a contract instance
+* `install` — ⚠️ Deprecated, use `contract upload`. Install a WASM file to the ledger without creating a contract instance
 * `invoke` — Invoke a contract function
-* `optimize` — (Deprecated, use `build --optimize`) Optimize a WASM file
+* `optimize` — ⚠️ Deprecated, use `build --optimize`. Optimize a WASM file
 * `read` — Print the current value of a contract-data ledger entry
 * `restore` — Restore an evicted value for a contract-data legder entry
 
 
-=======
-- `asset` — Utilities to deploy a Stellar Asset Contract or get its id
-- `alias` — Utilities to manage contract aliases
-- `bindings` — Generate code client bindings for a contract
-- `build` — Build a contract from source
-- `extend` — Extend the time to live ledger of a contract-data ledger entry
-- `deploy` — Deploy a wasm contract
-- `fetch` — Fetch a contract's Wasm binary
-- `id` — Generate the contract id for a given contract or asset
-- `info` — Access info about contracts
-- `init` — Initialize a Soroban contract project
-- `inspect` — ⚠️ Deprecated, use `contract info`. Inspect a WASM file listing contract functions, meta, etc
-- `upload` — Install a WASM file to the ledger without creating a contract instance
-- `install` — ⚠️ Deprecated, use `contract upload`. Install a WASM file to the ledger without creating a contract instance
-- `invoke` — Invoke a contract function
-- `optimize` — ⚠️ Deprecated, use `build --optimize`. Optimize a WASM file
-- `read` — Print the current value of a contract-data ledger entry
-- `restore` — Restore an evicted value for a contract-data legder entry
->>>>>>> 0628884a
 
 ## `stellar contract asset`
 
@@ -891,37 +840,20 @@
 
 ###### **Options:**
 
-<<<<<<< HEAD
 * `--id <CONTRACT_ID>` — Contract ID to invoke
-* `--is-view` — View the result simulating and do not sign and submit transaction. Deprecated use `--send=no`
-* `--rpc-url <RPC_URL>` — RPC server endpoint
-* `--rpc-header <RPC_HEADERS>` — RPC Header(s) to include in requests to the RPC provider
-* `--network-passphrase <NETWORK_PASSPHRASE>` — Network passphrase to sign the transaction sent to the rpc server
-* `-n`, `--network <NETWORK>` — Name of network to use from config
-* `-s`, `--source-account <SOURCE_ACCOUNT>` [alias: `source`] — Account that where transaction originates from. Alias `source`. Can be an identity (--source alice), a public key (--source GDKW...), a muxed account (--source MDA…), a secret key (--source SC36…), or a seed phrase (--source "kite urban…"). If `--build-only` or `--sim-only` flags were NOT provided, this key will also be used to sign the final transaction. In that case, trying to sign with public key will fail
-* `--global` — ⚠️ Deprecated: global config is always on
-* `--config-dir <CONFIG_DIR>` — Location of config directory. By default, it uses `$XDG_CONFIG_HOME/stellar` if set, falling back to `~/.config/stellar` otherwise. Contains configuration files, aliases, and other persistent settings
-* `--sign-with-key <SIGN_WITH_KEY>` — Sign with a local key or key saved in OS secure storage. Can be an identity (--sign-with-key alice), a secret key (--sign-with-key SC36…), or a seed phrase (--sign-with-key "kite urban…"). If using seed phrase, `--hd-path` defaults to the `0` path
-* `--hd-path <HD_PATH>` — If using a seed phrase to sign, sets which hierarchical deterministic path to use, e.g. `m/44'/148'/{hd_path}`. Example: `--hd-path 1`. Default: `0`
-* `--sign-with-lab` — Sign with https://lab.stellar.org
-* `--sign-with-ledger` — Sign with a ledger wallet
-* `--fee <FEE>` — fee amount for transaction, in stroops. 1 stroop = 0.0000001 xlm
-=======
-- `--id <CONTRACT_ID>` — Contract ID to invoke
-- `--is-view` — ⚠️ Deprecated, use `--send=no`. View the result simulating and do not sign and submit transaction
-- `--rpc-url <RPC_URL>` — RPC server endpoint
-- `--rpc-header <RPC_HEADERS>` — RPC Header(s) to include in requests to the RPC provider
-- `--network-passphrase <NETWORK_PASSPHRASE>` — Network passphrase to sign the transaction sent to the rpc server
-- `-n`, `--network <NETWORK>` — Name of network to use from config
-- `-s`, `--source-account <SOURCE_ACCOUNT>` [alias: `source`] — Account that where transaction originates from. Alias `source`. Can be an identity (--source alice), a public key (--source GDKW...), a muxed account (--source MDA…), a secret key (--source SC36…), or a seed phrase (--source "kite urban…"). If `--build-only` or `--sim-only` flags were NOT provided, this key will also be used to sign the final transaction. In that case, trying to sign with public key will fail
-- `--global` — ⚠️ Deprecated: global config is always on
-- `--config-dir <CONFIG_DIR>` — Location of config directory. By default, it uses `$XDG_CONFIG_HOME/stellar` if set, falling back to `~/.config/stellar` otherwise. Contains configuration files, aliases, and other persistent settings
-- `--sign-with-key <SIGN_WITH_KEY>` — Sign with a local key or key saved in OS secure storage. Can be an identity (--sign-with-key alice), a secret key (--sign-with-key SC36…), or a seed phrase (--sign-with-key "kite urban…"). If using seed phrase, `--hd-path` defaults to the `0` path
-- `--hd-path <HD_PATH>` — If using a seed phrase to sign, sets which hierarchical deterministic path to use, e.g. `m/44'/148'/{hd_path}`. Example: `--hd-path 1`. Default: `0`
-- `--sign-with-lab` — Sign with https://lab.stellar.org
-- `--sign-with-ledger` — Sign with a ledger wallet
-- `--fee <FEE>` — fee amount for transaction, in stroops. 1 stroop = 0.0000001 xlm
->>>>>>> 0628884a
+* `--is-view` — ⚠️ Deprecated, use `--send=no`. View the result simulating and do not sign and submit transaction
+* `--rpc-url <RPC_URL>` — RPC server endpoint
+* `--rpc-header <RPC_HEADERS>` — RPC Header(s) to include in requests to the RPC provider
+* `--network-passphrase <NETWORK_PASSPHRASE>` — Network passphrase to sign the transaction sent to the rpc server
+* `-n`, `--network <NETWORK>` — Name of network to use from config
+* `-s`, `--source-account <SOURCE_ACCOUNT>` [alias: `source`] — Account that where transaction originates from. Alias `source`. Can be an identity (--source alice), a public key (--source GDKW...), a muxed account (--source MDA…), a secret key (--source SC36…), or a seed phrase (--source "kite urban…"). If `--build-only` or `--sim-only` flags were NOT provided, this key will also be used to sign the final transaction. In that case, trying to sign with public key will fail
+* `--global` — ⚠️ Deprecated: global config is always on
+* `--config-dir <CONFIG_DIR>` — Location of config directory. By default, it uses `$XDG_CONFIG_HOME/stellar` if set, falling back to `~/.config/stellar` otherwise. Contains configuration files, aliases, and other persistent settings
+* `--sign-with-key <SIGN_WITH_KEY>` — Sign with a local key or key saved in OS secure storage. Can be an identity (--sign-with-key alice), a secret key (--sign-with-key SC36…), or a seed phrase (--sign-with-key "kite urban…"). If using seed phrase, `--hd-path` defaults to the `0` path
+* `--hd-path <HD_PATH>` — If using a seed phrase to sign, sets which hierarchical deterministic path to use, e.g. `m/44'/148'/{hd_path}`. Example: `--hd-path 1`. Default: `0`
+* `--sign-with-lab` — Sign with https://lab.stellar.org
+* `--sign-with-ledger` — Sign with a ledger wallet
+* `--fee <FEE>` — fee amount for transaction, in stroops. 1 stroop = 0.0000001 xlm
 
   Default value: `100`
 * `--cost` — Output the cost execution to stderr
@@ -1165,17 +1097,11 @@
 
 ###### **Options:**
 
-<<<<<<< HEAD
-* `--secret-key` — (deprecated) Enter secret (S) key when prompted
-* `--seed-phrase` — (deprecated) Enter key using 12-24 word seed phrase
+* `--secret-key` — ⚠️ Deprecated, use `--secure-store`. Enter secret (S) key when prompted
+* `--seed-phrase` — ⚠️ Deprecated, use `--secure-store`. Enter key using 12-24 word seed phrase
 * `--secure-store` — Save the new key in your OS's credential secure store.
 
    On Mac this uses Keychain, on Windows it is Secure Store Service, and on *nix platforms it uses a combination of the kernel keyutils and DBus-based Secret Service.
-=======
-- `--secret-key` — ⚠️ Deprecated, use `--secure-store`. Enter secret (S) key when prompted
-- `--seed-phrase` — ⚠️ Deprecated, use `--secure-store`. Enter key using 12-24 word seed phrase
-- `--secure-store` — Save the new key in your OS's credential secure store.
->>>>>>> 0628884a
 
    This only supports seed phrases for now.
 * `--global` — ⚠️ Deprecated: global config is always on
