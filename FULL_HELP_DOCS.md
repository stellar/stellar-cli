# Stellar CLI Manual

This document contains the help content for the `stellar` command-line program.

## `stellar`

Work seamlessly with Stellar accounts, contracts, and assets from the command line.

- Generate and manage keys and accounts
- Build, deploy, and interact with contracts
- Deploy asset contracts
- Stream events
- Start local testnets
- Decode, encode XDR
- More!

For additional information see:

- Stellar Docs: https://developers.stellar.org
- Smart Contract Docs: https://developers.stellar.org/docs/build/smart-contracts/overview
- CLI Docs: https://developers.stellar.org/docs/tools/developer-tools/cli/stellar-cli

To get started generate a new identity:

    stellar keys generate alice

Use keys with the `--source` flag in other commands.

Commands that work with contracts are organized under the `contract` subcommand. List them:

    stellar contract --help

Use contracts like a CLI:

    stellar contract invoke --id CCR6QKTWZQYW6YUJ7UP7XXZRLWQPFRV6SWBLQS4ZQOSAF4BOUD77OTE2 --source alice --network testnet -- --help

Anything after the `--` double dash (the "slop") is parsed as arguments to the contract-specific CLI, generated on-the-fly from the contract schema. For the hello world example, with a function called `hello` that takes one string argument `to`, here's how you invoke it:

    stellar contract invoke --id CCR6QKTWZQYW6YUJ7UP7XXZRLWQPFRV6SWBLQS4ZQOSAF4BOUD77OTE2 --source alice --network testnet -- hello --to world


**Usage:** `stellar [OPTIONS] <COMMAND>`

###### **Subcommands:**

* `contract` — Tools for smart contract developers
* `events` — Watch the network for contract events
* `env` — Prints the environment variables
* `keys` — Create and manage identities including keys and addresses
* `network` — Configure connection to networks
* `container` — Start local networks in containers
* `snapshot` — Download a snapshot of a ledger from an archive
* `tx` — Sign, Simulate, and Send transactions
* `xdr` — Decode and encode XDR
* `completion` — Print shell completion code for the specified shell
* `cache` — Cache for transactions and contract specs
* `version` — Print version information
* `plugin` — The subcommand for CLI plugins
* `ledger` — Fetch ledger information
* `fee-stats` — Fetch network feestats

###### **Options:**

* `--global` — Use global config
* `--config-dir <CONFIG_DIR>` — Location of config directory, default is "."
* `-f`, `--filter-logs <FILTER_LOGS>` — Filter logs output. To turn on `stellar_cli::log::footprint=debug` or off `=off`. Can also use env var `RUST_LOG`
* `-q`, `--quiet` — Do not write logs to stderr including `INFO`
* `-v`, `--verbose` — Log DEBUG events
* `--very-verbose` [alias: `vv`] — Log DEBUG and TRACE events
* `--list` — List installed plugins. E.g. `stellar-hello`
* `--no-cache` — Do not cache your simulations and transactions



## `stellar contract`

Tools for smart contract developers

**Usage:** `stellar contract <COMMAND>`

###### **Subcommands:**

* `asset` — Utilities to deploy a Stellar Asset Contract or get its id
* `alias` — Utilities to manage contract aliases
* `bindings` — Generate code client bindings for a contract
* `build` — Build a contract from source
* `extend` — Extend the time to live ledger of a contract-data ledger entry
* `deploy` — Deploy a wasm contract
* `fetch` — Fetch a contract's Wasm binary
* `id` — Generate the contract id for a given contract or asset
* `info` — Access info about contracts
* `init` — Initialize a Soroban contract project
* `inspect` — (Deprecated in favor of `contract info` subcommand) Inspect a WASM file listing contract functions, meta, etc
* `upload` — Install a WASM file to the ledger without creating a contract instance
* `install` — (Deprecated in favor of `contract upload` subcommand) Install a WASM file to the ledger without creating a contract instance
* `invoke` — Invoke a contract function
* `optimize` — Optimize a WASM file
* `read` — Print the current value of a contract-data ledger entry
* `restore` — Restore an evicted value for a contract-data legder entry



## `stellar contract asset`

Utilities to deploy a Stellar Asset Contract or get its id

**Usage:** `stellar contract asset <COMMAND>`

###### **Subcommands:**

* `id` — Get Id of builtin Soroban Asset Contract. Deprecated, use `stellar contract id asset` instead
* `deploy` — Deploy builtin Soroban Asset Contract



## `stellar contract asset id`

Get Id of builtin Soroban Asset Contract. Deprecated, use `stellar contract id asset` instead

**Usage:** `stellar contract asset id [OPTIONS] --asset <ASSET>`

###### **Options:**

* `--asset <ASSET>` — ID of the Stellar classic asset to wrap, e.g. "USDC:G...5"
* `--rpc-url <RPC_URL>` — RPC server endpoint
* `--rpc-header <RPC_HEADERS>` — RPC Header(s) to include in requests to the RPC provider
* `--network-passphrase <NETWORK_PASSPHRASE>` — Network passphrase to sign the transaction sent to the rpc server
* `-n`, `--network <NETWORK>` — Name of network to use from config
* `--global` — Use global config
* `--config-dir <CONFIG_DIR>` — Location of config directory, default is "."



## `stellar contract asset deploy`

Deploy builtin Soroban Asset Contract

**Usage:** `stellar contract asset deploy [OPTIONS] --asset <ASSET> --source-account <SOURCE_ACCOUNT>`

###### **Options:**

* `--asset <ASSET>` — ID of the Stellar classic asset to wrap, e.g. "USDC:G...5"
* `--rpc-url <RPC_URL>` — RPC server endpoint
* `--rpc-header <RPC_HEADERS>` — RPC Header(s) to include in requests to the RPC provider
* `--network-passphrase <NETWORK_PASSPHRASE>` — Network passphrase to sign the transaction sent to the rpc server
* `-n`, `--network <NETWORK>` — Name of network to use from config
* `-s`, `--source-account <SOURCE_ACCOUNT>` [alias: `source`] — Account that where transaction originates from. Alias `source`. Can be an identity (--source alice), a public key (--source GDKW...), a muxed account (--source MDA…), a secret key (--source SC36…), or a seed phrase (--source "kite urban…"). If `--build-only` or `--sim-only` flags were NOT provided, this key will also be used to sign the final transaction. In that case, trying to sign with public key will fail
* `--global` — Use global config
* `--config-dir <CONFIG_DIR>` — Location of config directory, default is "."
* `--sign-with-key <SIGN_WITH_KEY>` — Sign with a local key or key saved in OS secure storage. Can be an identity (--sign-with-key alice), a secret key (--sign-with-key SC36…), or a seed phrase (--sign-with-key "kite urban…"). If using seed phrase, `--hd-path` defaults to the `0` path
* `--hd-path <HD_PATH>` — If using a seed phrase to sign, sets which hierarchical deterministic path to use, e.g. `m/44'/148'/{hd_path}`. Example: `--hd-path 1`. Default: `0`
* `--sign-with-lab` — Sign with https://lab.stellar.org
* `--sign-with-ledger` — Sign with a ledger wallet
* `--fee <FEE>` — fee amount for transaction, in stroops. 1 stroop = 0.0000001 xlm

  Default value: `100`
* `--cost` — Output the cost execution to stderr
* `--instructions <INSTRUCTIONS>` — Number of instructions to simulate
* `--build-only` — Build the transaction and only write the base64 xdr to stdout
* `--alias <ALIAS>` — The alias that will be used to save the assets's id. Whenever used, `--alias` will always overwrite the existing contract id configuration without asking for confirmation



## `stellar contract alias`

Utilities to manage contract aliases

**Usage:** `stellar contract alias <COMMAND>`

###### **Subcommands:**

* `remove` — Remove contract alias
* `add` — Add contract alias
* `show` — Show the contract id associated with a given alias
* `ls` — List all aliases



## `stellar contract alias remove`

Remove contract alias

**Usage:** `stellar contract alias remove [OPTIONS] <ALIAS>`

###### **Arguments:**

* `<ALIAS>` — The contract alias that will be removed

###### **Options:**

* `--global` — Use global config
* `--config-dir <CONFIG_DIR>` — Location of config directory, default is "."
* `--rpc-url <RPC_URL>` — RPC server endpoint
* `--rpc-header <RPC_HEADERS>` — RPC Header(s) to include in requests to the RPC provider
* `--network-passphrase <NETWORK_PASSPHRASE>` — Network passphrase to sign the transaction sent to the rpc server
* `-n`, `--network <NETWORK>` — Name of network to use from config



## `stellar contract alias add`

Add contract alias

**Usage:** `stellar contract alias add [OPTIONS] --id <CONTRACT_ID> <ALIAS>`

###### **Arguments:**

* `<ALIAS>` — The contract alias that will be used

###### **Options:**

* `--global` — Use global config
* `--config-dir <CONFIG_DIR>` — Location of config directory, default is "."
* `--rpc-url <RPC_URL>` — RPC server endpoint
* `--rpc-header <RPC_HEADERS>` — RPC Header(s) to include in requests to the RPC provider
* `--network-passphrase <NETWORK_PASSPHRASE>` — Network passphrase to sign the transaction sent to the rpc server
* `-n`, `--network <NETWORK>` — Name of network to use from config
* `--overwrite` — Overwrite the contract alias if it already exists
* `--id <CONTRACT_ID>` — The contract id that will be associated with the alias



## `stellar contract alias show`

Show the contract id associated with a given alias

**Usage:** `stellar contract alias show [OPTIONS] <ALIAS>`

###### **Arguments:**

* `<ALIAS>` — The contract alias that will be displayed

###### **Options:**

* `--global` — Use global config
* `--config-dir <CONFIG_DIR>` — Location of config directory, default is "."
* `--rpc-url <RPC_URL>` — RPC server endpoint
* `--rpc-header <RPC_HEADERS>` — RPC Header(s) to include in requests to the RPC provider
* `--network-passphrase <NETWORK_PASSPHRASE>` — Network passphrase to sign the transaction sent to the rpc server
* `-n`, `--network <NETWORK>` — Name of network to use from config



## `stellar contract alias ls`

List all aliases

**Usage:** `stellar contract alias ls [OPTIONS]`

###### **Options:**

* `--global` — Use global config
* `--config-dir <CONFIG_DIR>` — Location of config directory, default is "."



## `stellar contract bindings`

Generate code client bindings for a contract

**Usage:** `stellar contract bindings <COMMAND>`

###### **Subcommands:**

* `json` — Generate Json Bindings
* `rust` — Generate Rust bindings
* `typescript` — Generate a TypeScript / JavaScript package
* `python` — Generate Python bindings
* `java` — Generate Java bindings



## `stellar contract bindings json`

Generate Json Bindings

**Usage:** `stellar contract bindings json --wasm <WASM>`

###### **Options:**

* `--wasm <WASM>` — Path to wasm binary



## `stellar contract bindings rust`

Generate Rust bindings

**Usage:** `stellar contract bindings rust --wasm <WASM>`

###### **Options:**

* `--wasm <WASM>` — Path to wasm binary



## `stellar contract bindings typescript`

Generate a TypeScript / JavaScript package

**Usage:** `stellar contract bindings typescript [OPTIONS] --output-dir <OUTPUT_DIR> <--wasm <WASM>|--wasm-hash <WASM_HASH>|--contract-id <CONTRACT_ID>>`

###### **Options:**

* `--wasm <WASM>` — Wasm file path on local filesystem. Provide this OR `--wasm-hash` OR `--contract-id`
* `--wasm-hash <WASM_HASH>` — Hash of Wasm blob on a network. Provide this OR `--wasm` OR `--contract-id`
* `--contract-id <CONTRACT_ID>` [alias: `id`] — Contract ID/alias on a network. Provide this OR `--wasm-hash` OR `--wasm`
* `--rpc-url <RPC_URL>` — RPC server endpoint
* `--rpc-header <RPC_HEADERS>` — RPC Header(s) to include in requests to the RPC provider
* `--network-passphrase <NETWORK_PASSPHRASE>` — Network passphrase to sign the transaction sent to the rpc server
* `-n`, `--network <NETWORK>` — Name of network to use from config
* `--global` — Use global config
* `--config-dir <CONFIG_DIR>` — Location of config directory, default is "."
* `--output-dir <OUTPUT_DIR>` — Where to place generated project
* `--overwrite` — Whether to overwrite output directory if it already exists



## `stellar contract bindings python`

Generate Python bindings

**Usage:** `stellar contract bindings python`



## `stellar contract bindings java`

Generate Java bindings

**Usage:** `stellar contract bindings java`



## `stellar contract build`

Build a contract from source

Builds all crates that are referenced by the cargo manifest (Cargo.toml) that have cdylib as their crate-type. Crates are built for the wasm32 target. Unless configured otherwise, crates are built with their default features and with their release profile.

In workspaces builds all crates unless a package name is specified, or the command is executed from the sub-directory of a workspace crate.

To view the commands that will be executed, without executing them, use the --print-commands-only option.

**Usage:** `stellar contract build [OPTIONS]`

###### **Options:**

* `--manifest-path <MANIFEST_PATH>` — Path to Cargo.toml
* `--package <PACKAGE>` — Package to build

   If omitted, all packages that build for crate-type cdylib are built.
* `--profile <PROFILE>` — Build with the specified profile

  Default value: `release`
* `--features <FEATURES>` — Build with the list of features activated, space or comma separated
* `--all-features` — Build with the all features activated
* `--no-default-features` — Build with the default feature not activated
* `--out-dir <OUT_DIR>` — Directory to copy wasm files to

   If provided, wasm files can be found in the cargo target directory, and the specified directory.

   If ommitted, wasm files are written only to the cargo target directory.
* `--print-commands-only` — Print commands to build without executing them
* `--meta <META>` — Add key-value to contract meta (adds the meta to the `contractmetav0` custom section)



## `stellar contract extend`

Extend the time to live ledger of a contract-data ledger entry.

If no keys are specified the contract itself is extended.

**Usage:** `stellar contract extend [OPTIONS] --ledgers-to-extend <LEDGERS_TO_EXTEND> --source-account <SOURCE_ACCOUNT>`

###### **Options:**

* `--ledgers-to-extend <LEDGERS_TO_EXTEND>` — Number of ledgers to extend the entries
* `--ttl-ledger-only` — Only print the new Time To Live ledger
* `--id <CONTRACT_ID>` — Contract ID to which owns the data entries. If no keys provided the Contract's instance will be extended
* `--key <KEY>` — Storage key (symbols only)
* `--key-xdr <KEY_XDR>` — Storage key (base64-encoded XDR)
* `--wasm <WASM>` — Path to Wasm file of contract code to extend
* `--wasm-hash <WASM_HASH>` — Path to Wasm file of contract code to extend
* `--durability <DURABILITY>` — Storage entry durability

  Default value: `persistent`

  Possible values:
  - `persistent`:
    Persistent
  - `temporary`:
    Temporary

* `--rpc-url <RPC_URL>` — RPC server endpoint
* `--rpc-header <RPC_HEADERS>` — RPC Header(s) to include in requests to the RPC provider
* `--network-passphrase <NETWORK_PASSPHRASE>` — Network passphrase to sign the transaction sent to the rpc server
* `-n`, `--network <NETWORK>` — Name of network to use from config
* `-s`, `--source-account <SOURCE_ACCOUNT>` [alias: `source`] — Account that where transaction originates from. Alias `source`. Can be an identity (--source alice), a public key (--source GDKW...), a muxed account (--source MDA…), a secret key (--source SC36…), or a seed phrase (--source "kite urban…"). If `--build-only` or `--sim-only` flags were NOT provided, this key will also be used to sign the final transaction. In that case, trying to sign with public key will fail
* `--global` — Use global config
* `--config-dir <CONFIG_DIR>` — Location of config directory, default is "."
* `--sign-with-key <SIGN_WITH_KEY>` — Sign with a local key or key saved in OS secure storage. Can be an identity (--sign-with-key alice), a secret key (--sign-with-key SC36…), or a seed phrase (--sign-with-key "kite urban…"). If using seed phrase, `--hd-path` defaults to the `0` path
* `--hd-path <HD_PATH>` — If using a seed phrase to sign, sets which hierarchical deterministic path to use, e.g. `m/44'/148'/{hd_path}`. Example: `--hd-path 1`. Default: `0`
* `--sign-with-lab` — Sign with https://lab.stellar.org
* `--sign-with-ledger` — Sign with a ledger wallet
* `--fee <FEE>` — fee amount for transaction, in stroops. 1 stroop = 0.0000001 xlm

  Default value: `100`
* `--cost` — Output the cost execution to stderr
* `--instructions <INSTRUCTIONS>` — Number of instructions to simulate
* `--build-only` — Build the transaction and only write the base64 xdr to stdout



## `stellar contract deploy`

Deploy a wasm contract

**Usage:** `stellar contract deploy [OPTIONS] --source-account <SOURCE_ACCOUNT> <--wasm <WASM>|--wasm-hash <WASM_HASH>> [-- <CONTRACT_CONSTRUCTOR_ARGS>...]`

###### **Arguments:**

* `<CONTRACT_CONSTRUCTOR_ARGS>` — If provided, will be passed to the contract's `__constructor` function with provided arguments for that function as `--arg-name value`

###### **Options:**

* `--wasm <WASM>` — WASM file to deploy
* `--wasm-hash <WASM_HASH>` — Hash of the already installed/deployed WASM file
* `--salt <SALT>` — Custom salt 32-byte salt for the token id
* `--rpc-url <RPC_URL>` — RPC server endpoint
* `--rpc-header <RPC_HEADERS>` — RPC Header(s) to include in requests to the RPC provider
* `--network-passphrase <NETWORK_PASSPHRASE>` — Network passphrase to sign the transaction sent to the rpc server
* `-n`, `--network <NETWORK>` — Name of network to use from config
* `-s`, `--source-account <SOURCE_ACCOUNT>` [alias: `source`] — Account that where transaction originates from. Alias `source`. Can be an identity (--source alice), a public key (--source GDKW...), a muxed account (--source MDA…), a secret key (--source SC36…), or a seed phrase (--source "kite urban…"). If `--build-only` or `--sim-only` flags were NOT provided, this key will also be used to sign the final transaction. In that case, trying to sign with public key will fail
* `--global` — Use global config
* `--config-dir <CONFIG_DIR>` — Location of config directory, default is "."
* `--sign-with-key <SIGN_WITH_KEY>` — Sign with a local key or key saved in OS secure storage. Can be an identity (--sign-with-key alice), a secret key (--sign-with-key SC36…), or a seed phrase (--sign-with-key "kite urban…"). If using seed phrase, `--hd-path` defaults to the `0` path
* `--hd-path <HD_PATH>` — If using a seed phrase to sign, sets which hierarchical deterministic path to use, e.g. `m/44'/148'/{hd_path}`. Example: `--hd-path 1`. Default: `0`
* `--sign-with-lab` — Sign with https://lab.stellar.org
* `--sign-with-ledger` — Sign with a ledger wallet
* `--fee <FEE>` — fee amount for transaction, in stroops. 1 stroop = 0.0000001 xlm

  Default value: `100`
* `--cost` — Output the cost execution to stderr
* `--instructions <INSTRUCTIONS>` — Number of instructions to simulate
* `--build-only` — Build the transaction and only write the base64 xdr to stdout
* `-i`, `--ignore-checks` — Whether to ignore safety checks when deploying contracts

  Default value: `false`
* `--alias <ALIAS>` — The alias that will be used to save the contract's id. Whenever used, `--alias` will always overwrite the existing contract id configuration without asking for confirmation



## `stellar contract fetch`

Fetch a contract's Wasm binary

**Usage:** `stellar contract fetch [OPTIONS] --id <CONTRACT_ID>`

###### **Options:**

* `--id <CONTRACT_ID>` — Contract ID to fetch
* `-o`, `--out-file <OUT_FILE>` — Where to write output otherwise stdout is used
* `--global` — Use global config
* `--config-dir <CONFIG_DIR>` — Location of config directory, default is "."
* `--rpc-url <RPC_URL>` — RPC server endpoint
* `--rpc-header <RPC_HEADERS>` — RPC Header(s) to include in requests to the RPC provider
* `--network-passphrase <NETWORK_PASSPHRASE>` — Network passphrase to sign the transaction sent to the rpc server
* `-n`, `--network <NETWORK>` — Name of network to use from config



## `stellar contract id`

Generate the contract id for a given contract or asset

**Usage:** `stellar contract id <COMMAND>`

###### **Subcommands:**

* `asset` — Deploy builtin Soroban Asset Contract
* `wasm` — Deploy normal Wasm Contract



## `stellar contract id asset`

Deploy builtin Soroban Asset Contract

**Usage:** `stellar contract id asset [OPTIONS] --asset <ASSET>`

###### **Options:**

* `--asset <ASSET>` — ID of the Stellar classic asset to wrap, e.g. "USDC:G...5"
* `--rpc-url <RPC_URL>` — RPC server endpoint
* `--rpc-header <RPC_HEADERS>` — RPC Header(s) to include in requests to the RPC provider
* `--network-passphrase <NETWORK_PASSPHRASE>` — Network passphrase to sign the transaction sent to the rpc server
* `-n`, `--network <NETWORK>` — Name of network to use from config
* `--global` — Use global config
* `--config-dir <CONFIG_DIR>` — Location of config directory, default is "."



## `stellar contract id wasm`

Deploy normal Wasm Contract

**Usage:** `stellar contract id wasm [OPTIONS] --salt <SALT> --source-account <SOURCE_ACCOUNT>`

###### **Options:**

* `--salt <SALT>` — ID of the Soroban contract
* `--rpc-url <RPC_URL>` — RPC server endpoint
* `--rpc-header <RPC_HEADERS>` — RPC Header(s) to include in requests to the RPC provider
* `--network-passphrase <NETWORK_PASSPHRASE>` — Network passphrase to sign the transaction sent to the rpc server
* `-n`, `--network <NETWORK>` — Name of network to use from config
* `-s`, `--source-account <SOURCE_ACCOUNT>` [alias: `source`] — Account that where transaction originates from. Alias `source`. Can be an identity (--source alice), a public key (--source GDKW...), a muxed account (--source MDA…), a secret key (--source SC36…), or a seed phrase (--source "kite urban…"). If `--build-only` or `--sim-only` flags were NOT provided, this key will also be used to sign the final transaction. In that case, trying to sign with public key will fail
* `--global` — Use global config
* `--config-dir <CONFIG_DIR>` — Location of config directory, default is "."
* `--sign-with-key <SIGN_WITH_KEY>` — Sign with a local key or key saved in OS secure storage. Can be an identity (--sign-with-key alice), a secret key (--sign-with-key SC36…), or a seed phrase (--sign-with-key "kite urban…"). If using seed phrase, `--hd-path` defaults to the `0` path
* `--hd-path <HD_PATH>` — If using a seed phrase to sign, sets which hierarchical deterministic path to use, e.g. `m/44'/148'/{hd_path}`. Example: `--hd-path 1`. Default: `0`
* `--sign-with-lab` — Sign with https://lab.stellar.org
* `--sign-with-ledger` — Sign with a ledger wallet



## `stellar contract info`

Access info about contracts

**Usage:** `stellar contract info <COMMAND>`

###### **Subcommands:**

* `interface` — Output the interface of a contract
* `meta` — Output the metadata stored in a contract
* `env-meta` — Output the env required metadata stored in a contract
* `build` — Output the contract build information, if available



## `stellar contract info interface`

Output the interface of a contract.

A contract's interface describes the functions, parameters, and types that the contract makes accessible to be called.

The data outputted by this command is a stream of `SCSpecEntry` XDR values. See the type definitions in [stellar-xdr](https://github.com/stellar/stellar-xdr). [See also XDR data format](https://developers.stellar.org/docs/learn/encyclopedia/data-format/xdr).

Outputs no data when no data is present in the contract.

**Usage:** `stellar contract info interface [OPTIONS] <--wasm <WASM>|--wasm-hash <WASM_HASH>|--contract-id <CONTRACT_ID>>`

###### **Options:**

* `--wasm <WASM>` — Wasm file path on local filesystem. Provide this OR `--wasm-hash` OR `--contract-id`
* `--wasm-hash <WASM_HASH>` — Hash of Wasm blob on a network. Provide this OR `--wasm` OR `--contract-id`
* `--contract-id <CONTRACT_ID>` [alias: `id`] — Contract ID/alias on a network. Provide this OR `--wasm-hash` OR `--wasm`
* `--rpc-url <RPC_URL>` — RPC server endpoint
* `--rpc-header <RPC_HEADERS>` — RPC Header(s) to include in requests to the RPC provider
* `--network-passphrase <NETWORK_PASSPHRASE>` — Network passphrase to sign the transaction sent to the rpc server
* `-n`, `--network <NETWORK>` — Name of network to use from config
* `--global` — Use global config
* `--config-dir <CONFIG_DIR>` — Location of config directory, default is "."
* `--output <OUTPUT>` — Format of the output

  Default value: `rust`

  Possible values:
  - `rust`:
    Rust code output of the contract interface
  - `xdr-base64`:
    XDR output of the info entry
  - `json`:
    JSON output of the info entry (one line, not formatted)
  - `json-formatted`:
    Formatted (multiline) JSON output of the info entry




## `stellar contract info meta`

Output the metadata stored in a contract.

A contract's meta is a series of key-value pairs that the contract developer can set with any values to provided metadata about the contract. The meta also contains some information like the version of Rust SDK, and Rust compiler version.

The data outputted by this command is a stream of `SCMetaEntry` XDR values. See the type definitions in [stellar-xdr](https://github.com/stellar/stellar-xdr). [See also XDR data format](https://developers.stellar.org/docs/learn/encyclopedia/data-format/xdr).

Outputs no data when no data is present in the contract.

**Usage:** `stellar contract info meta [OPTIONS] <--wasm <WASM>|--wasm-hash <WASM_HASH>|--contract-id <CONTRACT_ID>>`

###### **Options:**

* `--wasm <WASM>` — Wasm file path on local filesystem. Provide this OR `--wasm-hash` OR `--contract-id`
* `--wasm-hash <WASM_HASH>` — Hash of Wasm blob on a network. Provide this OR `--wasm` OR `--contract-id`
* `--contract-id <CONTRACT_ID>` [alias: `id`] — Contract ID/alias on a network. Provide this OR `--wasm-hash` OR `--wasm`
* `--rpc-url <RPC_URL>` — RPC server endpoint
* `--rpc-header <RPC_HEADERS>` — RPC Header(s) to include in requests to the RPC provider
* `--network-passphrase <NETWORK_PASSPHRASE>` — Network passphrase to sign the transaction sent to the rpc server
* `-n`, `--network <NETWORK>` — Name of network to use from config
* `--global` — Use global config
* `--config-dir <CONFIG_DIR>` — Location of config directory, default is "."
* `--output <OUTPUT>` — Format of the output

  Default value: `text`

  Possible values:
  - `text`:
    Text output of the meta info entry
  - `xdr-base64`:
    XDR output of the info entry
  - `json`:
    JSON output of the info entry (one line, not formatted)
  - `json-formatted`:
    Formatted (multiline) JSON output of the info entry




## `stellar contract info env-meta`

Output the env required metadata stored in a contract.

Env-meta is information stored in all contracts, in the `contractenvmetav0` WASM custom section, about the environment that the contract was built for. Env-meta allows the Soroban Env to know whether the contract is compatibility with the network in its current configuration.

The data outputted by this command is a stream of `SCEnvMetaEntry` XDR values. See the type definitions in [stellar-xdr](https://github.com/stellar/stellar-xdr). [See also XDR data format](https://developers.stellar.org/docs/learn/encyclopedia/data-format/xdr).

Outputs no data when no data is present in the contract.

**Usage:** `stellar contract info env-meta [OPTIONS] <--wasm <WASM>|--wasm-hash <WASM_HASH>|--contract-id <CONTRACT_ID>>`

###### **Options:**

* `--wasm <WASM>` — Wasm file path on local filesystem. Provide this OR `--wasm-hash` OR `--contract-id`
* `--wasm-hash <WASM_HASH>` — Hash of Wasm blob on a network. Provide this OR `--wasm` OR `--contract-id`
* `--contract-id <CONTRACT_ID>` [alias: `id`] — Contract ID/alias on a network. Provide this OR `--wasm-hash` OR `--wasm`
* `--rpc-url <RPC_URL>` — RPC server endpoint
* `--rpc-header <RPC_HEADERS>` — RPC Header(s) to include in requests to the RPC provider
* `--network-passphrase <NETWORK_PASSPHRASE>` — Network passphrase to sign the transaction sent to the rpc server
* `-n`, `--network <NETWORK>` — Name of network to use from config
* `--global` — Use global config
* `--config-dir <CONFIG_DIR>` — Location of config directory, default is "."
* `--output <OUTPUT>` — Format of the output

  Default value: `text`

  Possible values:
  - `text`:
    Text output of the meta info entry
  - `xdr-base64`:
    XDR output of the info entry
  - `json`:
    JSON output of the info entry (one line, not formatted)
  - `json-formatted`:
    Formatted (multiline) JSON output of the info entry




## `stellar contract info build`

Output the contract build information, if available.

If the contract has a meta entry like `source_repo=github:user/repo`, this command will try to fetch the attestation information for the WASM file.

**Usage:** `stellar contract info build [OPTIONS] <--wasm <WASM>|--wasm-hash <WASM_HASH>|--contract-id <CONTRACT_ID>>`

###### **Options:**

* `--wasm <WASM>` — Wasm file path on local filesystem. Provide this OR `--wasm-hash` OR `--contract-id`
* `--wasm-hash <WASM_HASH>` — Hash of Wasm blob on a network. Provide this OR `--wasm` OR `--contract-id`
* `--contract-id <CONTRACT_ID>` [alias: `id`] — Contract ID/alias on a network. Provide this OR `--wasm-hash` OR `--wasm`
* `--rpc-url <RPC_URL>` — RPC server endpoint
* `--rpc-header <RPC_HEADERS>` — RPC Header(s) to include in requests to the RPC provider
* `--network-passphrase <NETWORK_PASSPHRASE>` — Network passphrase to sign the transaction sent to the rpc server
* `-n`, `--network <NETWORK>` — Name of network to use from config
* `--global` — Use global config
* `--config-dir <CONFIG_DIR>` — Location of config directory, default is "."



## `stellar contract init`

Initialize a Soroban contract project.

This command will create a Cargo workspace project and add a sample Stellar contract. The name of the contract can be specified by `--name`. It can be run multiple times with different names in order to generate multiple contracts, and files won't be overwritten unless `--overwrite` is passed.

**Usage:** `stellar contract init [OPTIONS] <PROJECT_PATH>`

###### **Arguments:**

* `<PROJECT_PATH>`

###### **Options:**

* `--name <NAME>` — An optional flag to specify a new contract's name.

  Default value: `hello-world`
* `--overwrite` — Overwrite all existing files.



## `stellar contract inspect`

(Deprecated in favor of `contract info` subcommand) Inspect a WASM file listing contract functions, meta, etc

**Usage:** `stellar contract inspect [OPTIONS] --wasm <WASM>`

###### **Options:**

* `--wasm <WASM>` — Path to wasm binary
* `--output <OUTPUT>` — Output just XDR in base64

  Default value: `docs`

  Possible values:
  - `xdr-base64`:
    XDR of array of contract spec entries
  - `xdr-base64-array`:
    Array of xdr of contract spec entries
  - `docs`:
    Pretty print of contract spec entries

* `--global` — Use global config
* `--config-dir <CONFIG_DIR>` — Location of config directory, default is "."



## `stellar contract upload`

Install a WASM file to the ledger without creating a contract instance

**Usage:** `stellar contract upload [OPTIONS] --source-account <SOURCE_ACCOUNT> --wasm <WASM>`

###### **Options:**

* `--rpc-url <RPC_URL>` — RPC server endpoint
* `--rpc-header <RPC_HEADERS>` — RPC Header(s) to include in requests to the RPC provider
* `--network-passphrase <NETWORK_PASSPHRASE>` — Network passphrase to sign the transaction sent to the rpc server
* `-n`, `--network <NETWORK>` — Name of network to use from config
* `-s`, `--source-account <SOURCE_ACCOUNT>` [alias: `source`] — Account that where transaction originates from. Alias `source`. Can be an identity (--source alice), a public key (--source GDKW...), a muxed account (--source MDA…), a secret key (--source SC36…), or a seed phrase (--source "kite urban…"). If `--build-only` or `--sim-only` flags were NOT provided, this key will also be used to sign the final transaction. In that case, trying to sign with public key will fail
* `--global` — Use global config
* `--config-dir <CONFIG_DIR>` — Location of config directory, default is "."
* `--sign-with-key <SIGN_WITH_KEY>` — Sign with a local key or key saved in OS secure storage. Can be an identity (--sign-with-key alice), a secret key (--sign-with-key SC36…), or a seed phrase (--sign-with-key "kite urban…"). If using seed phrase, `--hd-path` defaults to the `0` path
* `--hd-path <HD_PATH>` — If using a seed phrase to sign, sets which hierarchical deterministic path to use, e.g. `m/44'/148'/{hd_path}`. Example: `--hd-path 1`. Default: `0`
* `--sign-with-lab` — Sign with https://lab.stellar.org
* `--sign-with-ledger` — Sign with a ledger wallet
* `--fee <FEE>` — fee amount for transaction, in stroops. 1 stroop = 0.0000001 xlm

  Default value: `100`
* `--cost` — Output the cost execution to stderr
* `--instructions <INSTRUCTIONS>` — Number of instructions to simulate
* `--build-only` — Build the transaction and only write the base64 xdr to stdout
* `--wasm <WASM>` — Path to wasm binary
* `-i`, `--ignore-checks` — Whether to ignore safety checks when deploying contracts

  Default value: `false`



## `stellar contract install`

(Deprecated in favor of `contract upload` subcommand) Install a WASM file to the ledger without creating a contract instance

**Usage:** `stellar contract install [OPTIONS] --source-account <SOURCE_ACCOUNT> --wasm <WASM>`

###### **Options:**

* `--rpc-url <RPC_URL>` — RPC server endpoint
* `--rpc-header <RPC_HEADERS>` — RPC Header(s) to include in requests to the RPC provider
* `--network-passphrase <NETWORK_PASSPHRASE>` — Network passphrase to sign the transaction sent to the rpc server
* `-n`, `--network <NETWORK>` — Name of network to use from config
* `-s`, `--source-account <SOURCE_ACCOUNT>` [alias: `source`] — Account that where transaction originates from. Alias `source`. Can be an identity (--source alice), a public key (--source GDKW...), a muxed account (--source MDA…), a secret key (--source SC36…), or a seed phrase (--source "kite urban…"). If `--build-only` or `--sim-only` flags were NOT provided, this key will also be used to sign the final transaction. In that case, trying to sign with public key will fail
* `--global` — Use global config
* `--config-dir <CONFIG_DIR>` — Location of config directory, default is "."
* `--sign-with-key <SIGN_WITH_KEY>` — Sign with a local key or key saved in OS secure storage. Can be an identity (--sign-with-key alice), a secret key (--sign-with-key SC36…), or a seed phrase (--sign-with-key "kite urban…"). If using seed phrase, `--hd-path` defaults to the `0` path
* `--hd-path <HD_PATH>` — If using a seed phrase to sign, sets which hierarchical deterministic path to use, e.g. `m/44'/148'/{hd_path}`. Example: `--hd-path 1`. Default: `0`
* `--sign-with-lab` — Sign with https://lab.stellar.org
* `--sign-with-ledger` — Sign with a ledger wallet
* `--fee <FEE>` — fee amount for transaction, in stroops. 1 stroop = 0.0000001 xlm

  Default value: `100`
* `--cost` — Output the cost execution to stderr
* `--instructions <INSTRUCTIONS>` — Number of instructions to simulate
* `--build-only` — Build the transaction and only write the base64 xdr to stdout
* `--wasm <WASM>` — Path to wasm binary
* `-i`, `--ignore-checks` — Whether to ignore safety checks when deploying contracts

  Default value: `false`



## `stellar contract invoke`

Invoke a contract function

Generates an "implicit CLI" for the specified contract on-the-fly using the contract's schema, which gets embedded into every Soroban contract. The "slop" in this command, everything after the `--`, gets passed to this implicit CLI. Get in-depth help for a given contract:

stellar contract invoke ... -- --help

**Usage:** `stellar contract invoke [OPTIONS] --id <CONTRACT_ID> --source-account <SOURCE_ACCOUNT> [-- <CONTRACT_FN_AND_ARGS>...]`

###### **Arguments:**

* `<CONTRACT_FN_AND_ARGS>` — Function name as subcommand, then arguments for that function as `--arg-name value`

###### **Options:**

* `--id <CONTRACT_ID>` — Contract ID to invoke
* `--is-view` — View the result simulating and do not sign and submit transaction. Deprecated use `--send=no`
* `--rpc-url <RPC_URL>` — RPC server endpoint
* `--rpc-header <RPC_HEADERS>` — RPC Header(s) to include in requests to the RPC provider
* `--network-passphrase <NETWORK_PASSPHRASE>` — Network passphrase to sign the transaction sent to the rpc server
* `-n`, `--network <NETWORK>` — Name of network to use from config
* `-s`, `--source-account <SOURCE_ACCOUNT>` [alias: `source`] — Account that where transaction originates from. Alias `source`. Can be an identity (--source alice), a public key (--source GDKW...), a muxed account (--source MDA…), a secret key (--source SC36…), or a seed phrase (--source "kite urban…"). If `--build-only` or `--sim-only` flags were NOT provided, this key will also be used to sign the final transaction. In that case, trying to sign with public key will fail
* `--global` — Use global config
* `--config-dir <CONFIG_DIR>` — Location of config directory, default is "."
* `--sign-with-key <SIGN_WITH_KEY>` — Sign with a local key or key saved in OS secure storage. Can be an identity (--sign-with-key alice), a secret key (--sign-with-key SC36…), or a seed phrase (--sign-with-key "kite urban…"). If using seed phrase, `--hd-path` defaults to the `0` path
* `--hd-path <HD_PATH>` — If using a seed phrase to sign, sets which hierarchical deterministic path to use, e.g. `m/44'/148'/{hd_path}`. Example: `--hd-path 1`. Default: `0`
* `--sign-with-lab` — Sign with https://lab.stellar.org
* `--sign-with-ledger` — Sign with a ledger wallet
* `--fee <FEE>` — fee amount for transaction, in stroops. 1 stroop = 0.0000001 xlm

  Default value: `100`
* `--cost` — Output the cost execution to stderr
* `--instructions <INSTRUCTIONS>` — Number of instructions to simulate
* `--build-only` — Build the transaction and only write the base64 xdr to stdout
* `--send <SEND>` — Whether or not to send a transaction

  Default value: `default`

  Possible values:
  - `default`:
    Send transaction if simulation indicates there are ledger writes, published events, or auth required, otherwise return simulation result
  - `no`:
    Do not send transaction, return simulation result
  - `yes`:
    Always send transaction




## `stellar contract optimize`

Optimize a WASM file

**Usage:** `stellar contract optimize [OPTIONS] --wasm <WASM>`

###### **Options:**

* `--wasm <WASM>` — Path to wasm binary
* `--wasm-out <WASM_OUT>` — Path to write the optimized WASM file to (defaults to same location as --wasm with .optimized.wasm suffix)



## `stellar contract read`

Print the current value of a contract-data ledger entry

**Usage:** `stellar contract read [OPTIONS]`

###### **Options:**

* `--output <OUTPUT>` — Type of output to generate

  Default value: `string`

  Possible values:
  - `string`:
    String
  - `json`:
    Json
  - `xdr`:
    XDR

* `--id <CONTRACT_ID>` — Contract ID to which owns the data entries. If no keys provided the Contract's instance will be extended
* `--key <KEY>` — Storage key (symbols only)
* `--key-xdr <KEY_XDR>` — Storage key (base64-encoded XDR)
* `--wasm <WASM>` — Path to Wasm file of contract code to extend
* `--wasm-hash <WASM_HASH>` — Path to Wasm file of contract code to extend
* `--durability <DURABILITY>` — Storage entry durability

  Default value: `persistent`

  Possible values:
  - `persistent`:
    Persistent
  - `temporary`:
    Temporary

* `--rpc-url <RPC_URL>` — RPC server endpoint
* `--rpc-header <RPC_HEADERS>` — RPC Header(s) to include in requests to the RPC provider
* `--network-passphrase <NETWORK_PASSPHRASE>` — Network passphrase to sign the transaction sent to the rpc server
* `-n`, `--network <NETWORK>` — Name of network to use from config
* `--global` — Use global config
* `--config-dir <CONFIG_DIR>` — Location of config directory, default is "."



## `stellar contract restore`

Restore an evicted value for a contract-data legder entry.

If no keys are specificed the contract itself is restored.

**Usage:** `stellar contract restore [OPTIONS] --source-account <SOURCE_ACCOUNT>`

###### **Options:**

* `--id <CONTRACT_ID>` — Contract ID to which owns the data entries. If no keys provided the Contract's instance will be extended
* `--key <KEY>` — Storage key (symbols only)
* `--key-xdr <KEY_XDR>` — Storage key (base64-encoded XDR)
* `--wasm <WASM>` — Path to Wasm file of contract code to extend
* `--wasm-hash <WASM_HASH>` — Path to Wasm file of contract code to extend
* `--durability <DURABILITY>` — Storage entry durability

  Default value: `persistent`

  Possible values:
  - `persistent`:
    Persistent
  - `temporary`:
    Temporary

* `--ledgers-to-extend <LEDGERS_TO_EXTEND>` — Number of ledgers to extend the entry
* `--ttl-ledger-only` — Only print the new Time To Live ledger
* `--rpc-url <RPC_URL>` — RPC server endpoint
* `--rpc-header <RPC_HEADERS>` — RPC Header(s) to include in requests to the RPC provider
* `--network-passphrase <NETWORK_PASSPHRASE>` — Network passphrase to sign the transaction sent to the rpc server
* `-n`, `--network <NETWORK>` — Name of network to use from config
* `-s`, `--source-account <SOURCE_ACCOUNT>` [alias: `source`] — Account that where transaction originates from. Alias `source`. Can be an identity (--source alice), a public key (--source GDKW...), a muxed account (--source MDA…), a secret key (--source SC36…), or a seed phrase (--source "kite urban…"). If `--build-only` or `--sim-only` flags were NOT provided, this key will also be used to sign the final transaction. In that case, trying to sign with public key will fail
* `--global` — Use global config
* `--config-dir <CONFIG_DIR>` — Location of config directory, default is "."
* `--sign-with-key <SIGN_WITH_KEY>` — Sign with a local key or key saved in OS secure storage. Can be an identity (--sign-with-key alice), a secret key (--sign-with-key SC36…), or a seed phrase (--sign-with-key "kite urban…"). If using seed phrase, `--hd-path` defaults to the `0` path
* `--hd-path <HD_PATH>` — If using a seed phrase to sign, sets which hierarchical deterministic path to use, e.g. `m/44'/148'/{hd_path}`. Example: `--hd-path 1`. Default: `0`
* `--sign-with-lab` — Sign with https://lab.stellar.org
* `--sign-with-ledger` — Sign with a ledger wallet
* `--fee <FEE>` — fee amount for transaction, in stroops. 1 stroop = 0.0000001 xlm

  Default value: `100`
* `--cost` — Output the cost execution to stderr
* `--instructions <INSTRUCTIONS>` — Number of instructions to simulate
* `--build-only` — Build the transaction and only write the base64 xdr to stdout



## `stellar events`

Watch the network for contract events

**Usage:** `stellar events [OPTIONS]`

###### **Options:**

* `--start-ledger <START_LEDGER>` — The first ledger sequence number in the range to pull events https://developers.stellar.org/docs/learn/encyclopedia/network-configuration/ledger-headers#ledger-sequence
* `--cursor <CURSOR>` — The cursor corresponding to the start of the event range
* `--output <OUTPUT>` — Output formatting options for event stream

  Default value: `pretty`

  Possible values:
  - `pretty`:
    Colorful, human-oriented console output
  - `plain`:
    Human-oriented console output without colors
  - `json`:
    JSON formatted console output

* `-c`, `--count <COUNT>` — The maximum number of events to display (defer to the server-defined limit)

  Default value: `10`
* `--id <CONTRACT_IDS>` — A set of (up to 5) contract IDs to filter events on. This parameter can be passed multiple times, e.g. `--id C123.. --id C456..`, or passed with multiple parameters, e.g. `--id C123 C456`.

   Though the specification supports multiple filter objects (i.e. combinations of type, IDs, and topics), only one set can be specified on the command-line today, though that set can have multiple IDs/topics.
* `--topic <TOPIC_FILTERS>` — A set of (up to 4) topic filters to filter event topics on. A single topic filter can contain 1-4 different segment filters, separated by commas, with an asterisk (`*` character) indicating a wildcard segment.

   **Example:** topic filter with two segments: `--topic "AAAABQAAAAdDT1VOVEVSAA==,*"`

   **Example:** two topic filters with one and two segments each: `--topic "AAAABQAAAAdDT1VOVEVSAA==" --topic '*,*'`

   Note that all of these topic filters are combined with the contract IDs into a single filter (i.e. combination of type, IDs, and topics).
* `--type <EVENT_TYPE>` — Specifies which type of contract events to display

  Default value: `all`

  Possible values: `all`, `contract`, `system`

* `--global` — Use global config
* `--config-dir <CONFIG_DIR>` — Location of config directory, default is "."
* `--rpc-url <RPC_URL>` — RPC server endpoint
* `--rpc-header <RPC_HEADERS>` — RPC Header(s) to include in requests to the RPC provider
* `--network-passphrase <NETWORK_PASSPHRASE>` — Network passphrase to sign the transaction sent to the rpc server
* `-n`, `--network <NETWORK>` — Name of network to use from config



## `stellar env`

Prints the environment variables

Prints to stdout in a format that can be used as .env file. Environment variables have precedence over defaults.

Pass a name to get the value of a single environment variable.

If there are no environment variables in use, prints the defaults.

**Usage:** `stellar env [OPTIONS] [NAME]`

###### **Arguments:**

* `<NAME>` — Env variable name to get the value of.

   E.g.: $ stellar env STELLAR_ACCOUNT

###### **Options:**

* `--global` — Use global config
* `--config-dir <CONFIG_DIR>` — Location of config directory, default is "."



## `stellar keys`

Create and manage identities including keys and addresses

**Usage:** `stellar keys <COMMAND>`

###### **Subcommands:**

* `add` — Add a new identity (keypair, ledger, OS specific secure store)
* `public-key` — Given an identity return its address (public key)
* `fund` — Fund an identity on a test network
* `generate` — Generate a new identity using a 24-word seed phrase The seed phrase can be stored in a config file (default) or in an OS-specific secure store
* `ls` — List identities
* `rm` — Remove an identity
* `secret` — Output an identity's secret key
* `use` — Set the default identity that will be used on all commands. This allows you to skip `--source-account` or setting a environment variable, while reusing this value in all commands that require it



## `stellar keys add`

Add a new identity (keypair, ledger, OS specific secure store)

**Usage:** `stellar keys add [OPTIONS] <NAME>`

###### **Arguments:**

* `<NAME>` — Name of identity

###### **Options:**

* `--secret-key` — (deprecated) Enter secret (S) key when prompted
* `--seed-phrase` — (deprecated) Enter key using 12-24 word seed phrase
* `--secure-store` — Save the new key in secure store. This only supports seed phrases for now
* `--global` — Use global config
* `--config-dir <CONFIG_DIR>` — Location of config directory, default is "."
* `--public-key <PUBLIC_KEY>` — Add a public key, ed25519, or muxed account, e.g. G1.., M2..



## `stellar keys public-key`

Given an identity return its address (public key)

**Usage:** `stellar keys public-key [OPTIONS] <NAME>`

**Command Alias:** `address`

###### **Arguments:**

* `<NAME>` — Name of identity to lookup, default test identity used if not provided

###### **Options:**

* `--hd-path <HD_PATH>` — If identity is a seed phrase use this hd path, default is 0
* `--global` — Use global config
* `--config-dir <CONFIG_DIR>` — Location of config directory, default is "."



## `stellar keys fund`

Fund an identity on a test network

**Usage:** `stellar keys fund [OPTIONS] <NAME>`

###### **Arguments:**

* `<NAME>` — Name of identity to lookup, default test identity used if not provided

###### **Options:**

* `--rpc-url <RPC_URL>` — RPC server endpoint
* `--rpc-header <RPC_HEADERS>` — RPC Header(s) to include in requests to the RPC provider
* `--network-passphrase <NETWORK_PASSPHRASE>` — Network passphrase to sign the transaction sent to the rpc server
* `-n`, `--network <NETWORK>` — Name of network to use from config
* `--hd-path <HD_PATH>` — If identity is a seed phrase use this hd path, default is 0
* `--global` — Use global config
* `--config-dir <CONFIG_DIR>` — Location of config directory, default is "."



## `stellar keys generate`

Generate a new identity using a 24-word seed phrase The seed phrase can be stored in a config file (default) or in an OS-specific secure store

**Usage:** `stellar keys generate [OPTIONS] <NAME>`

###### **Arguments:**

* `<NAME>` — Name of identity

###### **Options:**

* `--seed <SEED>` — Optional seed to use when generating seed phrase. Random otherwise
* `-s`, `--as-secret` — Output the generated identity as a secret key
* `--secure-store` — Save in OS-specific secure store
* `--global` — Use global config
* `--config-dir <CONFIG_DIR>` — Location of config directory, default is "."
* `--hd-path <HD_PATH>` — When generating a secret key, which `hd_path` should be used from the original `seed_phrase`
* `--rpc-url <RPC_URL>` — RPC server endpoint
* `--rpc-header <RPC_HEADERS>` — RPC Header(s) to include in requests to the RPC provider
* `--network-passphrase <NETWORK_PASSPHRASE>` — Network passphrase to sign the transaction sent to the rpc server
* `-n`, `--network <NETWORK>` — Name of network to use from config
* `--fund` — Fund generated key pair

  Default value: `false`
* `--overwrite` — Overwrite existing identity if it already exists



## `stellar keys ls`

List identities

**Usage:** `stellar keys ls [OPTIONS]`

###### **Options:**

* `--global` — Use global config
* `--config-dir <CONFIG_DIR>` — Location of config directory, default is "."
* `-l`, `--long`



## `stellar keys rm`

Remove an identity

**Usage:** `stellar keys rm [OPTIONS] <NAME>`

###### **Arguments:**

* `<NAME>` — Identity to remove

###### **Options:**

* `--global` — Use global config
* `--config-dir <CONFIG_DIR>` — Location of config directory, default is "."



## `stellar keys secret`

Output an identity's secret key

**Usage:** `stellar keys secret [OPTIONS] <NAME>`

###### **Arguments:**

* `<NAME>` — Name of identity to lookup, default is test identity

###### **Options:**

* `--phrase` — Output seed phrase instead of private key
* `--hd-path <HD_PATH>` — If identity is a seed phrase use this hd path, default is 0
* `--global` — Use global config
* `--config-dir <CONFIG_DIR>` — Location of config directory, default is "."



## `stellar keys use`

Set the default identity that will be used on all commands. This allows you to skip `--source-account` or setting a environment variable, while reusing this value in all commands that require it

**Usage:** `stellar keys use [OPTIONS] <NAME>`

###### **Arguments:**

* `<NAME>` — Set the default network name

###### **Options:**

* `--global` — Use global config
* `--config-dir <CONFIG_DIR>` — Location of config directory, default is "."



## `stellar network`

Configure connection to networks

**Usage:** `stellar network <COMMAND>`

###### **Subcommands:**

* `add` — Add a new network
* `rm` — Remove a network
* `ls` — List networks
* `use` — Set the default network that will be used on all commands. This allows you to skip `--network` or setting a environment variable, while reusing this value in all commands that require it
* `health` — Checks the health of the configured RPC



## `stellar network add`

Add a new network

**Usage:** `stellar network add [OPTIONS] --rpc-url <RPC_URL> --network-passphrase <NETWORK_PASSPHRASE> <NAME>`

###### **Arguments:**

* `<NAME>` — Name of network

###### **Options:**

* `--rpc-url <RPC_URL>` — RPC server endpoint
* `--rpc-header <RPC_HEADERS>` — Optional header (e.g. API Key) to include in requests to the RPC
* `--network-passphrase <NETWORK_PASSPHRASE>` — Network passphrase to sign the transaction sent to the rpc server
* `--global` — Use global config
* `--config-dir <CONFIG_DIR>` — Location of config directory, default is "."



## `stellar network rm`

Remove a network

**Usage:** `stellar network rm [OPTIONS] <NAME>`

###### **Arguments:**

* `<NAME>` — Network to remove

###### **Options:**

* `--global` — Use global config
* `--config-dir <CONFIG_DIR>` — Location of config directory, default is "."



## `stellar network ls`

List networks

**Usage:** `stellar network ls [OPTIONS]`

###### **Options:**

* `--global` — Use global config
* `--config-dir <CONFIG_DIR>` — Location of config directory, default is "."
* `-l`, `--long` — Get more info about the networks



## `stellar network use`

Set the default network that will be used on all commands. This allows you to skip `--network` or setting a environment variable, while reusing this value in all commands that require it

**Usage:** `stellar network use [OPTIONS] <NAME>`

###### **Arguments:**

* `<NAME>` — Set the default network name

###### **Options:**

* `--global` — Use global config
* `--config-dir <CONFIG_DIR>` — Location of config directory, default is "."



## `stellar network health`

Checks the health of the configured RPC

**Usage:** `stellar network health [OPTIONS]`

###### **Options:**

* `--rpc-url <RPC_URL>` — RPC server endpoint
* `--rpc-header <RPC_HEADERS>` — RPC Header(s) to include in requests to the RPC provider
* `--network-passphrase <NETWORK_PASSPHRASE>` — Network passphrase to sign the transaction sent to the rpc server
* `-n`, `--network <NETWORK>` — Name of network to use from config
* `--global` — Use global config
* `--config-dir <CONFIG_DIR>` — Location of config directory, default is "."
* `--output <OUTPUT>` — Format of the output

  Default value: `text`

  Possible values:
  - `text`:
    Text output of network health status
  - `json`:
    JSON result of the RPC request
  - `json-formatted`:
    Formatted (multiline) JSON output of the RPC request




## `stellar container`

Start local networks in containers

**Usage:** `stellar container <COMMAND>`

###### **Subcommands:**

* `logs` — Get logs from a running network container
* `start` — Start a container running a Stellar node, RPC, API, and friendbot (faucet)
* `stop` — Stop a network container started with `stellar container start`



## `stellar container logs`

Get logs from a running network container

**Usage:** `stellar container logs [OPTIONS] [NAME]`

###### **Arguments:**

* `<NAME>` — Container to get logs from

  Default value: `local`

###### **Options:**

* `-d`, `--docker-host <DOCKER_HOST>` — Optional argument to override the default docker host. This is useful when you are using a non-standard docker host path for your Docker-compatible container runtime, e.g. Docker Desktop defaults to $HOME/.docker/run/docker.sock instead of /var/run/docker.sock



## `stellar container start`

Start a container running a Stellar node, RPC, API, and friendbot (faucet).

`stellar container start NETWORK [OPTIONS]`

By default, when starting a testnet container, without any optional arguments, it will run the equivalent of the following docker command:

`docker run --rm -p 8000:8000 --name stellar stellar/quickstart:testing --testnet --enable rpc,horizon`

**Usage:** `stellar container start [OPTIONS] [NETWORK]`

###### **Arguments:**

* `<NETWORK>` — Network to start. Default is `local`

  Possible values: `local`, `testnet`, `futurenet`, `pubnet`


###### **Options:**

* `-d`, `--docker-host <DOCKER_HOST>` — Optional argument to override the default docker host. This is useful when you are using a non-standard docker host path for your Docker-compatible container runtime, e.g. Docker Desktop defaults to $HOME/.docker/run/docker.sock instead of /var/run/docker.sock
* `--name <NAME>` — Optional argument to specify the container name
* `-l`, `--limits <LIMITS>` — Optional argument to specify the limits for the local network only
* `-p`, `--ports-mapping <PORTS_MAPPING>` — Argument to specify the `HOST_PORT:CONTAINER_PORT` mapping

  Default value: `8000:8000`
* `-t`, `--image-tag-override <IMAGE_TAG_OVERRIDE>` — Optional argument to override the default docker image tag for the given network
* `--protocol-version <PROTOCOL_VERSION>` — Optional argument to specify the protocol version for the local network only



## `stellar container stop`

Stop a network container started with `stellar container start`

**Usage:** `stellar container stop [OPTIONS] [NAME]`

###### **Arguments:**

* `<NAME>` — Container to stop

  Default value: `local`

###### **Options:**

* `-d`, `--docker-host <DOCKER_HOST>` — Optional argument to override the default docker host. This is useful when you are using a non-standard docker host path for your Docker-compatible container runtime, e.g. Docker Desktop defaults to $HOME/.docker/run/docker.sock instead of /var/run/docker.sock



## `stellar snapshot`

Download a snapshot of a ledger from an archive

**Usage:** `stellar snapshot <COMMAND>`

###### **Subcommands:**

* `create` — Create a ledger snapshot using a history archive



## `stellar snapshot create`

Create a ledger snapshot using a history archive.

Filters (address, wasm-hash) specify what ledger entries to include.

Account addresses include the account, and trustlines.

Contract addresses include the related wasm, contract data.

If a contract is a Stellar asset contract, it includes the asset issuer's account and trust lines, but does not include all the trust lines of other accounts holding the asset. To include them specify the addresses of relevant accounts.

Any invalid contract id passed as `--address` will be ignored.

**Usage:** `stellar snapshot create [OPTIONS] --output <OUTPUT>`

###### **Options:**

* `--ledger <LEDGER>` — The ledger sequence number to snapshot. Defaults to latest history archived ledger
* `--address <ADDRESS>` — Account or contract address/alias to include in the snapshot
* `--wasm-hash <WASM_HASHES>` — WASM hashes to include in the snapshot
* `--output <OUTPUT>` — Format of the out file

  Possible values: `json`

* `--out <OUT>` — Out path that the snapshot is written to

  Default value: `snapshot.json`
* `--global` — Use global config
* `--config-dir <CONFIG_DIR>` — Location of config directory, default is "."
* `--rpc-url <RPC_URL>` — RPC server endpoint
* `--rpc-header <RPC_HEADERS>` — RPC Header(s) to include in requests to the RPC provider
* `--network-passphrase <NETWORK_PASSPHRASE>` — Network passphrase to sign the transaction sent to the rpc server
* `-n`, `--network <NETWORK>` — Name of network to use from config
* `--archive-url <ARCHIVE_URL>` — Archive URL



## `stellar tx`

Sign, Simulate, and Send transactions

**Usage:** `stellar tx <COMMAND>`

###### **Subcommands:**

* `update` — Update the transaction
* `edit` — Edit a transaction envelope from stdin. This command respects the environment variables `STELLAR_EDITOR`, `EDITOR` and `VISUAL`, in that order
* `hash` — Calculate the hash of a transaction envelope
* `new` — Create a new transaction
* `operation` — Manipulate the operations in a transaction, including adding new operations
* `send` — Send a transaction envelope to the network
* `sign` — Sign a transaction envelope appending the signature to the envelope
* `simulate` — Simulate a transaction envelope from stdin
* `fetch` — Fetch a transaction from the network by hash If no subcommand is passed in, the transaction envelope will be returned



## `stellar tx update`

Update the transaction

**Usage:** `stellar tx update <COMMAND>`

###### **Subcommands:**

* `sequence-number` — Edit the sequence number on a transaction



## `stellar tx update sequence-number`

Edit the sequence number on a transaction

**Usage:** `stellar tx update sequence-number <COMMAND>`

**Command Alias:** `seq-num`

###### **Subcommands:**

* `next` — Fetch the source account's seq-num and increment for the given tx



## `stellar tx update sequence-number next`

Fetch the source account's seq-num and increment for the given tx

**Usage:** `stellar tx update sequence-number next [OPTIONS]`

###### **Options:**

* `--rpc-url <RPC_URL>` — RPC server endpoint
* `--rpc-header <RPC_HEADERS>` — RPC Header(s) to include in requests to the RPC provider
* `--network-passphrase <NETWORK_PASSPHRASE>` — Network passphrase to sign the transaction sent to the rpc server
* `-n`, `--network <NETWORK>` — Name of network to use from config
* `--global` — Use global config
* `--config-dir <CONFIG_DIR>` — Location of config directory, default is "."



## `stellar tx edit`

Edit a transaction envelope from stdin. This command respects the environment variables `STELLAR_EDITOR`, `EDITOR` and `VISUAL`, in that order.

Example: Start a new edit session

$ stellar tx edit

Example: Pipe an XDR transaction envelope

$ stellar tx new manage-data --data-name hello --build-only | stellar tx edit

**Usage:** `stellar tx edit`



## `stellar tx hash`

Calculate the hash of a transaction envelope

**Usage:** `stellar tx hash [OPTIONS] [TX_XDR]`

###### **Arguments:**

* `<TX_XDR>` — Base-64 transaction envelope XDR or file containing XDR to decode, or stdin if empty

###### **Options:**

* `--rpc-url <RPC_URL>` — RPC server endpoint
* `--rpc-header <RPC_HEADERS>` — RPC Header(s) to include in requests to the RPC provider
* `--network-passphrase <NETWORK_PASSPHRASE>` — Network passphrase to sign the transaction sent to the rpc server
* `-n`, `--network <NETWORK>` — Name of network to use from config



## `stellar tx new`

Create a new transaction

**Usage:** `stellar tx new <COMMAND>`

###### **Subcommands:**

* `account-merge` — Transfer XLM balance to another account and remove source account
* `bump-sequence` — Bump sequence number to invalidate older transactions
* `change-trust` — Create, update, or delete a trustline
* `create-account` — Create and fund a new account
* `manage-data` — Set, modify, or delete account data entries
* `payment` — Send asset to destination account
* `set-options` — Set account options like flags, signers, and home domain
* `set-trustline-flags` — Configure authorization and trustline flags for an asset



## `stellar tx new account-merge`

Transfer XLM balance to another account and remove source account

**Usage:** `stellar tx new account-merge [OPTIONS] --source-account <SOURCE_ACCOUNT> --account <ACCOUNT>`

###### **Options:**

* `--fee <FEE>` — fee amount for transaction, in stroops. 1 stroop = 0.0000001 xlm

  Default value: `100`
* `--cost` — Output the cost execution to stderr
* `--instructions <INSTRUCTIONS>` — Number of instructions to simulate
* `--build-only` — Build the transaction and only write the base64 xdr to stdout
* `--rpc-url <RPC_URL>` — RPC server endpoint
* `--rpc-header <RPC_HEADERS>` — RPC Header(s) to include in requests to the RPC provider
* `--network-passphrase <NETWORK_PASSPHRASE>` — Network passphrase to sign the transaction sent to the rpc server
* `-n`, `--network <NETWORK>` — Name of network to use from config
* `-s`, `--source-account <SOURCE_ACCOUNT>` [alias: `source`] — Account that where transaction originates from. Alias `source`. Can be an identity (--source alice), a public key (--source GDKW...), a muxed account (--source MDA…), a secret key (--source SC36…), or a seed phrase (--source "kite urban…"). If `--build-only` or `--sim-only` flags were NOT provided, this key will also be used to sign the final transaction. In that case, trying to sign with public key will fail
* `--global` — Use global config
* `--config-dir <CONFIG_DIR>` — Location of config directory, default is "."
* `--sign-with-key <SIGN_WITH_KEY>` — Sign with a local key or key saved in OS secure storage. Can be an identity (--sign-with-key alice), a secret key (--sign-with-key SC36…), or a seed phrase (--sign-with-key "kite urban…"). If using seed phrase, `--hd-path` defaults to the `0` path
* `--hd-path <HD_PATH>` — If using a seed phrase to sign, sets which hierarchical deterministic path to use, e.g. `m/44'/148'/{hd_path}`. Example: `--hd-path 1`. Default: `0`
* `--sign-with-lab` — Sign with https://lab.stellar.org
* `--sign-with-ledger` — Sign with a ledger wallet
* `--account <ACCOUNT>` — Muxed Account to merge with, e.g. `GBX...`, 'MBX...'



## `stellar tx new bump-sequence`

Bump sequence number to invalidate older transactions

**Usage:** `stellar tx new bump-sequence [OPTIONS] --source-account <SOURCE_ACCOUNT> --bump-to <BUMP_TO>`

###### **Options:**

* `--fee <FEE>` — fee amount for transaction, in stroops. 1 stroop = 0.0000001 xlm

  Default value: `100`
* `--cost` — Output the cost execution to stderr
* `--instructions <INSTRUCTIONS>` — Number of instructions to simulate
* `--build-only` — Build the transaction and only write the base64 xdr to stdout
* `--rpc-url <RPC_URL>` — RPC server endpoint
* `--rpc-header <RPC_HEADERS>` — RPC Header(s) to include in requests to the RPC provider
* `--network-passphrase <NETWORK_PASSPHRASE>` — Network passphrase to sign the transaction sent to the rpc server
* `-n`, `--network <NETWORK>` — Name of network to use from config
* `-s`, `--source-account <SOURCE_ACCOUNT>` [alias: `source`] — Account that where transaction originates from. Alias `source`. Can be an identity (--source alice), a public key (--source GDKW...), a muxed account (--source MDA…), a secret key (--source SC36…), or a seed phrase (--source "kite urban…"). If `--build-only` or `--sim-only` flags were NOT provided, this key will also be used to sign the final transaction. In that case, trying to sign with public key will fail
* `--global` — Use global config
* `--config-dir <CONFIG_DIR>` — Location of config directory, default is "."
* `--sign-with-key <SIGN_WITH_KEY>` — Sign with a local key or key saved in OS secure storage. Can be an identity (--sign-with-key alice), a secret key (--sign-with-key SC36…), or a seed phrase (--sign-with-key "kite urban…"). If using seed phrase, `--hd-path` defaults to the `0` path
* `--hd-path <HD_PATH>` — If using a seed phrase to sign, sets which hierarchical deterministic path to use, e.g. `m/44'/148'/{hd_path}`. Example: `--hd-path 1`. Default: `0`
* `--sign-with-lab` — Sign with https://lab.stellar.org
* `--sign-with-ledger` — Sign with a ledger wallet
* `--bump-to <BUMP_TO>` — Sequence number to bump to



## `stellar tx new change-trust`

Create, update, or delete a trustline

**Usage:** `stellar tx new change-trust [OPTIONS] --source-account <SOURCE_ACCOUNT> --line <LINE>`

###### **Options:**

* `--fee <FEE>` — fee amount for transaction, in stroops. 1 stroop = 0.0000001 xlm

  Default value: `100`
* `--cost` — Output the cost execution to stderr
* `--instructions <INSTRUCTIONS>` — Number of instructions to simulate
* `--build-only` — Build the transaction and only write the base64 xdr to stdout
* `--rpc-url <RPC_URL>` — RPC server endpoint
* `--rpc-header <RPC_HEADERS>` — RPC Header(s) to include in requests to the RPC provider
* `--network-passphrase <NETWORK_PASSPHRASE>` — Network passphrase to sign the transaction sent to the rpc server
* `-n`, `--network <NETWORK>` — Name of network to use from config
* `-s`, `--source-account <SOURCE_ACCOUNT>` [alias: `source`] — Account that where transaction originates from. Alias `source`. Can be an identity (--source alice), a public key (--source GDKW...), a muxed account (--source MDA…), a secret key (--source SC36…), or a seed phrase (--source "kite urban…"). If `--build-only` or `--sim-only` flags were NOT provided, this key will also be used to sign the final transaction. In that case, trying to sign with public key will fail
* `--global` — Use global config
* `--config-dir <CONFIG_DIR>` — Location of config directory, default is "."
* `--sign-with-key <SIGN_WITH_KEY>` — Sign with a local key or key saved in OS secure storage. Can be an identity (--sign-with-key alice), a secret key (--sign-with-key SC36…), or a seed phrase (--sign-with-key "kite urban…"). If using seed phrase, `--hd-path` defaults to the `0` path
* `--hd-path <HD_PATH>` — If using a seed phrase to sign, sets which hierarchical deterministic path to use, e.g. `m/44'/148'/{hd_path}`. Example: `--hd-path 1`. Default: `0`
* `--sign-with-lab` — Sign with https://lab.stellar.org
* `--sign-with-ledger` — Sign with a ledger wallet
* `--line <LINE>`
* `--limit <LIMIT>` — Limit for the trust line, 0 to remove the trust line

  Default value: `9223372036854775807`



## `stellar tx new create-account`

Create and fund a new account

**Usage:** `stellar tx new create-account [OPTIONS] --source-account <SOURCE_ACCOUNT> --destination <DESTINATION>`

###### **Options:**

* `--fee <FEE>` — fee amount for transaction, in stroops. 1 stroop = 0.0000001 xlm

  Default value: `100`
* `--cost` — Output the cost execution to stderr
* `--instructions <INSTRUCTIONS>` — Number of instructions to simulate
* `--build-only` — Build the transaction and only write the base64 xdr to stdout
* `--rpc-url <RPC_URL>` — RPC server endpoint
* `--rpc-header <RPC_HEADERS>` — RPC Header(s) to include in requests to the RPC provider
* `--network-passphrase <NETWORK_PASSPHRASE>` — Network passphrase to sign the transaction sent to the rpc server
* `-n`, `--network <NETWORK>` — Name of network to use from config
* `-s`, `--source-account <SOURCE_ACCOUNT>` [alias: `source`] — Account that where transaction originates from. Alias `source`. Can be an identity (--source alice), a public key (--source GDKW...), a muxed account (--source MDA…), a secret key (--source SC36…), or a seed phrase (--source "kite urban…"). If `--build-only` or `--sim-only` flags were NOT provided, this key will also be used to sign the final transaction. In that case, trying to sign with public key will fail
* `--global` — Use global config
* `--config-dir <CONFIG_DIR>` — Location of config directory, default is "."
* `--sign-with-key <SIGN_WITH_KEY>` — Sign with a local key or key saved in OS secure storage. Can be an identity (--sign-with-key alice), a secret key (--sign-with-key SC36…), or a seed phrase (--sign-with-key "kite urban…"). If using seed phrase, `--hd-path` defaults to the `0` path
* `--hd-path <HD_PATH>` — If using a seed phrase to sign, sets which hierarchical deterministic path to use, e.g. `m/44'/148'/{hd_path}`. Example: `--hd-path 1`. Default: `0`
* `--sign-with-lab` — Sign with https://lab.stellar.org
* `--sign-with-ledger` — Sign with a ledger wallet
* `--destination <DESTINATION>` — Account Id to create, e.g. `GBX...`
* `--starting-balance <STARTING_BALANCE>` — Initial balance in stroops of the account, default 1 XLM

  Default value: `10_000_000`



## `stellar tx new manage-data`

Set, modify, or delete account data entries

**Usage:** `stellar tx new manage-data [OPTIONS] --source-account <SOURCE_ACCOUNT> --data-name <DATA_NAME>`

###### **Options:**

* `--fee <FEE>` — fee amount for transaction, in stroops. 1 stroop = 0.0000001 xlm

  Default value: `100`
* `--cost` — Output the cost execution to stderr
* `--instructions <INSTRUCTIONS>` — Number of instructions to simulate
* `--build-only` — Build the transaction and only write the base64 xdr to stdout
* `--rpc-url <RPC_URL>` — RPC server endpoint
* `--rpc-header <RPC_HEADERS>` — RPC Header(s) to include in requests to the RPC provider
* `--network-passphrase <NETWORK_PASSPHRASE>` — Network passphrase to sign the transaction sent to the rpc server
* `-n`, `--network <NETWORK>` — Name of network to use from config
* `-s`, `--source-account <SOURCE_ACCOUNT>` [alias: `source`] — Account that where transaction originates from. Alias `source`. Can be an identity (--source alice), a public key (--source GDKW...), a muxed account (--source MDA…), a secret key (--source SC36…), or a seed phrase (--source "kite urban…"). If `--build-only` or `--sim-only` flags were NOT provided, this key will also be used to sign the final transaction. In that case, trying to sign with public key will fail
* `--global` — Use global config
* `--config-dir <CONFIG_DIR>` — Location of config directory, default is "."
* `--sign-with-key <SIGN_WITH_KEY>` — Sign with a local key or key saved in OS secure storage. Can be an identity (--sign-with-key alice), a secret key (--sign-with-key SC36…), or a seed phrase (--sign-with-key "kite urban…"). If using seed phrase, `--hd-path` defaults to the `0` path
* `--hd-path <HD_PATH>` — If using a seed phrase to sign, sets which hierarchical deterministic path to use, e.g. `m/44'/148'/{hd_path}`. Example: `--hd-path 1`. Default: `0`
* `--sign-with-lab` — Sign with https://lab.stellar.org
* `--sign-with-ledger` — Sign with a ledger wallet
* `--data-name <DATA_NAME>` — String up to 64 bytes long. If this is a new Name it will add the given name/value pair to the account. If this Name is already present then the associated value will be modified
* `--data-value <DATA_VALUE>` — Up to 64 bytes long hex string If not present then the existing Name will be deleted. If present then this value will be set in the `DataEntry`



## `stellar tx new payment`

Send asset to destination account

**Usage:** `stellar tx new payment [OPTIONS] --source-account <SOURCE_ACCOUNT> --destination <DESTINATION> --amount <AMOUNT>`

###### **Options:**

* `--fee <FEE>` — fee amount for transaction, in stroops. 1 stroop = 0.0000001 xlm

  Default value: `100`
* `--cost` — Output the cost execution to stderr
* `--instructions <INSTRUCTIONS>` — Number of instructions to simulate
* `--build-only` — Build the transaction and only write the base64 xdr to stdout
* `--rpc-url <RPC_URL>` — RPC server endpoint
* `--rpc-header <RPC_HEADERS>` — RPC Header(s) to include in requests to the RPC provider
* `--network-passphrase <NETWORK_PASSPHRASE>` — Network passphrase to sign the transaction sent to the rpc server
* `-n`, `--network <NETWORK>` — Name of network to use from config
* `-s`, `--source-account <SOURCE_ACCOUNT>` [alias: `source`] — Account that where transaction originates from. Alias `source`. Can be an identity (--source alice), a public key (--source GDKW...), a muxed account (--source MDA…), a secret key (--source SC36…), or a seed phrase (--source "kite urban…"). If `--build-only` or `--sim-only` flags were NOT provided, this key will also be used to sign the final transaction. In that case, trying to sign with public key will fail
* `--global` — Use global config
* `--config-dir <CONFIG_DIR>` — Location of config directory, default is "."
* `--sign-with-key <SIGN_WITH_KEY>` — Sign with a local key or key saved in OS secure storage. Can be an identity (--sign-with-key alice), a secret key (--sign-with-key SC36…), or a seed phrase (--sign-with-key "kite urban…"). If using seed phrase, `--hd-path` defaults to the `0` path
* `--hd-path <HD_PATH>` — If using a seed phrase to sign, sets which hierarchical deterministic path to use, e.g. `m/44'/148'/{hd_path}`. Example: `--hd-path 1`. Default: `0`
* `--sign-with-lab` — Sign with https://lab.stellar.org
* `--sign-with-ledger` — Sign with a ledger wallet
* `--destination <DESTINATION>` — Account to send to, e.g. `GBX...`
* `--asset <ASSET>` — Asset to send, default native, e.i. XLM

  Default value: `native`
* `--amount <AMOUNT>` — Amount of the aforementioned asset to send, in stroops. 1 stroop = 0.0000001 of the asset (e.g. 1 XLM = `10_000_000` stroops)



## `stellar tx new set-options`

Set account options like flags, signers, and home domain

**Usage:** `stellar tx new set-options [OPTIONS] --source-account <SOURCE_ACCOUNT>`

###### **Options:**

* `--fee <FEE>` — fee amount for transaction, in stroops. 1 stroop = 0.0000001 xlm

  Default value: `100`
* `--cost` — Output the cost execution to stderr
* `--instructions <INSTRUCTIONS>` — Number of instructions to simulate
* `--build-only` — Build the transaction and only write the base64 xdr to stdout
* `--rpc-url <RPC_URL>` — RPC server endpoint
* `--rpc-header <RPC_HEADERS>` — RPC Header(s) to include in requests to the RPC provider
* `--network-passphrase <NETWORK_PASSPHRASE>` — Network passphrase to sign the transaction sent to the rpc server
* `-n`, `--network <NETWORK>` — Name of network to use from config
* `-s`, `--source-account <SOURCE_ACCOUNT>` [alias: `source`] — Account that where transaction originates from. Alias `source`. Can be an identity (--source alice), a public key (--source GDKW...), a muxed account (--source MDA…), a secret key (--source SC36…), or a seed phrase (--source "kite urban…"). If `--build-only` or `--sim-only` flags were NOT provided, this key will also be used to sign the final transaction. In that case, trying to sign with public key will fail
* `--global` — Use global config
* `--config-dir <CONFIG_DIR>` — Location of config directory, default is "."
* `--sign-with-key <SIGN_WITH_KEY>` — Sign with a local key or key saved in OS secure storage. Can be an identity (--sign-with-key alice), a secret key (--sign-with-key SC36…), or a seed phrase (--sign-with-key "kite urban…"). If using seed phrase, `--hd-path` defaults to the `0` path
* `--hd-path <HD_PATH>` — If using a seed phrase to sign, sets which hierarchical deterministic path to use, e.g. `m/44'/148'/{hd_path}`. Example: `--hd-path 1`. Default: `0`
* `--sign-with-lab` — Sign with https://lab.stellar.org
* `--sign-with-ledger` — Sign with a ledger wallet
* `--inflation-dest <INFLATION_DEST>` — Account of the inflation destination
* `--master-weight <MASTER_WEIGHT>` — A number from 0-255 (inclusive) representing the weight of the master key. If the weight of the master key is updated to 0, it is effectively disabled
* `--low-threshold <LOW_THRESHOLD>` — A number from 0-255 (inclusive) representing the threshold this account sets on all operations it performs that have a low threshold. https://developers.stellar.org/docs/learn/encyclopedia/security/signatures-multisig#multisig
* `--med-threshold <MED_THRESHOLD>` — A number from 0-255 (inclusive) representing the threshold this account sets on all operations it performs that have a medium threshold. https://developers.stellar.org/docs/learn/encyclopedia/security/signatures-multisig#multisig
* `--high-threshold <HIGH_THRESHOLD>` — A number from 0-255 (inclusive) representing the threshold this account sets on all operations it performs that have a high threshold. https://developers.stellar.org/docs/learn/encyclopedia/security/signatures-multisig#multisig
* `--home-domain <HOME_DOMAIN>` — Sets the home domain of an account. See https://developers.stellar.org/docs/learn/encyclopedia/network-configuration/federation
* `--signer <SIGNER>` — Add, update, or remove a signer from an account
* `--signer-weight <SIGNER_WEIGHT>` — Signer weight is a number from 0-255 (inclusive). The signer is deleted if the weight is 0
* `--set-required` — When enabled, an issuer must approve an account before that account can hold its asset. https://developers.stellar.org/docs/tokens/control-asset-access#authorization-required-0x1
* `--set-revocable` — When enabled, an issuer can revoke an existing trustline's authorization, thereby freezing the asset held by an account. https://developers.stellar.org/docs/tokens/control-asset-access#authorization-revocable-0x2
* `--set-clawback-enabled` — Enables the issuing account to take back (burning) all of the asset. https://developers.stellar.org/docs/tokens/control-asset-access#clawback-enabled-0x8
* `--set-immutable` — With this setting, none of the other authorization flags (`AUTH_REQUIRED_FLAG`, `AUTH_REVOCABLE_FLAG`) can be set, and the issuing account can't be merged. https://developers.stellar.org/docs/tokens/control-asset-access#authorization-immutable-0x4
* `--clear-required`
* `--clear-revocable`
* `--clear-immutable`
* `--clear-clawback-enabled`



## `stellar tx new set-trustline-flags`

Configure authorization and trustline flags for an asset

**Usage:** `stellar tx new set-trustline-flags [OPTIONS] --source-account <SOURCE_ACCOUNT> --trustor <TRUSTOR> --asset <ASSET>`

###### **Options:**

* `--fee <FEE>` — fee amount for transaction, in stroops. 1 stroop = 0.0000001 xlm

  Default value: `100`
* `--cost` — Output the cost execution to stderr
* `--instructions <INSTRUCTIONS>` — Number of instructions to simulate
* `--build-only` — Build the transaction and only write the base64 xdr to stdout
* `--rpc-url <RPC_URL>` — RPC server endpoint
* `--rpc-header <RPC_HEADERS>` — RPC Header(s) to include in requests to the RPC provider
* `--network-passphrase <NETWORK_PASSPHRASE>` — Network passphrase to sign the transaction sent to the rpc server
* `-n`, `--network <NETWORK>` — Name of network to use from config
* `-s`, `--source-account <SOURCE_ACCOUNT>` [alias: `source`] — Account that where transaction originates from. Alias `source`. Can be an identity (--source alice), a public key (--source GDKW...), a muxed account (--source MDA…), a secret key (--source SC36…), or a seed phrase (--source "kite urban…"). If `--build-only` or `--sim-only` flags were NOT provided, this key will also be used to sign the final transaction. In that case, trying to sign with public key will fail
* `--global` — Use global config
* `--config-dir <CONFIG_DIR>` — Location of config directory, default is "."
* `--sign-with-key <SIGN_WITH_KEY>` — Sign with a local key or key saved in OS secure storage. Can be an identity (--sign-with-key alice), a secret key (--sign-with-key SC36…), or a seed phrase (--sign-with-key "kite urban…"). If using seed phrase, `--hd-path` defaults to the `0` path
* `--hd-path <HD_PATH>` — If using a seed phrase to sign, sets which hierarchical deterministic path to use, e.g. `m/44'/148'/{hd_path}`. Example: `--hd-path 1`. Default: `0`
* `--sign-with-lab` — Sign with https://lab.stellar.org
* `--sign-with-ledger` — Sign with a ledger wallet
* `--trustor <TRUSTOR>` — Account to set trustline flags for, e.g. `GBX...`, or alias, or muxed account, `M123...``
* `--asset <ASSET>` — Asset to set trustline flags for
* `--set-authorize` — Signifies complete authorization allowing an account to transact freely with the asset to make and receive payments and place orders
* `--set-authorize-to-maintain-liabilities` — Denotes limited authorization that allows an account to maintain current orders but not to otherwise transact with the asset
* `--set-trustline-clawback-enabled` — Enables the issuing account to take back (burning) all of the asset. See our section on Clawbacks: https://developers.stellar.org/docs/learn/encyclopedia/transactions-specialized/clawbacks
* `--clear-authorize`
* `--clear-authorize-to-maintain-liabilities`
* `--clear-trustline-clawback-enabled`



## `stellar tx operation`

Manipulate the operations in a transaction, including adding new operations

**Usage:** `stellar tx operation <COMMAND>`

**Command Alias:** `op`

###### **Subcommands:**

* `add` — Add Operation to a transaction



## `stellar tx operation add`

Add Operation to a transaction

**Usage:** `stellar tx operation add <COMMAND>`

###### **Subcommands:**

* `account-merge` — Transfer XLM balance to another account and remove source account
* `bump-sequence` — Bump sequence number to invalidate older transactions
* `change-trust` — Create, update, or delete a trustline
* `create-account` — Create and fund a new account
* `manage-data` — Set, modify, or delete account data entries
* `payment` — Send asset to destination account
* `set-options` — Set account options like flags, signers, and home domain
* `set-trustline-flags` — Configure authorization and trustline flags for an asset



## `stellar tx operation add account-merge`

Transfer XLM balance to another account and remove source account

**Usage:** `stellar tx operation add account-merge [OPTIONS] --source-account <SOURCE_ACCOUNT> --account <ACCOUNT> [TX_XDR]`

###### **Arguments:**

* `<TX_XDR>` — Base-64 transaction envelope XDR or file containing XDR to decode, or stdin if empty

###### **Options:**

* `--operation-source-account <OPERATION_SOURCE_ACCOUNT>` [alias: `op-source`] — Source account used for the operation
* `--fee <FEE>` — fee amount for transaction, in stroops. 1 stroop = 0.0000001 xlm

  Default value: `100`
* `--cost` — Output the cost execution to stderr
* `--instructions <INSTRUCTIONS>` — Number of instructions to simulate
* `--build-only` — Build the transaction and only write the base64 xdr to stdout
* `--rpc-url <RPC_URL>` — RPC server endpoint
* `--rpc-header <RPC_HEADERS>` — RPC Header(s) to include in requests to the RPC provider
* `--network-passphrase <NETWORK_PASSPHRASE>` — Network passphrase to sign the transaction sent to the rpc server
* `-n`, `--network <NETWORK>` — Name of network to use from config
* `-s`, `--source-account <SOURCE_ACCOUNT>` [alias: `source`] — Account that where transaction originates from. Alias `source`. Can be an identity (--source alice), a public key (--source GDKW...), a muxed account (--source MDA…), a secret key (--source SC36…), or a seed phrase (--source "kite urban…"). If `--build-only` or `--sim-only` flags were NOT provided, this key will also be used to sign the final transaction. In that case, trying to sign with public key will fail
* `--global` — Use global config
* `--config-dir <CONFIG_DIR>` — Location of config directory, default is "."
* `--sign-with-key <SIGN_WITH_KEY>` — Sign with a local key or key saved in OS secure storage. Can be an identity (--sign-with-key alice), a secret key (--sign-with-key SC36…), or a seed phrase (--sign-with-key "kite urban…"). If using seed phrase, `--hd-path` defaults to the `0` path
* `--hd-path <HD_PATH>` — If using a seed phrase to sign, sets which hierarchical deterministic path to use, e.g. `m/44'/148'/{hd_path}`. Example: `--hd-path 1`. Default: `0`
* `--sign-with-lab` — Sign with https://lab.stellar.org
* `--sign-with-ledger` — Sign with a ledger wallet
* `--account <ACCOUNT>` — Muxed Account to merge with, e.g. `GBX...`, 'MBX...'



## `stellar tx operation add bump-sequence`

Bump sequence number to invalidate older transactions

**Usage:** `stellar tx operation add bump-sequence [OPTIONS] --source-account <SOURCE_ACCOUNT> --bump-to <BUMP_TO> [TX_XDR]`

###### **Arguments:**

* `<TX_XDR>` — Base-64 transaction envelope XDR or file containing XDR to decode, or stdin if empty

###### **Options:**

* `--operation-source-account <OPERATION_SOURCE_ACCOUNT>` [alias: `op-source`] — Source account used for the operation
* `--fee <FEE>` — fee amount for transaction, in stroops. 1 stroop = 0.0000001 xlm

  Default value: `100`
* `--cost` — Output the cost execution to stderr
* `--instructions <INSTRUCTIONS>` — Number of instructions to simulate
* `--build-only` — Build the transaction and only write the base64 xdr to stdout
* `--rpc-url <RPC_URL>` — RPC server endpoint
* `--rpc-header <RPC_HEADERS>` — RPC Header(s) to include in requests to the RPC provider
* `--network-passphrase <NETWORK_PASSPHRASE>` — Network passphrase to sign the transaction sent to the rpc server
* `-n`, `--network <NETWORK>` — Name of network to use from config
* `-s`, `--source-account <SOURCE_ACCOUNT>` [alias: `source`] — Account that where transaction originates from. Alias `source`. Can be an identity (--source alice), a public key (--source GDKW...), a muxed account (--source MDA…), a secret key (--source SC36…), or a seed phrase (--source "kite urban…"). If `--build-only` or `--sim-only` flags were NOT provided, this key will also be used to sign the final transaction. In that case, trying to sign with public key will fail
* `--global` — Use global config
* `--config-dir <CONFIG_DIR>` — Location of config directory, default is "."
* `--sign-with-key <SIGN_WITH_KEY>` — Sign with a local key or key saved in OS secure storage. Can be an identity (--sign-with-key alice), a secret key (--sign-with-key SC36…), or a seed phrase (--sign-with-key "kite urban…"). If using seed phrase, `--hd-path` defaults to the `0` path
* `--hd-path <HD_PATH>` — If using a seed phrase to sign, sets which hierarchical deterministic path to use, e.g. `m/44'/148'/{hd_path}`. Example: `--hd-path 1`. Default: `0`
* `--sign-with-lab` — Sign with https://lab.stellar.org
* `--sign-with-ledger` — Sign with a ledger wallet
* `--bump-to <BUMP_TO>` — Sequence number to bump to



## `stellar tx operation add change-trust`

Create, update, or delete a trustline

**Usage:** `stellar tx operation add change-trust [OPTIONS] --source-account <SOURCE_ACCOUNT> --line <LINE> [TX_XDR]`

###### **Arguments:**

* `<TX_XDR>` — Base-64 transaction envelope XDR or file containing XDR to decode, or stdin if empty

###### **Options:**

* `--operation-source-account <OPERATION_SOURCE_ACCOUNT>` [alias: `op-source`] — Source account used for the operation
* `--fee <FEE>` — fee amount for transaction, in stroops. 1 stroop = 0.0000001 xlm

  Default value: `100`
* `--cost` — Output the cost execution to stderr
* `--instructions <INSTRUCTIONS>` — Number of instructions to simulate
* `--build-only` — Build the transaction and only write the base64 xdr to stdout
* `--rpc-url <RPC_URL>` — RPC server endpoint
* `--rpc-header <RPC_HEADERS>` — RPC Header(s) to include in requests to the RPC provider
* `--network-passphrase <NETWORK_PASSPHRASE>` — Network passphrase to sign the transaction sent to the rpc server
* `-n`, `--network <NETWORK>` — Name of network to use from config
* `-s`, `--source-account <SOURCE_ACCOUNT>` [alias: `source`] — Account that where transaction originates from. Alias `source`. Can be an identity (--source alice), a public key (--source GDKW...), a muxed account (--source MDA…), a secret key (--source SC36…), or a seed phrase (--source "kite urban…"). If `--build-only` or `--sim-only` flags were NOT provided, this key will also be used to sign the final transaction. In that case, trying to sign with public key will fail
* `--global` — Use global config
* `--config-dir <CONFIG_DIR>` — Location of config directory, default is "."
* `--sign-with-key <SIGN_WITH_KEY>` — Sign with a local key or key saved in OS secure storage. Can be an identity (--sign-with-key alice), a secret key (--sign-with-key SC36…), or a seed phrase (--sign-with-key "kite urban…"). If using seed phrase, `--hd-path` defaults to the `0` path
* `--hd-path <HD_PATH>` — If using a seed phrase to sign, sets which hierarchical deterministic path to use, e.g. `m/44'/148'/{hd_path}`. Example: `--hd-path 1`. Default: `0`
* `--sign-with-lab` — Sign with https://lab.stellar.org
* `--sign-with-ledger` — Sign with a ledger wallet
* `--line <LINE>`
* `--limit <LIMIT>` — Limit for the trust line, 0 to remove the trust line

  Default value: `9223372036854775807`



## `stellar tx operation add create-account`

Create and fund a new account

**Usage:** `stellar tx operation add create-account [OPTIONS] --source-account <SOURCE_ACCOUNT> --destination <DESTINATION> [TX_XDR]`

###### **Arguments:**

* `<TX_XDR>` — Base-64 transaction envelope XDR or file containing XDR to decode, or stdin if empty

###### **Options:**

* `--operation-source-account <OPERATION_SOURCE_ACCOUNT>` [alias: `op-source`] — Source account used for the operation
* `--fee <FEE>` — fee amount for transaction, in stroops. 1 stroop = 0.0000001 xlm

  Default value: `100`
* `--cost` — Output the cost execution to stderr
* `--instructions <INSTRUCTIONS>` — Number of instructions to simulate
* `--build-only` — Build the transaction and only write the base64 xdr to stdout
* `--rpc-url <RPC_URL>` — RPC server endpoint
* `--rpc-header <RPC_HEADERS>` — RPC Header(s) to include in requests to the RPC provider
* `--network-passphrase <NETWORK_PASSPHRASE>` — Network passphrase to sign the transaction sent to the rpc server
* `-n`, `--network <NETWORK>` — Name of network to use from config
* `-s`, `--source-account <SOURCE_ACCOUNT>` [alias: `source`] — Account that where transaction originates from. Alias `source`. Can be an identity (--source alice), a public key (--source GDKW...), a muxed account (--source MDA…), a secret key (--source SC36…), or a seed phrase (--source "kite urban…"). If `--build-only` or `--sim-only` flags were NOT provided, this key will also be used to sign the final transaction. In that case, trying to sign with public key will fail
* `--global` — Use global config
* `--config-dir <CONFIG_DIR>` — Location of config directory, default is "."
* `--sign-with-key <SIGN_WITH_KEY>` — Sign with a local key or key saved in OS secure storage. Can be an identity (--sign-with-key alice), a secret key (--sign-with-key SC36…), or a seed phrase (--sign-with-key "kite urban…"). If using seed phrase, `--hd-path` defaults to the `0` path
* `--hd-path <HD_PATH>` — If using a seed phrase to sign, sets which hierarchical deterministic path to use, e.g. `m/44'/148'/{hd_path}`. Example: `--hd-path 1`. Default: `0`
* `--sign-with-lab` — Sign with https://lab.stellar.org
* `--sign-with-ledger` — Sign with a ledger wallet
* `--destination <DESTINATION>` — Account Id to create, e.g. `GBX...`
* `--starting-balance <STARTING_BALANCE>` — Initial balance in stroops of the account, default 1 XLM

  Default value: `10_000_000`



## `stellar tx operation add manage-data`

Set, modify, or delete account data entries

**Usage:** `stellar tx operation add manage-data [OPTIONS] --source-account <SOURCE_ACCOUNT> --data-name <DATA_NAME> [TX_XDR]`

###### **Arguments:**

* `<TX_XDR>` — Base-64 transaction envelope XDR or file containing XDR to decode, or stdin if empty

###### **Options:**

* `--operation-source-account <OPERATION_SOURCE_ACCOUNT>` [alias: `op-source`] — Source account used for the operation
* `--fee <FEE>` — fee amount for transaction, in stroops. 1 stroop = 0.0000001 xlm

  Default value: `100`
* `--cost` — Output the cost execution to stderr
* `--instructions <INSTRUCTIONS>` — Number of instructions to simulate
* `--build-only` — Build the transaction and only write the base64 xdr to stdout
* `--rpc-url <RPC_URL>` — RPC server endpoint
* `--rpc-header <RPC_HEADERS>` — RPC Header(s) to include in requests to the RPC provider
* `--network-passphrase <NETWORK_PASSPHRASE>` — Network passphrase to sign the transaction sent to the rpc server
* `-n`, `--network <NETWORK>` — Name of network to use from config
* `-s`, `--source-account <SOURCE_ACCOUNT>` [alias: `source`] — Account that where transaction originates from. Alias `source`. Can be an identity (--source alice), a public key (--source GDKW...), a muxed account (--source MDA…), a secret key (--source SC36…), or a seed phrase (--source "kite urban…"). If `--build-only` or `--sim-only` flags were NOT provided, this key will also be used to sign the final transaction. In that case, trying to sign with public key will fail
* `--global` — Use global config
* `--config-dir <CONFIG_DIR>` — Location of config directory, default is "."
* `--sign-with-key <SIGN_WITH_KEY>` — Sign with a local key or key saved in OS secure storage. Can be an identity (--sign-with-key alice), a secret key (--sign-with-key SC36…), or a seed phrase (--sign-with-key "kite urban…"). If using seed phrase, `--hd-path` defaults to the `0` path
* `--hd-path <HD_PATH>` — If using a seed phrase to sign, sets which hierarchical deterministic path to use, e.g. `m/44'/148'/{hd_path}`. Example: `--hd-path 1`. Default: `0`
* `--sign-with-lab` — Sign with https://lab.stellar.org
* `--sign-with-ledger` — Sign with a ledger wallet
* `--data-name <DATA_NAME>` — String up to 64 bytes long. If this is a new Name it will add the given name/value pair to the account. If this Name is already present then the associated value will be modified
* `--data-value <DATA_VALUE>` — Up to 64 bytes long hex string If not present then the existing Name will be deleted. If present then this value will be set in the `DataEntry`



## `stellar tx operation add payment`

Send asset to destination account

**Usage:** `stellar tx operation add payment [OPTIONS] --source-account <SOURCE_ACCOUNT> --destination <DESTINATION> --amount <AMOUNT> [TX_XDR]`

###### **Arguments:**

* `<TX_XDR>` — Base-64 transaction envelope XDR or file containing XDR to decode, or stdin if empty

###### **Options:**

* `--operation-source-account <OPERATION_SOURCE_ACCOUNT>` [alias: `op-source`] — Source account used for the operation
* `--fee <FEE>` — fee amount for transaction, in stroops. 1 stroop = 0.0000001 xlm

  Default value: `100`
* `--cost` — Output the cost execution to stderr
* `--instructions <INSTRUCTIONS>` — Number of instructions to simulate
* `--build-only` — Build the transaction and only write the base64 xdr to stdout
* `--rpc-url <RPC_URL>` — RPC server endpoint
* `--rpc-header <RPC_HEADERS>` — RPC Header(s) to include in requests to the RPC provider
* `--network-passphrase <NETWORK_PASSPHRASE>` — Network passphrase to sign the transaction sent to the rpc server
* `-n`, `--network <NETWORK>` — Name of network to use from config
* `-s`, `--source-account <SOURCE_ACCOUNT>` [alias: `source`] — Account that where transaction originates from. Alias `source`. Can be an identity (--source alice), a public key (--source GDKW...), a muxed account (--source MDA…), a secret key (--source SC36…), or a seed phrase (--source "kite urban…"). If `--build-only` or `--sim-only` flags were NOT provided, this key will also be used to sign the final transaction. In that case, trying to sign with public key will fail
* `--global` — Use global config
* `--config-dir <CONFIG_DIR>` — Location of config directory, default is "."
* `--sign-with-key <SIGN_WITH_KEY>` — Sign with a local key or key saved in OS secure storage. Can be an identity (--sign-with-key alice), a secret key (--sign-with-key SC36…), or a seed phrase (--sign-with-key "kite urban…"). If using seed phrase, `--hd-path` defaults to the `0` path
* `--hd-path <HD_PATH>` — If using a seed phrase to sign, sets which hierarchical deterministic path to use, e.g. `m/44'/148'/{hd_path}`. Example: `--hd-path 1`. Default: `0`
* `--sign-with-lab` — Sign with https://lab.stellar.org
* `--sign-with-ledger` — Sign with a ledger wallet
* `--destination <DESTINATION>` — Account to send to, e.g. `GBX...`
* `--asset <ASSET>` — Asset to send, default native, e.i. XLM

  Default value: `native`
* `--amount <AMOUNT>` — Amount of the aforementioned asset to send, in stroops. 1 stroop = 0.0000001 of the asset (e.g. 1 XLM = `10_000_000` stroops)



## `stellar tx operation add set-options`

Set account options like flags, signers, and home domain

**Usage:** `stellar tx operation add set-options [OPTIONS] --source-account <SOURCE_ACCOUNT> [TX_XDR]`

###### **Arguments:**

* `<TX_XDR>` — Base-64 transaction envelope XDR or file containing XDR to decode, or stdin if empty

###### **Options:**

* `--operation-source-account <OPERATION_SOURCE_ACCOUNT>` [alias: `op-source`] — Source account used for the operation
* `--fee <FEE>` — fee amount for transaction, in stroops. 1 stroop = 0.0000001 xlm

  Default value: `100`
* `--cost` — Output the cost execution to stderr
* `--instructions <INSTRUCTIONS>` — Number of instructions to simulate
* `--build-only` — Build the transaction and only write the base64 xdr to stdout
* `--rpc-url <RPC_URL>` — RPC server endpoint
* `--rpc-header <RPC_HEADERS>` — RPC Header(s) to include in requests to the RPC provider
* `--network-passphrase <NETWORK_PASSPHRASE>` — Network passphrase to sign the transaction sent to the rpc server
* `-n`, `--network <NETWORK>` — Name of network to use from config
* `-s`, `--source-account <SOURCE_ACCOUNT>` [alias: `source`] — Account that where transaction originates from. Alias `source`. Can be an identity (--source alice), a public key (--source GDKW...), a muxed account (--source MDA…), a secret key (--source SC36…), or a seed phrase (--source "kite urban…"). If `--build-only` or `--sim-only` flags were NOT provided, this key will also be used to sign the final transaction. In that case, trying to sign with public key will fail
* `--global` — Use global config
* `--config-dir <CONFIG_DIR>` — Location of config directory, default is "."
* `--sign-with-key <SIGN_WITH_KEY>` — Sign with a local key or key saved in OS secure storage. Can be an identity (--sign-with-key alice), a secret key (--sign-with-key SC36…), or a seed phrase (--sign-with-key "kite urban…"). If using seed phrase, `--hd-path` defaults to the `0` path
* `--hd-path <HD_PATH>` — If using a seed phrase to sign, sets which hierarchical deterministic path to use, e.g. `m/44'/148'/{hd_path}`. Example: `--hd-path 1`. Default: `0`
* `--sign-with-lab` — Sign with https://lab.stellar.org
* `--sign-with-ledger` — Sign with a ledger wallet
* `--inflation-dest <INFLATION_DEST>` — Account of the inflation destination
* `--master-weight <MASTER_WEIGHT>` — A number from 0-255 (inclusive) representing the weight of the master key. If the weight of the master key is updated to 0, it is effectively disabled
* `--low-threshold <LOW_THRESHOLD>` — A number from 0-255 (inclusive) representing the threshold this account sets on all operations it performs that have a low threshold. https://developers.stellar.org/docs/learn/encyclopedia/security/signatures-multisig#multisig
* `--med-threshold <MED_THRESHOLD>` — A number from 0-255 (inclusive) representing the threshold this account sets on all operations it performs that have a medium threshold. https://developers.stellar.org/docs/learn/encyclopedia/security/signatures-multisig#multisig
* `--high-threshold <HIGH_THRESHOLD>` — A number from 0-255 (inclusive) representing the threshold this account sets on all operations it performs that have a high threshold. https://developers.stellar.org/docs/learn/encyclopedia/security/signatures-multisig#multisig
* `--home-domain <HOME_DOMAIN>` — Sets the home domain of an account. See https://developers.stellar.org/docs/learn/encyclopedia/network-configuration/federation
* `--signer <SIGNER>` — Add, update, or remove a signer from an account
* `--signer-weight <SIGNER_WEIGHT>` — Signer weight is a number from 0-255 (inclusive). The signer is deleted if the weight is 0
* `--set-required` — When enabled, an issuer must approve an account before that account can hold its asset. https://developers.stellar.org/docs/tokens/control-asset-access#authorization-required-0x1
* `--set-revocable` — When enabled, an issuer can revoke an existing trustline's authorization, thereby freezing the asset held by an account. https://developers.stellar.org/docs/tokens/control-asset-access#authorization-revocable-0x2
* `--set-clawback-enabled` — Enables the issuing account to take back (burning) all of the asset. https://developers.stellar.org/docs/tokens/control-asset-access#clawback-enabled-0x8
* `--set-immutable` — With this setting, none of the other authorization flags (`AUTH_REQUIRED_FLAG`, `AUTH_REVOCABLE_FLAG`) can be set, and the issuing account can't be merged. https://developers.stellar.org/docs/tokens/control-asset-access#authorization-immutable-0x4
* `--clear-required`
* `--clear-revocable`
* `--clear-immutable`
* `--clear-clawback-enabled`



## `stellar tx operation add set-trustline-flags`

Configure authorization and trustline flags for an asset

**Usage:** `stellar tx operation add set-trustline-flags [OPTIONS] --source-account <SOURCE_ACCOUNT> --trustor <TRUSTOR> --asset <ASSET> [TX_XDR]`

###### **Arguments:**

* `<TX_XDR>` — Base-64 transaction envelope XDR or file containing XDR to decode, or stdin if empty

###### **Options:**

* `--operation-source-account <OPERATION_SOURCE_ACCOUNT>` [alias: `op-source`] — Source account used for the operation
* `--fee <FEE>` — fee amount for transaction, in stroops. 1 stroop = 0.0000001 xlm

  Default value: `100`
* `--cost` — Output the cost execution to stderr
* `--instructions <INSTRUCTIONS>` — Number of instructions to simulate
* `--build-only` — Build the transaction and only write the base64 xdr to stdout
* `--rpc-url <RPC_URL>` — RPC server endpoint
* `--rpc-header <RPC_HEADERS>` — RPC Header(s) to include in requests to the RPC provider
* `--network-passphrase <NETWORK_PASSPHRASE>` — Network passphrase to sign the transaction sent to the rpc server
* `-n`, `--network <NETWORK>` — Name of network to use from config
* `-s`, `--source-account <SOURCE_ACCOUNT>` [alias: `source`] — Account that where transaction originates from. Alias `source`. Can be an identity (--source alice), a public key (--source GDKW...), a muxed account (--source MDA…), a secret key (--source SC36…), or a seed phrase (--source "kite urban…"). If `--build-only` or `--sim-only` flags were NOT provided, this key will also be used to sign the final transaction. In that case, trying to sign with public key will fail
* `--global` — Use global config
* `--config-dir <CONFIG_DIR>` — Location of config directory, default is "."
* `--sign-with-key <SIGN_WITH_KEY>` — Sign with a local key or key saved in OS secure storage. Can be an identity (--sign-with-key alice), a secret key (--sign-with-key SC36…), or a seed phrase (--sign-with-key "kite urban…"). If using seed phrase, `--hd-path` defaults to the `0` path
* `--hd-path <HD_PATH>` — If using a seed phrase to sign, sets which hierarchical deterministic path to use, e.g. `m/44'/148'/{hd_path}`. Example: `--hd-path 1`. Default: `0`
* `--sign-with-lab` — Sign with https://lab.stellar.org
* `--sign-with-ledger` — Sign with a ledger wallet
* `--trustor <TRUSTOR>` — Account to set trustline flags for, e.g. `GBX...`, or alias, or muxed account, `M123...``
* `--asset <ASSET>` — Asset to set trustline flags for
* `--set-authorize` — Signifies complete authorization allowing an account to transact freely with the asset to make and receive payments and place orders
* `--set-authorize-to-maintain-liabilities` — Denotes limited authorization that allows an account to maintain current orders but not to otherwise transact with the asset
* `--set-trustline-clawback-enabled` — Enables the issuing account to take back (burning) all of the asset. See our section on Clawbacks: https://developers.stellar.org/docs/learn/encyclopedia/transactions-specialized/clawbacks
* `--clear-authorize`
* `--clear-authorize-to-maintain-liabilities`
* `--clear-trustline-clawback-enabled`



## `stellar tx send`

Send a transaction envelope to the network

**Usage:** `stellar tx send [OPTIONS] [TX_XDR]`

###### **Arguments:**

* `<TX_XDR>` — Base-64 transaction envelope XDR or file containing XDR to decode, or stdin if empty

###### **Options:**

* `--rpc-url <RPC_URL>` — RPC server endpoint
* `--rpc-header <RPC_HEADERS>` — RPC Header(s) to include in requests to the RPC provider
* `--network-passphrase <NETWORK_PASSPHRASE>` — Network passphrase to sign the transaction sent to the rpc server
* `-n`, `--network <NETWORK>` — Name of network to use from config
* `--global` — Use global config
* `--config-dir <CONFIG_DIR>` — Location of config directory, default is "."



## `stellar tx sign`

Sign a transaction envelope appending the signature to the envelope

**Usage:** `stellar tx sign [OPTIONS] [TX_XDR]`

###### **Arguments:**

* `<TX_XDR>` — Base-64 transaction envelope XDR, or file containing XDR to decode, or stdin if empty

###### **Options:**

* `--sign-with-key <SIGN_WITH_KEY>` — Sign with a local key or key saved in OS secure storage. Can be an identity (--sign-with-key alice), a secret key (--sign-with-key SC36…), or a seed phrase (--sign-with-key "kite urban…"). If using seed phrase, `--hd-path` defaults to the `0` path
* `--hd-path <HD_PATH>` — If using a seed phrase to sign, sets which hierarchical deterministic path to use, e.g. `m/44'/148'/{hd_path}`. Example: `--hd-path 1`. Default: `0`
* `--sign-with-lab` — Sign with https://lab.stellar.org
* `--sign-with-ledger` — Sign with a ledger wallet
* `--rpc-url <RPC_URL>` — RPC server endpoint
* `--rpc-header <RPC_HEADERS>` — RPC Header(s) to include in requests to the RPC provider
* `--network-passphrase <NETWORK_PASSPHRASE>` — Network passphrase to sign the transaction sent to the rpc server
* `-n`, `--network <NETWORK>` — Name of network to use from config
* `--global` — Use global config
* `--config-dir <CONFIG_DIR>` — Location of config directory, default is "."



## `stellar tx simulate`

Simulate a transaction envelope from stdin

**Usage:** `stellar tx simulate [OPTIONS] --source-account <SOURCE_ACCOUNT> [TX_XDR]`

###### **Arguments:**

* `<TX_XDR>` — Base-64 transaction envelope XDR or file containing XDR to decode, or stdin if empty

###### **Options:**

* `--rpc-url <RPC_URL>` — RPC server endpoint
* `--rpc-header <RPC_HEADERS>` — RPC Header(s) to include in requests to the RPC provider
* `--network-passphrase <NETWORK_PASSPHRASE>` — Network passphrase to sign the transaction sent to the rpc server
* `-n`, `--network <NETWORK>` — Name of network to use from config
* `-s`, `--source-account <SOURCE_ACCOUNT>` [alias: `source`] — Account that where transaction originates from. Alias `source`. Can be an identity (--source alice), a public key (--source GDKW...), a muxed account (--source MDA…), a secret key (--source SC36…), or a seed phrase (--source "kite urban…"). If `--build-only` or `--sim-only` flags were NOT provided, this key will also be used to sign the final transaction. In that case, trying to sign with public key will fail
* `--global` — Use global config
* `--config-dir <CONFIG_DIR>` — Location of config directory, default is "."
* `--sign-with-key <SIGN_WITH_KEY>` — Sign with a local key or key saved in OS secure storage. Can be an identity (--sign-with-key alice), a secret key (--sign-with-key SC36…), or a seed phrase (--sign-with-key "kite urban…"). If using seed phrase, `--hd-path` defaults to the `0` path
* `--hd-path <HD_PATH>` — If using a seed phrase to sign, sets which hierarchical deterministic path to use, e.g. `m/44'/148'/{hd_path}`. Example: `--hd-path 1`. Default: `0`
* `--sign-with-lab` — Sign with https://lab.stellar.org
* `--sign-with-ledger` — Sign with a ledger wallet



## `stellar tx fetch`

Fetch a transaction from the network by hash If no subcommand is passed in, the transaction envelope will be returned

**Usage:** `stellar tx fetch [OPTIONS]
       fetch <COMMAND>`

###### **Subcommands:**

* `result` — Fetch the transaction result
* `meta` — Fetch the transaction meta
* `fee` — Fetch the transaction fee information

###### **Options:**

* `--hash <HASH>` — Hash of transaction to fetch
* `--rpc-url <RPC_URL>` — RPC server endpoint
* `--rpc-header <RPC_HEADERS>` — RPC Header(s) to include in requests to the RPC provider
* `--network-passphrase <NETWORK_PASSPHRASE>` — Network passphrase to sign the transaction sent to the rpc server
* `-n`, `--network <NETWORK>` — Name of network to use from config
* `--output <OUTPUT>` — Format of the output

  Default value: `json`

  Possible values:
  - `json`:
    JSON output of the ledger entry with parsed XDRs (one line, not formatted)
  - `json-formatted`:
    Formatted (multiline) JSON output of the ledger entry with parsed XDRs
  - `xdr`:
    Original RPC output (containing XDRs)




## `stellar tx fetch result`

Fetch the transaction result

**Usage:** `stellar tx fetch result [OPTIONS] --hash <HASH>`

###### **Options:**

* `--hash <HASH>` — Transaction hash to fetch
* `--rpc-url <RPC_URL>` — RPC server endpoint
* `--rpc-header <RPC_HEADERS>` — RPC Header(s) to include in requests to the RPC provider
* `--network-passphrase <NETWORK_PASSPHRASE>` — Network passphrase to sign the transaction sent to the rpc server
* `-n`, `--network <NETWORK>` — Name of network to use from config
* `--output <OUTPUT>` — Format of the output

  Default value: `json`

  Possible values:
  - `json`:
    JSON output of the ledger entry with parsed XDRs (one line, not formatted)
  - `json-formatted`:
    Formatted (multiline) JSON output of the ledger entry with parsed XDRs
  - `xdr`:
    Original RPC output (containing XDRs)




## `stellar tx fetch meta`

Fetch the transaction meta

**Usage:** `stellar tx fetch meta [OPTIONS] --hash <HASH>`

###### **Options:**

* `--hash <HASH>` — Transaction hash to fetch
* `--rpc-url <RPC_URL>` — RPC server endpoint
* `--rpc-header <RPC_HEADERS>` — RPC Header(s) to include in requests to the RPC provider
* `--network-passphrase <NETWORK_PASSPHRASE>` — Network passphrase to sign the transaction sent to the rpc server
* `-n`, `--network <NETWORK>` — Name of network to use from config
* `--output <OUTPUT>` — Format of the output

  Default value: `json`

  Possible values:
  - `json`:
    JSON output of the ledger entry with parsed XDRs (one line, not formatted)
  - `json-formatted`:
    Formatted (multiline) JSON output of the ledger entry with parsed XDRs
  - `xdr`:
    Original RPC output (containing XDRs)




## `stellar tx fetch fee`

Fetch the transaction fee information

**Usage:** `stellar tx fetch fee [OPTIONS] --hash <HASH>`

###### **Options:**

* `--hash <HASH>` — Transaction hash to fetch
* `--rpc-url <RPC_URL>` — RPC server endpoint
* `--rpc-header <RPC_HEADERS>` — RPC Header(s) to include in requests to the RPC provider
* `--network-passphrase <NETWORK_PASSPHRASE>` — Network passphrase to sign the transaction sent to the rpc server
* `-n`, `--network <NETWORK>` — Name of network to use from config
* `--output <OUTPUT>` — Output format for fee command

  Default value: `table`

  Possible values:
  - `json`:
    JSON output of the ledger entry with parsed XDRs (one line, not formatted)
  - `json-formatted`:
    Formatted (multiline) JSON output of the ledger entry with parsed XDRs
  - `table`:
    Formatted in a table comparing fee types




## `stellar xdr`

Decode and encode XDR

**Usage:** `stellar xdr [CHANNEL] <COMMAND>`

###### **Subcommands:**

* `types` — View information about types
* `guess` — Guess the XDR type
* `decode` — Decode XDR
* `encode` — Encode XDR
* `compare` — Compare two XDR values with each other
* `generate` — Generate XDR values
* `version` — Print version information

###### **Arguments:**

* `<CHANNEL>` — Channel of XDR to operate on

  Default value: `+curr`

  Possible values: `+curr`, `+next`




## `stellar xdr types`

View information about types

**Usage:** `stellar xdr types <COMMAND>`

###### **Subcommands:**

* `list` — 
* `schema` — 
* `schema-files` — Generate JSON schema files for the XDR types, writing a file for each type to the out directory



## `stellar xdr types list`

**Usage:** `stellar xdr types list [OPTIONS]`

###### **Options:**

* `--output <OUTPUT>`

  Default value: `plain`

  Possible values: `plain`, `json`, `json-formatted`




## `stellar xdr types schema`

**Usage:** `stellar xdr types schema [OPTIONS] --type <TYPE>`

###### **Options:**

* `--type <TYPE>` — XDR type to decode
* `--output <OUTPUT>`

  Default value: `json-schema-draft201909`

  Possible values: `json-schema-draft201909`




## `stellar xdr types schema-files`

Generate JSON schema files for the XDR types, writing a file for each type to the out directory

**Usage:** `stellar xdr types schema-files [OPTIONS] --out-dir <OUT_DIR>`

###### **Options:**

* `--out-dir <OUT_DIR>`
* `--output <OUTPUT>`

  Default value: `json-schema-draft201909`

  Possible values: `json-schema-draft201909`




## `stellar xdr guess`

Guess the XDR type.

Prints a list of types that the XDR values can be decoded into.

**Usage:** `stellar xdr guess [OPTIONS] [INPUT]`

###### **Arguments:**

* `<INPUT>` — XDR or file containing XDR to decode, or stdin if empty

###### **Options:**

* `--input <INPUT_FORMAT>`

  Default value: `single-base64`

  Possible values: `single`, `single-base64`, `stream`, `stream-base64`, `stream-framed`

* `--output <OUTPUT_FORMAT>`

  Default value: `list`

  Possible values: `list`

* `--certainty <CERTAINTY>` — Certainty as an arbitrary value

  Default value: `2`



## `stellar xdr decode`

Decode XDR

**Usage:** `stellar xdr decode [OPTIONS] --type <TYPE> [INPUT]...`

###### **Arguments:**

* `<INPUT>` — XDR or files containing XDR to decode, or stdin if empty

###### **Options:**

* `--type <TYPE>` — XDR type to decode
* `--input <INPUT_FORMAT>`

  Default value: `stream-base64`

  Possible values: `single`, `single-base64`, `stream`, `stream-base64`, `stream-framed`

* `--output <OUTPUT_FORMAT>`

  Default value: `json`

  Possible values: `json`, `json-formatted`, `text`, `rust-debug`, `rust-debug-formatted`




## `stellar xdr encode`

Encode XDR

**Usage:** `stellar xdr encode [OPTIONS] --type <TYPE> [INPUT]...`

###### **Arguments:**

* `<INPUT>` — XDR or files containing XDR to decode, or stdin if empty

###### **Options:**

* `--type <TYPE>` — XDR type to encode
* `--input <INPUT_FORMAT>`

  Default value: `json`

  Possible values: `json`

* `--output <OUTPUT_FORMAT>`

  Default value: `single-base64`

  Possible values: `single`, `single-base64`, `stream`




## `stellar xdr compare`

Compare two XDR values with each other

Outputs: `-1` when the left XDR value is less than the right XDR value, `0` when the left XDR value is equal to the right XDR value, `1` when the left XDR value is greater than the right XDR value

**Usage:** `stellar xdr compare [OPTIONS] --type <TYPE> <LEFT> <RIGHT>`

###### **Arguments:**

* `<LEFT>` — XDR file to decode and compare with the right value
* `<RIGHT>` — XDR file to decode and compare with the left value

###### **Options:**

* `--type <TYPE>` — XDR type of both inputs
* `--input <INPUT>`

  Default value: `single-base64`

  Possible values: `single`, `single-base64`




## `stellar xdr generate`

Generate XDR values

**Usage:** `stellar xdr generate <COMMAND>`

###### **Subcommands:**

* `default` — Generate default XDR values
* `arbitrary` — Generate arbitrary XDR values



## `stellar xdr generate default`

Generate default XDR values

**Usage:** `stellar xdr generate default [OPTIONS] --type <TYPE>`

###### **Options:**

* `--type <TYPE>` — XDR type to generate
* `--output <OUTPUT_FORMAT>`

  Default value: `single-base64`

  Possible values: `single`, `single-base64`, `json`, `json-formatted`, `text`




## `stellar xdr generate arbitrary`

Generate arbitrary XDR values

**Usage:** `stellar xdr generate arbitrary [OPTIONS] --type <TYPE>`

###### **Options:**

* `--type <TYPE>` — XDR type to generate
* `--output <OUTPUT_FORMAT>`

  Default value: `single-base64`

  Possible values: `single`, `single-base64`, `json`, `json-formatted`, `text`




## `stellar xdr version`

Print version information

**Usage:** `stellar xdr version`



## `stellar completion`

Print shell completion code for the specified shell

Ensure the completion package for your shell is installed, e.g. bash-completion for bash.

To enable autocomplete in the current bash shell, run: `source <(stellar completion --shell bash)`

To enable autocomplete permanently, run: `echo "source <(stellar completion --shell bash)" >> ~/.bashrc`


**Usage:** `stellar completion --shell <SHELL>`

###### **Options:**

* `--shell <SHELL>` — The shell type

  Possible values: `bash`, `elvish`, `fish`, `powershell`, `zsh`




## `stellar cache`

Cache for transactions and contract specs

**Usage:** `stellar cache <COMMAND>`

###### **Subcommands:**

* `clean` — Delete the cache
* `path` — Show the location of the cache
* `actionlog` — Access details about cached actions like transactions, and simulations. (Experimental. May see breaking changes at any time.)



## `stellar cache clean`

Delete the cache

**Usage:** `stellar cache clean`



## `stellar cache path`

Show the location of the cache

**Usage:** `stellar cache path`



## `stellar cache actionlog`

Access details about cached actions like transactions, and simulations. (Experimental. May see breaking changes at any time.)

**Usage:** `stellar cache actionlog <COMMAND>`

###### **Subcommands:**

* `ls` — List cached actions (transactions, simulations)
* `read` — Read cached action



## `stellar cache actionlog ls`

List cached actions (transactions, simulations)

**Usage:** `stellar cache actionlog ls [OPTIONS]`

###### **Options:**

* `--global` — Use global config
* `--config-dir <CONFIG_DIR>` — Location of config directory, default is "."
* `-l`, `--long`



## `stellar cache actionlog read`

Read cached action

**Usage:** `stellar cache actionlog read --id <ID>`

###### **Options:**

* `--id <ID>` — ID of the cache entry



## `stellar version`

Print version information

**Usage:** `stellar version [OPTIONS]`

###### **Options:**

* `--only-version` — Print only the version
* `--only-version-major` — Print only the major version



## `stellar plugin`

The subcommand for CLI plugins

**Usage:** `stellar plugin <COMMAND>`

###### **Subcommands:**

* `search` — Search for for CLI plugins using GitHub
* `ls` — List installed plugins



## `stellar plugin search`

Search for for CLI plugins using GitHub

**Usage:** `stellar plugin search`



## `stellar plugin ls`

List installed plugins

**Usage:** `stellar plugin ls`



## `stellar ledger`

Fetch ledger information

**Usage:** `stellar ledger <COMMAND>`

###### **Subcommands:**

* `latest` — Get the latest ledger sequence and information from the network
* `fetch` — 



## `stellar ledger latest`

Get the latest ledger sequence and information from the network

**Usage:** `stellar ledger latest [OPTIONS]`

###### **Options:**

* `--rpc-url <RPC_URL>` — RPC server endpoint
* `--rpc-header <RPC_HEADERS>` — RPC Header(s) to include in requests to the RPC provider
* `--network-passphrase <NETWORK_PASSPHRASE>` — Network passphrase to sign the transaction sent to the rpc server
* `-n`, `--network <NETWORK>` — Name of network to use from config
* `--output <OUTPUT>` — Format of the output

  Default value: `text`

  Possible values:
  - `text`:
    Text output of network info
  - `json`:
    JSON result of the RPC request
  - `json-formatted`:
    Formatted (multiline) JSON output of the RPC request




<<<<<<< HEAD
## `stellar ledger fetch`

**Usage:** `stellar ledger fetch [OPTIONS] <SEQ>`

###### **Arguments:**

* `<SEQ>` — Ledger Sequence to start fetch (inclusive)

###### **Options:**

* `--limit <LIMIT>` — Number of ledgers to fetch

  Default value: `1`
=======
## `stellar fee-stats`

Fetch network feestats

**Usage:** `stellar fee-stats [OPTIONS]`

###### **Options:**

>>>>>>> 6078a10f
* `--rpc-url <RPC_URL>` — RPC server endpoint
* `--rpc-header <RPC_HEADERS>` — RPC Header(s) to include in requests to the RPC provider
* `--network-passphrase <NETWORK_PASSPHRASE>` — Network passphrase to sign the transaction sent to the rpc server
* `-n`, `--network <NETWORK>` — Name of network to use from config
* `--output <OUTPUT>` — Format of the output

  Default value: `text`

  Possible values:
  - `text`:
    Text output of network info
  - `json`:
    JSON result of the RPC request
  - `json-formatted`:
    Formatted (multiline) JSON output of the RPC request

<<<<<<< HEAD
* `--xdr-format <XDR_FORMAT>` — Format of the xdr in the output

  Default value: `json`

  Possible values:
  - `json`:
    XDR fields will be fetched as json and accessible via the headerJson and metadataJson fields
  - `xdr`:
    XDR fields will be fetched as xdr and accessible via the headerXdr and metadataXdr fields

=======
>>>>>>> 6078a10f


<|MERGE_RESOLUTION|>--- conflicted
+++ resolved
@@ -2789,7 +2789,6 @@
 
 
 
-<<<<<<< HEAD
 ## `stellar ledger fetch`
 
 **Usage:** `stellar ledger fetch [OPTIONS] <SEQ>`
@@ -2803,16 +2802,6 @@
 * `--limit <LIMIT>` — Number of ledgers to fetch
 
   Default value: `1`
-=======
-## `stellar fee-stats`
-
-Fetch network feestats
-
-**Usage:** `stellar fee-stats [OPTIONS]`
-
-###### **Options:**
-
->>>>>>> 6078a10f
 * `--rpc-url <RPC_URL>` — RPC server endpoint
 * `--rpc-header <RPC_HEADERS>` — RPC Header(s) to include in requests to the RPC provider
 * `--network-passphrase <NETWORK_PASSPHRASE>` — Network passphrase to sign the transaction sent to the rpc server
@@ -2829,7 +2818,6 @@
   - `json-formatted`:
     Formatted (multiline) JSON output of the RPC request
 
-<<<<<<< HEAD
 * `--xdr-format <XDR_FORMAT>` — Format of the xdr in the output
 
   Default value: `json`
@@ -2840,7 +2828,32 @@
   - `xdr`:
     XDR fields will be fetched as xdr and accessible via the headerXdr and metadataXdr fields
 
-=======
->>>>>>> 6078a10f
-
-
+
+
+
+## `stellar fee-stats`
+
+Fetch network feestats
+
+**Usage:** `stellar fee-stats [OPTIONS]`
+
+###### **Options:**
+
+* `--rpc-url <RPC_URL>` — RPC server endpoint
+* `--rpc-header <RPC_HEADERS>` — RPC Header(s) to include in requests to the RPC provider
+* `--network-passphrase <NETWORK_PASSPHRASE>` — Network passphrase to sign the transaction sent to the rpc server
+* `-n`, `--network <NETWORK>` — Name of network to use from config
+* `--output <OUTPUT>` — Format of the output
+
+  Default value: `text`
+
+  Possible values:
+  - `text`:
+    Text output of network info
+  - `json`:
+    JSON result of the RPC request
+  - `json-formatted`:
+    Formatted (multiline) JSON output of the RPC request
+
+
+
