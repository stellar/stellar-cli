--- conflicted
+++ resolved
@@ -1311,32 +1311,10 @@
 
 * `hash` — Calculate the hash of a transaction envelope from stdin
 * `new` — Create a new transaction
-<<<<<<< HEAD
 * `operation` — Manipulate the operations in a transaction, including adding new operations
 * `send` — Send a transaction envelope to the network
 * `sign` — Sign a transaction envelope appending the signature to the envelope
 * `simulate` — Simulate a transaction envelope from stdin
-=======
-
-
-
-## `stellar tx simulate`
-
-Simulate a transaction envelope from stdin
-
-**Usage:** `stellar tx simulate [OPTIONS] --source-account <SOURCE_ACCOUNT>`
-
-###### **Options:**
-
-* `--rpc-url <RPC_URL>` — RPC server endpoint
-* `--rpc-header <RPC_HEADERS>` — RPC Header(s) to include in requests to the RPC provider
-* `--network-passphrase <NETWORK_PASSPHRASE>` — Network passphrase to sign the transaction sent to the rpc server
-* `--network <NETWORK>` — Name of network to use from config
-* `--source-account <SOURCE_ACCOUNT>` — Account that where transaction originates from. Alias `source`. Can be an identity (--source alice), a public key (--source GDKW...), a muxed account (--source MDA…), a secret key (--source SC36…), or a seed phrase (--source "kite urban…"). If `--build-only` or `--sim-only` flags were NOT provided, this key will also be used to sign the final transaction. In that case, trying to sign with public key will fail
-* `--hd-path <HD_PATH>` — If using a seed phrase, which hierarchical deterministic path to use, e.g. `m/44'/148'/{hd_path}`. Example: `--hd-path 1`. Default: `0`
-* `--global` — Use global config
-* `--config-dir <CONFIG_DIR>` — Location of config directory, default is "."
->>>>>>> 3f06e1dd
 
 
 
@@ -1355,46 +1333,6 @@
 
 
 
-<<<<<<< HEAD
-=======
-## `stellar tx sign`
-
-Sign a transaction envelope appending the signature to the envelope
-
-**Usage:** `stellar tx sign [OPTIONS]`
-
-###### **Options:**
-
-* `--sign-with-key <SIGN_WITH_KEY>` — Sign with a local key. Can be an identity (--sign-with-key alice), a secret key (--sign-with-key SC36…), or a seed phrase (--sign-with-key "kite urban…"). If using seed phrase, `--hd-path` defaults to the `0` path
-* `--hd-path <HD_PATH>` — If using a seed phrase to sign, sets which hierarchical deterministic path to use, e.g. `m/44'/148'/{hd_path}`. Example: `--hd-path 1`. Default: `0`
-* `--sign-with-lab` — Sign with https://lab.stellar.org
-* `--rpc-url <RPC_URL>` — RPC server endpoint
-* `--rpc-header <RPC_HEADERS>` — RPC Header(s) to include in requests to the RPC provider
-* `--network-passphrase <NETWORK_PASSPHRASE>` — Network passphrase to sign the transaction sent to the rpc server
-* `--network <NETWORK>` — Name of network to use from config
-* `--global` — Use global config
-* `--config-dir <CONFIG_DIR>` — Location of config directory, default is "."
-
-
-
-## `stellar tx send`
-
-Send a transaction envelope to the network
-
-**Usage:** `stellar tx send [OPTIONS]`
-
-###### **Options:**
-
-* `--rpc-url <RPC_URL>` — RPC server endpoint
-* `--rpc-header <RPC_HEADERS>` — RPC Header(s) to include in requests to the RPC provider
-* `--network-passphrase <NETWORK_PASSPHRASE>` — Network passphrase to sign the transaction sent to the rpc server
-* `--network <NETWORK>` — Name of network to use from config
-* `--global` — Use global config
-* `--config-dir <CONFIG_DIR>` — Location of config directory, default is "."
-
-
-
->>>>>>> 3f06e1dd
 ## `stellar tx new`
 
 Create a new transaction
@@ -1912,6 +1850,7 @@
 ###### **Options:**
 
 * `--rpc-url <RPC_URL>` — RPC server endpoint
+* `--rpc-header <RPC_HEADERS>` — RPC Header(s) to include in requests to the RPC provider
 * `--network-passphrase <NETWORK_PASSPHRASE>` — Network passphrase to sign the transaction sent to the rpc server
 * `--network <NETWORK>` — Name of network to use from config
 * `--global` — Use global config
@@ -1931,6 +1870,7 @@
 * `--hd-path <HD_PATH>` — If using a seed phrase to sign, sets which hierarchical deterministic path to use, e.g. `m/44'/148'/{hd_path}`. Example: `--hd-path 1`. Default: `0`
 * `--sign-with-lab` — Sign with https://lab.stellar.org
 * `--rpc-url <RPC_URL>` — RPC server endpoint
+* `--rpc-header <RPC_HEADERS>` — RPC Header(s) to include in requests to the RPC provider
 * `--network-passphrase <NETWORK_PASSPHRASE>` — Network passphrase to sign the transaction sent to the rpc server
 * `--network <NETWORK>` — Name of network to use from config
 * `--global` — Use global config
@@ -1947,6 +1887,7 @@
 ###### **Options:**
 
 * `--rpc-url <RPC_URL>` — RPC server endpoint
+* `--rpc-header <RPC_HEADERS>` — RPC Header(s) to include in requests to the RPC provider
 * `--network-passphrase <NETWORK_PASSPHRASE>` — Network passphrase to sign the transaction sent to the rpc server
 * `--network <NETWORK>` — Name of network to use from config
 * `--source-account <SOURCE_ACCOUNT>` — Account that where transaction originates from. Alias `source`. Can be an identity (--source alice), a public key (--source GDKW...), a muxed account (--source MDA…), a secret key (--source SC36…), or a seed phrase (--source "kite urban…"). If `--build-only` or `--sim-only` flags were NOT provided, this key will also be used to sign the final transaction. In that case, trying to sign with public key will fail
