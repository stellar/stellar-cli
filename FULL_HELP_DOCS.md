# Stellar CLI Manual

This document contains the help content for the `stellar` command-line program.

## `stellar`

Work seamlessly with Stellar accounts, contracts, and assets from the command line.

- Generate and manage keys and accounts
- Build, deploy, and interact with contracts
- Deploy asset contracts
- Stream events
- Start local testnets
- Decode, encode XDR
- More!

For additional information see:

- Stellar Docs: https://developers.stellar.org
- Smart Contract Docs: https://developers.stellar.org/docs/build/smart-contracts/overview
- CLI Docs: https://developers.stellar.org/docs/tools/developer-tools/cli/stellar-cli

To get started generate a new identity:

    stellar keys generate alice

Use keys with the `--source` flag in other commands.

Commands that work with contracts are organized under the `contract` subcommand. List them:

    stellar contract --help

Use contracts like a CLI:

    stellar contract invoke --id CCR6QKTWZQYW6YUJ7UP7XXZRLWQPFRV6SWBLQS4ZQOSAF4BOUD77OTE2 --source alice --network testnet -- --help

Anything after the `--` double dash (the "slop") is parsed as arguments to the contract-specific CLI, generated on-the-fly from the contract schema. For the hello world example, with a function called `hello` that takes one string argument `to`, here's how you invoke it:

    stellar contract invoke --id CCR6QKTWZQYW6YUJ7UP7XXZRLWQPFRV6SWBLQS4ZQOSAF4BOUD77OTE2 --source alice --network testnet -- hello --to world


**Usage:** `stellar [OPTIONS] <COMMAND>`

###### **Subcommands:**

* `contract` — Tools for smart contract developers
* `events` — Watch the network for contract events
* `env` — Prints the environment variables
* `keys` — Create and manage identities including keys and addresses
* `network` — Configure connection to networks
* `container` — Start local networks in containers
* `snapshot` — Download a snapshot of a ledger from an archive
* `tx` — Sign, Simulate, and Send transactions
* `xdr` — Decode and encode XDR
* `completion` — Print shell completion code for the specified shell
* `cache` — Cache for transactions and contract specs
* `version` — Print version information
* `plugin` — The subcommand for CLI plugins
* `ledger` — Fetch ledger information

###### **Options:**

* `--global` — Use global config
* `--config-dir <CONFIG_DIR>` — Location of config directory, default is "."
* `-f`, `--filter-logs <FILTER_LOGS>` — Filter logs output. To turn on `stellar_cli::log::footprint=debug` or off `=off`. Can also use env var `RUST_LOG`
* `-q`, `--quiet` — Do not write logs to stderr including `INFO`
* `-v`, `--verbose` — Log DEBUG events
* `--very-verbose` [alias: `vv`] — Log DEBUG and TRACE events
* `--list` — List installed plugins. E.g. `stellar-hello`
* `--no-cache` — Do not cache your simulations and transactions



## `stellar contract`

Tools for smart contract developers

**Usage:** `stellar contract <COMMAND>`

###### **Subcommands:**

* `asset` — Utilities to deploy a Stellar Asset Contract or get its id
* `alias` — Utilities to manage contract aliases
* `bindings` — Generate code client bindings for a contract
* `build` — Build a contract from source
* `extend` — Extend the time to live ledger of a contract-data ledger entry
* `deploy` — Deploy a wasm contract
* `fetch` — Fetch a contract's Wasm binary
* `id` — Generate the contract id for a given contract or asset
* `info` — Access info about contracts
* `init` — Initialize a Soroban contract project
* `inspect` — (Deprecated in favor of `contract info` subcommand) Inspect a WASM file listing contract functions, meta, etc
* `upload` — Install a WASM file to the ledger without creating a contract instance
* `install` — (Deprecated in favor of `contract upload` subcommand) Install a WASM file to the ledger without creating a contract instance
* `invoke` — Invoke a contract function
* `optimize` — Optimize a WASM file
* `read` — Print the current value of a contract-data ledger entry
* `restore` — Restore an evicted value for a contract-data legder entry



## `stellar contract asset`

Utilities to deploy a Stellar Asset Contract or get its id

**Usage:** `stellar contract asset <COMMAND>`

###### **Subcommands:**

* `id` — Get Id of builtin Soroban Asset Contract. Deprecated, use `stellar contract id asset` instead
* `deploy` — Deploy builtin Soroban Asset Contract



## `stellar contract asset id`

Get Id of builtin Soroban Asset Contract. Deprecated, use `stellar contract id asset` instead

**Usage:** `stellar contract asset id [OPTIONS] --asset <ASSET>`

###### **Options:**

* `--asset <ASSET>` — ID of the Stellar classic asset to wrap, e.g. "USDC:G...5"
* `--rpc-url <RPC_URL>` — RPC server endpoint
* `--rpc-header <RPC_HEADERS>` — RPC Header(s) to include in requests to the RPC provider
* `--network-passphrase <NETWORK_PASSPHRASE>` — Network passphrase to sign the transaction sent to the rpc server
* `-n`, `--network <NETWORK>` — Name of network to use from config
* `--global` — Use global config
* `--config-dir <CONFIG_DIR>` — Location of config directory, default is "."



## `stellar contract asset deploy`

Deploy builtin Soroban Asset Contract

**Usage:** `stellar contract asset deploy [OPTIONS] --asset <ASSET> --source-account <SOURCE_ACCOUNT>`

###### **Options:**

* `--asset <ASSET>` — ID of the Stellar classic asset to wrap, e.g. "USDC:G...5"
* `--rpc-url <RPC_URL>` — RPC server endpoint
* `--rpc-header <RPC_HEADERS>` — RPC Header(s) to include in requests to the RPC provider
* `--network-passphrase <NETWORK_PASSPHRASE>` — Network passphrase to sign the transaction sent to the rpc server
* `-n`, `--network <NETWORK>` — Name of network to use from config
* `-s`, `--source-account <SOURCE_ACCOUNT>` [alias: `source`] — Account that where transaction originates from. Alias `source`. Can be an identity (--source alice), a public key (--source GDKW...), a muxed account (--source MDA…), a secret key (--source SC36…), or a seed phrase (--source "kite urban…"). If `--build-only` or `--sim-only` flags were NOT provided, this key will also be used to sign the final transaction. In that case, trying to sign with public key will fail
* `--hd-path <HD_PATH>` — If using a seed phrase, which hierarchical deterministic path to use, e.g. `m/44'/148'/{hd_path}`. Example: `--hd-path 1`. Default: `0`
* `--global` — Use global config
* `--config-dir <CONFIG_DIR>` — Location of config directory, default is "."
* `--fee <FEE>` — fee amount for transaction, in stroops. 1 stroop = 0.0000001 xlm

  Default value: `100`
* `--cost` — Output the cost execution to stderr
* `--instructions <INSTRUCTIONS>` — Number of instructions to simulate
* `--build-only` — Build the transaction and only write the base64 xdr to stdout
* `--sim-only` — (Deprecated) simulate the transaction and only write the base64 xdr to stdout
* `--alias <ALIAS>` — The alias that will be used to save the assets's id. Whenever used, `--alias` will always overwrite the existing contract id configuration without asking for confirmation



## `stellar contract alias`

Utilities to manage contract aliases

**Usage:** `stellar contract alias <COMMAND>`

###### **Subcommands:**

* `remove` — Remove contract alias
* `add` — Add contract alias
* `show` — Show the contract id associated with a given alias
* `ls` — List all aliases



## `stellar contract alias remove`

Remove contract alias

**Usage:** `stellar contract alias remove [OPTIONS] <ALIAS>`

###### **Arguments:**

* `<ALIAS>` — The contract alias that will be removed

###### **Options:**

* `--global` — Use global config
* `--config-dir <CONFIG_DIR>` — Location of config directory, default is "."
* `--rpc-url <RPC_URL>` — RPC server endpoint
* `--rpc-header <RPC_HEADERS>` — RPC Header(s) to include in requests to the RPC provider
* `--network-passphrase <NETWORK_PASSPHRASE>` — Network passphrase to sign the transaction sent to the rpc server
* `-n`, `--network <NETWORK>` — Name of network to use from config



## `stellar contract alias add`

Add contract alias

**Usage:** `stellar contract alias add [OPTIONS] --id <CONTRACT_ID> <ALIAS>`

###### **Arguments:**

* `<ALIAS>` — The contract alias that will be used

###### **Options:**

* `--global` — Use global config
* `--config-dir <CONFIG_DIR>` — Location of config directory, default is "."
* `--rpc-url <RPC_URL>` — RPC server endpoint
* `--rpc-header <RPC_HEADERS>` — RPC Header(s) to include in requests to the RPC provider
* `--network-passphrase <NETWORK_PASSPHRASE>` — Network passphrase to sign the transaction sent to the rpc server
* `-n`, `--network <NETWORK>` — Name of network to use from config
* `--overwrite` — Overwrite the contract alias if it already exists
* `--id <CONTRACT_ID>` — The contract id that will be associated with the alias



## `stellar contract alias show`

Show the contract id associated with a given alias

**Usage:** `stellar contract alias show [OPTIONS] <ALIAS>`

###### **Arguments:**

* `<ALIAS>` — The contract alias that will be displayed

###### **Options:**

* `--global` — Use global config
* `--config-dir <CONFIG_DIR>` — Location of config directory, default is "."
* `--rpc-url <RPC_URL>` — RPC server endpoint
* `--rpc-header <RPC_HEADERS>` — RPC Header(s) to include in requests to the RPC provider
* `--network-passphrase <NETWORK_PASSPHRASE>` — Network passphrase to sign the transaction sent to the rpc server
* `-n`, `--network <NETWORK>` — Name of network to use from config



## `stellar contract alias ls`

List all aliases

**Usage:** `stellar contract alias ls [OPTIONS]`

###### **Options:**

* `--global` — Use global config
* `--config-dir <CONFIG_DIR>` — Location of config directory, default is "."



## `stellar contract bindings`

Generate code client bindings for a contract

**Usage:** `stellar contract bindings <COMMAND>`

###### **Subcommands:**

* `json` — Generate Json Bindings
* `rust` — Generate Rust bindings
* `typescript` — Generate a TypeScript / JavaScript package
* `python` — Generate Python bindings
* `java` — Generate Java bindings



## `stellar contract bindings json`

Generate Json Bindings

**Usage:** `stellar contract bindings json --wasm <WASM>`

###### **Options:**

* `--wasm <WASM>` — Path to wasm binary



## `stellar contract bindings rust`

Generate Rust bindings

**Usage:** `stellar contract bindings rust --wasm <WASM>`

###### **Options:**

* `--wasm <WASM>` — Path to wasm binary



## `stellar contract bindings typescript`

Generate a TypeScript / JavaScript package

**Usage:** `stellar contract bindings typescript [OPTIONS] --output-dir <OUTPUT_DIR> <--wasm <WASM>|--wasm-hash <WASM_HASH>|--contract-id <CONTRACT_ID>>`

###### **Options:**

* `--wasm <WASM>` — Wasm file path on local filesystem. Provide this OR `--wasm-hash` OR `--contract-id`
* `--wasm-hash <WASM_HASH>` — Hash of Wasm blob on a network. Provide this OR `--wasm` OR `--contract-id`
* `--contract-id <CONTRACT_ID>` [alias: `id`] — Contract ID/alias on a network. Provide this OR `--wasm-hash` OR `--wasm`
* `--rpc-url <RPC_URL>` — RPC server endpoint
* `--rpc-header <RPC_HEADERS>` — RPC Header(s) to include in requests to the RPC provider
* `--network-passphrase <NETWORK_PASSPHRASE>` — Network passphrase to sign the transaction sent to the rpc server
* `-n`, `--network <NETWORK>` — Name of network to use from config
* `--global` — Use global config
* `--config-dir <CONFIG_DIR>` — Location of config directory, default is "."
* `--output-dir <OUTPUT_DIR>` — Where to place generated project
* `--overwrite` — Whether to overwrite output directory if it already exists



## `stellar contract bindings python`

Generate Python bindings

**Usage:** `stellar contract bindings python`



## `stellar contract bindings java`

Generate Java bindings

**Usage:** `stellar contract bindings java`



## `stellar contract build`

Build a contract from source

Builds all crates that are referenced by the cargo manifest (Cargo.toml) that have cdylib as their crate-type. Crates are built for the wasm32 target. Unless configured otherwise, crates are built with their default features and with their release profile.

In workspaces builds all crates unless a package name is specified, or the command is executed from the sub-directory of a workspace crate.

To view the commands that will be executed, without executing them, use the --print-commands-only option.

**Usage:** `stellar contract build [OPTIONS]`

###### **Options:**

* `--manifest-path <MANIFEST_PATH>` — Path to Cargo.toml
* `--package <PACKAGE>` — Package to build

   If omitted, all packages that build for crate-type cdylib are built.
* `--profile <PROFILE>` — Build with the specified profile

  Default value: `release`
* `--features <FEATURES>` — Build with the list of features activated, space or comma separated
* `--all-features` — Build with the all features activated
* `--no-default-features` — Build with the default feature not activated
* `--out-dir <OUT_DIR>` — Directory to copy wasm files to

   If provided, wasm files can be found in the cargo target directory, and the specified directory.

   If ommitted, wasm files are written only to the cargo target directory.
* `--print-commands-only` — Print commands to build without executing them
* `--meta <META>` — Add key-value to contract meta (adds the meta to the `contractmetav0` custom section)



## `stellar contract extend`

Extend the time to live ledger of a contract-data ledger entry.

If no keys are specified the contract itself is extended.

**Usage:** `stellar contract extend [OPTIONS] --ledgers-to-extend <LEDGERS_TO_EXTEND> --source-account <SOURCE_ACCOUNT>`

###### **Options:**

* `--ledgers-to-extend <LEDGERS_TO_EXTEND>` — Number of ledgers to extend the entries
* `--ttl-ledger-only` — Only print the new Time To Live ledger
* `--id <CONTRACT_ID>` — Contract ID to which owns the data entries. If no keys provided the Contract's instance will be extended
* `--key <KEY>` — Storage key (symbols only)
* `--key-xdr <KEY_XDR>` — Storage key (base64-encoded XDR)
* `--wasm <WASM>` — Path to Wasm file of contract code to extend
* `--wasm-hash <WASM_HASH>` — Path to Wasm file of contract code to extend
* `--durability <DURABILITY>` — Storage entry durability

  Default value: `persistent`

  Possible values:
  - `persistent`:
    Persistent
  - `temporary`:
    Temporary

* `--rpc-url <RPC_URL>` — RPC server endpoint
* `--rpc-header <RPC_HEADERS>` — RPC Header(s) to include in requests to the RPC provider
* `--network-passphrase <NETWORK_PASSPHRASE>` — Network passphrase to sign the transaction sent to the rpc server
* `-n`, `--network <NETWORK>` — Name of network to use from config
* `-s`, `--source-account <SOURCE_ACCOUNT>` [alias: `source`] — Account that where transaction originates from. Alias `source`. Can be an identity (--source alice), a public key (--source GDKW...), a muxed account (--source MDA…), a secret key (--source SC36…), or a seed phrase (--source "kite urban…"). If `--build-only` or `--sim-only` flags were NOT provided, this key will also be used to sign the final transaction. In that case, trying to sign with public key will fail
* `--hd-path <HD_PATH>` — If using a seed phrase, which hierarchical deterministic path to use, e.g. `m/44'/148'/{hd_path}`. Example: `--hd-path 1`. Default: `0`
* `--global` — Use global config
* `--config-dir <CONFIG_DIR>` — Location of config directory, default is "."
* `--fee <FEE>` — fee amount for transaction, in stroops. 1 stroop = 0.0000001 xlm

  Default value: `100`
* `--cost` — Output the cost execution to stderr
* `--instructions <INSTRUCTIONS>` — Number of instructions to simulate
* `--build-only` — Build the transaction and only write the base64 xdr to stdout
* `--sim-only` — (Deprecated) simulate the transaction and only write the base64 xdr to stdout



## `stellar contract deploy`

Deploy a wasm contract

**Usage:** `stellar contract deploy [OPTIONS] --source-account <SOURCE_ACCOUNT> <--wasm <WASM>|--wasm-hash <WASM_HASH>> [-- <CONTRACT_CONSTRUCTOR_ARGS>...]`

###### **Arguments:**

* `<CONTRACT_CONSTRUCTOR_ARGS>` — If provided, will be passed to the contract's `__constructor` function with provided arguments for that function as `--arg-name value`

###### **Options:**

* `--wasm <WASM>` — WASM file to deploy
* `--wasm-hash <WASM_HASH>` — Hash of the already installed/deployed WASM file
* `--salt <SALT>` — Custom salt 32-byte salt for the token id
* `--rpc-url <RPC_URL>` — RPC server endpoint
* `--rpc-header <RPC_HEADERS>` — RPC Header(s) to include in requests to the RPC provider
* `--network-passphrase <NETWORK_PASSPHRASE>` — Network passphrase to sign the transaction sent to the rpc server
* `-n`, `--network <NETWORK>` — Name of network to use from config
* `-s`, `--source-account <SOURCE_ACCOUNT>` [alias: `source`] — Account that where transaction originates from. Alias `source`. Can be an identity (--source alice), a public key (--source GDKW...), a muxed account (--source MDA…), a secret key (--source SC36…), or a seed phrase (--source "kite urban…"). If `--build-only` or `--sim-only` flags were NOT provided, this key will also be used to sign the final transaction. In that case, trying to sign with public key will fail
* `--hd-path <HD_PATH>` — If using a seed phrase, which hierarchical deterministic path to use, e.g. `m/44'/148'/{hd_path}`. Example: `--hd-path 1`. Default: `0`
* `--global` — Use global config
* `--config-dir <CONFIG_DIR>` — Location of config directory, default is "."
* `--fee <FEE>` — fee amount for transaction, in stroops. 1 stroop = 0.0000001 xlm

  Default value: `100`
* `--cost` — Output the cost execution to stderr
* `--instructions <INSTRUCTIONS>` — Number of instructions to simulate
* `--build-only` — Build the transaction and only write the base64 xdr to stdout
* `--sim-only` — (Deprecated) simulate the transaction and only write the base64 xdr to stdout
* `-i`, `--ignore-checks` — Whether to ignore safety checks when deploying contracts

  Default value: `false`
* `--alias <ALIAS>` — The alias that will be used to save the contract's id. Whenever used, `--alias` will always overwrite the existing contract id configuration without asking for confirmation



## `stellar contract fetch`

Fetch a contract's Wasm binary

**Usage:** `stellar contract fetch [OPTIONS] --id <CONTRACT_ID>`

###### **Options:**

* `--id <CONTRACT_ID>` — Contract ID to fetch
* `-o`, `--out-file <OUT_FILE>` — Where to write output otherwise stdout is used
* `--global` — Use global config
* `--config-dir <CONFIG_DIR>` — Location of config directory, default is "."
* `--rpc-url <RPC_URL>` — RPC server endpoint
* `--rpc-header <RPC_HEADERS>` — RPC Header(s) to include in requests to the RPC provider
* `--network-passphrase <NETWORK_PASSPHRASE>` — Network passphrase to sign the transaction sent to the rpc server
* `-n`, `--network <NETWORK>` — Name of network to use from config



## `stellar contract id`

Generate the contract id for a given contract or asset

**Usage:** `stellar contract id <COMMAND>`

###### **Subcommands:**

* `asset` — Deploy builtin Soroban Asset Contract
* `wasm` — Deploy normal Wasm Contract



## `stellar contract id asset`

Deploy builtin Soroban Asset Contract

**Usage:** `stellar contract id asset [OPTIONS] --asset <ASSET>`

###### **Options:**

* `--asset <ASSET>` — ID of the Stellar classic asset to wrap, e.g. "USDC:G...5"
* `--rpc-url <RPC_URL>` — RPC server endpoint
* `--rpc-header <RPC_HEADERS>` — RPC Header(s) to include in requests to the RPC provider
* `--network-passphrase <NETWORK_PASSPHRASE>` — Network passphrase to sign the transaction sent to the rpc server
* `-n`, `--network <NETWORK>` — Name of network to use from config
* `--global` — Use global config
* `--config-dir <CONFIG_DIR>` — Location of config directory, default is "."



## `stellar contract id wasm`

Deploy normal Wasm Contract

**Usage:** `stellar contract id wasm [OPTIONS] --salt <SALT> --source-account <SOURCE_ACCOUNT>`

###### **Options:**

* `--salt <SALT>` — ID of the Soroban contract
* `--rpc-url <RPC_URL>` — RPC server endpoint
* `--rpc-header <RPC_HEADERS>` — RPC Header(s) to include in requests to the RPC provider
* `--network-passphrase <NETWORK_PASSPHRASE>` — Network passphrase to sign the transaction sent to the rpc server
* `-n`, `--network <NETWORK>` — Name of network to use from config
* `-s`, `--source-account <SOURCE_ACCOUNT>` [alias: `source`] — Account that where transaction originates from. Alias `source`. Can be an identity (--source alice), a public key (--source GDKW...), a muxed account (--source MDA…), a secret key (--source SC36…), or a seed phrase (--source "kite urban…"). If `--build-only` or `--sim-only` flags were NOT provided, this key will also be used to sign the final transaction. In that case, trying to sign with public key will fail
* `--hd-path <HD_PATH>` — If using a seed phrase, which hierarchical deterministic path to use, e.g. `m/44'/148'/{hd_path}`. Example: `--hd-path 1`. Default: `0`
* `--global` — Use global config
* `--config-dir <CONFIG_DIR>` — Location of config directory, default is "."



## `stellar contract info`

Access info about contracts

**Usage:** `stellar contract info <COMMAND>`

###### **Subcommands:**

* `interface` — Output the interface of a contract
* `meta` — Output the metadata stored in a contract
* `env-meta` — Output the env required metadata stored in a contract
* `build` — Output the contract build information, if available



## `stellar contract info interface`

Output the interface of a contract.

A contract's interface describes the functions, parameters, and types that the contract makes accessible to be called.

The data outputted by this command is a stream of `SCSpecEntry` XDR values. See the type definitions in [stellar-xdr](https://github.com/stellar/stellar-xdr). [See also XDR data format](https://developers.stellar.org/docs/learn/encyclopedia/data-format/xdr).

Outputs no data when no data is present in the contract.

**Usage:** `stellar contract info interface [OPTIONS] <--wasm <WASM>|--wasm-hash <WASM_HASH>|--contract-id <CONTRACT_ID>>`

###### **Options:**

* `--wasm <WASM>` — Wasm file path on local filesystem. Provide this OR `--wasm-hash` OR `--contract-id`
* `--wasm-hash <WASM_HASH>` — Hash of Wasm blob on a network. Provide this OR `--wasm` OR `--contract-id`
* `--contract-id <CONTRACT_ID>` [alias: `id`] — Contract ID/alias on a network. Provide this OR `--wasm-hash` OR `--wasm`
* `--rpc-url <RPC_URL>` — RPC server endpoint
* `--rpc-header <RPC_HEADERS>` — RPC Header(s) to include in requests to the RPC provider
* `--network-passphrase <NETWORK_PASSPHRASE>` — Network passphrase to sign the transaction sent to the rpc server
* `-n`, `--network <NETWORK>` — Name of network to use from config
* `--global` — Use global config
* `--config-dir <CONFIG_DIR>` — Location of config directory, default is "."
* `--output <OUTPUT>` — Format of the output

  Default value: `rust`

  Possible values:
  - `rust`:
    Rust code output of the contract interface
  - `xdr-base64`:
    XDR output of the info entry
  - `json`:
    JSON output of the info entry (one line, not formatted)
  - `json-formatted`:
    Formatted (multiline) JSON output of the info entry




## `stellar contract info meta`

Output the metadata stored in a contract.

A contract's meta is a series of key-value pairs that the contract developer can set with any values to provided metadata about the contract. The meta also contains some information like the version of Rust SDK, and Rust compiler version.

The data outputted by this command is a stream of `SCMetaEntry` XDR values. See the type definitions in [stellar-xdr](https://github.com/stellar/stellar-xdr). [See also XDR data format](https://developers.stellar.org/docs/learn/encyclopedia/data-format/xdr).

Outputs no data when no data is present in the contract.

**Usage:** `stellar contract info meta [OPTIONS] <--wasm <WASM>|--wasm-hash <WASM_HASH>|--contract-id <CONTRACT_ID>>`

###### **Options:**

* `--wasm <WASM>` — Wasm file path on local filesystem. Provide this OR `--wasm-hash` OR `--contract-id`
* `--wasm-hash <WASM_HASH>` — Hash of Wasm blob on a network. Provide this OR `--wasm` OR `--contract-id`
* `--contract-id <CONTRACT_ID>` [alias: `id`] — Contract ID/alias on a network. Provide this OR `--wasm-hash` OR `--wasm`
* `--rpc-url <RPC_URL>` — RPC server endpoint
* `--rpc-header <RPC_HEADERS>` — RPC Header(s) to include in requests to the RPC provider
* `--network-passphrase <NETWORK_PASSPHRASE>` — Network passphrase to sign the transaction sent to the rpc server
* `-n`, `--network <NETWORK>` — Name of network to use from config
* `--global` — Use global config
* `--config-dir <CONFIG_DIR>` — Location of config directory, default is "."
* `--output <OUTPUT>` — Format of the output

  Default value: `text`

  Possible values:
  - `text`:
    Text output of the meta info entry
  - `xdr-base64`:
    XDR output of the info entry
  - `json`:
    JSON output of the info entry (one line, not formatted)
  - `json-formatted`:
    Formatted (multiline) JSON output of the info entry




## `stellar contract info env-meta`

Output the env required metadata stored in a contract.

Env-meta is information stored in all contracts, in the `contractenvmetav0` WASM custom section, about the environment that the contract was built for. Env-meta allows the Soroban Env to know whether the contract is compatibility with the network in its current configuration.

The data outputted by this command is a stream of `SCEnvMetaEntry` XDR values. See the type definitions in [stellar-xdr](https://github.com/stellar/stellar-xdr). [See also XDR data format](https://developers.stellar.org/docs/learn/encyclopedia/data-format/xdr).

Outputs no data when no data is present in the contract.

**Usage:** `stellar contract info env-meta [OPTIONS] <--wasm <WASM>|--wasm-hash <WASM_HASH>|--contract-id <CONTRACT_ID>>`

###### **Options:**

* `--wasm <WASM>` — Wasm file path on local filesystem. Provide this OR `--wasm-hash` OR `--contract-id`
* `--wasm-hash <WASM_HASH>` — Hash of Wasm blob on a network. Provide this OR `--wasm` OR `--contract-id`
* `--contract-id <CONTRACT_ID>` [alias: `id`] — Contract ID/alias on a network. Provide this OR `--wasm-hash` OR `--wasm`
* `--rpc-url <RPC_URL>` — RPC server endpoint
* `--rpc-header <RPC_HEADERS>` — RPC Header(s) to include in requests to the RPC provider
* `--network-passphrase <NETWORK_PASSPHRASE>` — Network passphrase to sign the transaction sent to the rpc server
* `-n`, `--network <NETWORK>` — Name of network to use from config
* `--global` — Use global config
* `--config-dir <CONFIG_DIR>` — Location of config directory, default is "."
* `--output <OUTPUT>` — Format of the output

  Default value: `text`

  Possible values:
  - `text`:
    Text output of the meta info entry
  - `xdr-base64`:
    XDR output of the info entry
  - `json`:
    JSON output of the info entry (one line, not formatted)
  - `json-formatted`:
    Formatted (multiline) JSON output of the info entry




## `stellar contract info build`

Output the contract build information, if available.

If the contract has a meta entry like `source_repo=github:user/repo`, this command will try to fetch the attestation information for the WASM file.

**Usage:** `stellar contract info build [OPTIONS] <--wasm <WASM>|--wasm-hash <WASM_HASH>|--contract-id <CONTRACT_ID>>`

###### **Options:**

* `--wasm <WASM>` — Wasm file path on local filesystem. Provide this OR `--wasm-hash` OR `--contract-id`
* `--wasm-hash <WASM_HASH>` — Hash of Wasm blob on a network. Provide this OR `--wasm` OR `--contract-id`
* `--contract-id <CONTRACT_ID>` [alias: `id`] — Contract ID/alias on a network. Provide this OR `--wasm-hash` OR `--wasm`
* `--rpc-url <RPC_URL>` — RPC server endpoint
* `--rpc-header <RPC_HEADERS>` — RPC Header(s) to include in requests to the RPC provider
* `--network-passphrase <NETWORK_PASSPHRASE>` — Network passphrase to sign the transaction sent to the rpc server
* `-n`, `--network <NETWORK>` — Name of network to use from config
* `--global` — Use global config
* `--config-dir <CONFIG_DIR>` — Location of config directory, default is "."



## `stellar contract init`

Initialize a Soroban contract project.

This command will create a Cargo workspace project and add a sample Stellar contract. The name of the contract can be specified by `--name`. It can be run multiple times with different names in order to generate multiple contracts, and files won't be overwritten unless `--overwrite` is passed.

**Usage:** `stellar contract init [OPTIONS] <PROJECT_PATH>`

###### **Arguments:**

* `<PROJECT_PATH>`

###### **Options:**

* `--name <NAME>` — An optional flag to specify a new contract's name.

  Default value: `hello-world`
* `--overwrite` — Overwrite all existing files.



## `stellar contract inspect`

(Deprecated in favor of `contract info` subcommand) Inspect a WASM file listing contract functions, meta, etc

**Usage:** `stellar contract inspect [OPTIONS] --wasm <WASM>`

###### **Options:**

* `--wasm <WASM>` — Path to wasm binary
* `--output <OUTPUT>` — Output just XDR in base64

  Default value: `docs`

  Possible values:
  - `xdr-base64`:
    XDR of array of contract spec entries
  - `xdr-base64-array`:
    Array of xdr of contract spec entries
  - `docs`:
    Pretty print of contract spec entries

* `--global` — Use global config
* `--config-dir <CONFIG_DIR>` — Location of config directory, default is "."



## `stellar contract upload`

Install a WASM file to the ledger without creating a contract instance

**Usage:** `stellar contract upload [OPTIONS] --source-account <SOURCE_ACCOUNT> --wasm <WASM>`

###### **Options:**

* `--rpc-url <RPC_URL>` — RPC server endpoint
* `--rpc-header <RPC_HEADERS>` — RPC Header(s) to include in requests to the RPC provider
* `--network-passphrase <NETWORK_PASSPHRASE>` — Network passphrase to sign the transaction sent to the rpc server
* `-n`, `--network <NETWORK>` — Name of network to use from config
* `-s`, `--source-account <SOURCE_ACCOUNT>` [alias: `source`] — Account that where transaction originates from. Alias `source`. Can be an identity (--source alice), a public key (--source GDKW...), a muxed account (--source MDA…), a secret key (--source SC36…), or a seed phrase (--source "kite urban…"). If `--build-only` or `--sim-only` flags were NOT provided, this key will also be used to sign the final transaction. In that case, trying to sign with public key will fail
* `--hd-path <HD_PATH>` — If using a seed phrase, which hierarchical deterministic path to use, e.g. `m/44'/148'/{hd_path}`. Example: `--hd-path 1`. Default: `0`
* `--global` — Use global config
* `--config-dir <CONFIG_DIR>` — Location of config directory, default is "."
* `--fee <FEE>` — fee amount for transaction, in stroops. 1 stroop = 0.0000001 xlm

  Default value: `100`
* `--cost` — Output the cost execution to stderr
* `--instructions <INSTRUCTIONS>` — Number of instructions to simulate
* `--build-only` — Build the transaction and only write the base64 xdr to stdout
* `--sim-only` — (Deprecated) simulate the transaction and only write the base64 xdr to stdout
* `--wasm <WASM>` — Path to wasm binary
* `-i`, `--ignore-checks` — Whether to ignore safety checks when deploying contracts

  Default value: `false`



## `stellar contract install`

(Deprecated in favor of `contract upload` subcommand) Install a WASM file to the ledger without creating a contract instance

**Usage:** `stellar contract install [OPTIONS] --source-account <SOURCE_ACCOUNT> --wasm <WASM>`

###### **Options:**

* `--rpc-url <RPC_URL>` — RPC server endpoint
* `--rpc-header <RPC_HEADERS>` — RPC Header(s) to include in requests to the RPC provider
* `--network-passphrase <NETWORK_PASSPHRASE>` — Network passphrase to sign the transaction sent to the rpc server
* `-n`, `--network <NETWORK>` — Name of network to use from config
* `-s`, `--source-account <SOURCE_ACCOUNT>` [alias: `source`] — Account that where transaction originates from. Alias `source`. Can be an identity (--source alice), a public key (--source GDKW...), a muxed account (--source MDA…), a secret key (--source SC36…), or a seed phrase (--source "kite urban…"). If `--build-only` or `--sim-only` flags were NOT provided, this key will also be used to sign the final transaction. In that case, trying to sign with public key will fail
* `--hd-path <HD_PATH>` — If using a seed phrase, which hierarchical deterministic path to use, e.g. `m/44'/148'/{hd_path}`. Example: `--hd-path 1`. Default: `0`
* `--global` — Use global config
* `--config-dir <CONFIG_DIR>` — Location of config directory, default is "."
* `--fee <FEE>` — fee amount for transaction, in stroops. 1 stroop = 0.0000001 xlm

  Default value: `100`
* `--cost` — Output the cost execution to stderr
* `--instructions <INSTRUCTIONS>` — Number of instructions to simulate
* `--build-only` — Build the transaction and only write the base64 xdr to stdout
* `--sim-only` — (Deprecated) simulate the transaction and only write the base64 xdr to stdout
* `--wasm <WASM>` — Path to wasm binary
* `-i`, `--ignore-checks` — Whether to ignore safety checks when deploying contracts

  Default value: `false`



## `stellar contract invoke`

Invoke a contract function

Generates an "implicit CLI" for the specified contract on-the-fly using the contract's schema, which gets embedded into every Soroban contract. The "slop" in this command, everything after the `--`, gets passed to this implicit CLI. Get in-depth help for a given contract:

stellar contract invoke ... -- --help

**Usage:** `stellar contract invoke [OPTIONS] --id <CONTRACT_ID> --source-account <SOURCE_ACCOUNT> [-- <CONTRACT_FN_AND_ARGS>...]`

###### **Arguments:**

* `<CONTRACT_FN_AND_ARGS>` — Function name as subcommand, then arguments for that function as `--arg-name value`

###### **Options:**

* `--id <CONTRACT_ID>` — Contract ID to invoke
* `--is-view` — View the result simulating and do not sign and submit transaction. Deprecated use `--send=no`
* `--rpc-url <RPC_URL>` — RPC server endpoint
* `--rpc-header <RPC_HEADERS>` — RPC Header(s) to include in requests to the RPC provider
* `--network-passphrase <NETWORK_PASSPHRASE>` — Network passphrase to sign the transaction sent to the rpc server
* `-n`, `--network <NETWORK>` — Name of network to use from config
* `-s`, `--source-account <SOURCE_ACCOUNT>` [alias: `source`] — Account that where transaction originates from. Alias `source`. Can be an identity (--source alice), a public key (--source GDKW...), a muxed account (--source MDA…), a secret key (--source SC36…), or a seed phrase (--source "kite urban…"). If `--build-only` or `--sim-only` flags were NOT provided, this key will also be used to sign the final transaction. In that case, trying to sign with public key will fail
* `--hd-path <HD_PATH>` — If using a seed phrase, which hierarchical deterministic path to use, e.g. `m/44'/148'/{hd_path}`. Example: `--hd-path 1`. Default: `0`
* `--global` — Use global config
* `--config-dir <CONFIG_DIR>` — Location of config directory, default is "."
* `--fee <FEE>` — fee amount for transaction, in stroops. 1 stroop = 0.0000001 xlm

  Default value: `100`
* `--cost` — Output the cost execution to stderr
* `--instructions <INSTRUCTIONS>` — Number of instructions to simulate
* `--build-only` — Build the transaction and only write the base64 xdr to stdout
* `--sim-only` — (Deprecated) simulate the transaction and only write the base64 xdr to stdout
* `--send <SEND>` — Whether or not to send a transaction

  Default value: `default`

  Possible values:
  - `default`:
    Send transaction if simulation indicates there are ledger writes, published events, or auth required, otherwise return simulation result
  - `no`:
    Do not send transaction, return simulation result
  - `yes`:
    Always send transaction




## `stellar contract optimize`

Optimize a WASM file

**Usage:** `stellar contract optimize [OPTIONS] --wasm <WASM>`

###### **Options:**

* `--wasm <WASM>` — Path to wasm binary
* `--wasm-out <WASM_OUT>` — Path to write the optimized WASM file to (defaults to same location as --wasm with .optimized.wasm suffix)



## `stellar contract read`

Print the current value of a contract-data ledger entry

**Usage:** `stellar contract read [OPTIONS]`

###### **Options:**

* `--output <OUTPUT>` — Type of output to generate

  Default value: `string`

  Possible values:
  - `string`:
    String
  - `json`:
    Json
  - `xdr`:
    XDR

* `--id <CONTRACT_ID>` — Contract ID to which owns the data entries. If no keys provided the Contract's instance will be extended
* `--key <KEY>` — Storage key (symbols only)
* `--key-xdr <KEY_XDR>` — Storage key (base64-encoded XDR)
* `--wasm <WASM>` — Path to Wasm file of contract code to extend
* `--wasm-hash <WASM_HASH>` — Path to Wasm file of contract code to extend
* `--durability <DURABILITY>` — Storage entry durability

  Default value: `persistent`

  Possible values:
  - `persistent`:
    Persistent
  - `temporary`:
    Temporary

* `--rpc-url <RPC_URL>` — RPC server endpoint
* `--rpc-header <RPC_HEADERS>` — RPC Header(s) to include in requests to the RPC provider
* `--network-passphrase <NETWORK_PASSPHRASE>` — Network passphrase to sign the transaction sent to the rpc server
* `-n`, `--network <NETWORK>` — Name of network to use from config
* `--global` — Use global config
* `--config-dir <CONFIG_DIR>` — Location of config directory, default is "."



## `stellar contract restore`

Restore an evicted value for a contract-data legder entry.

If no keys are specificed the contract itself is restored.

**Usage:** `stellar contract restore [OPTIONS] --source-account <SOURCE_ACCOUNT>`

###### **Options:**

* `--id <CONTRACT_ID>` — Contract ID to which owns the data entries. If no keys provided the Contract's instance will be extended
* `--key <KEY>` — Storage key (symbols only)
* `--key-xdr <KEY_XDR>` — Storage key (base64-encoded XDR)
* `--wasm <WASM>` — Path to Wasm file of contract code to extend
* `--wasm-hash <WASM_HASH>` — Path to Wasm file of contract code to extend
* `--durability <DURABILITY>` — Storage entry durability

  Default value: `persistent`

  Possible values:
  - `persistent`:
    Persistent
  - `temporary`:
    Temporary

* `--ledgers-to-extend <LEDGERS_TO_EXTEND>` — Number of ledgers to extend the entry
* `--ttl-ledger-only` — Only print the new Time To Live ledger
* `--rpc-url <RPC_URL>` — RPC server endpoint
* `--rpc-header <RPC_HEADERS>` — RPC Header(s) to include in requests to the RPC provider
* `--network-passphrase <NETWORK_PASSPHRASE>` — Network passphrase to sign the transaction sent to the rpc server
* `-n`, `--network <NETWORK>` — Name of network to use from config
* `-s`, `--source-account <SOURCE_ACCOUNT>` [alias: `source`] — Account that where transaction originates from. Alias `source`. Can be an identity (--source alice), a public key (--source GDKW...), a muxed account (--source MDA…), a secret key (--source SC36…), or a seed phrase (--source "kite urban…"). If `--build-only` or `--sim-only` flags were NOT provided, this key will also be used to sign the final transaction. In that case, trying to sign with public key will fail
* `--hd-path <HD_PATH>` — If using a seed phrase, which hierarchical deterministic path to use, e.g. `m/44'/148'/{hd_path}`. Example: `--hd-path 1`. Default: `0`
* `--global` — Use global config
* `--config-dir <CONFIG_DIR>` — Location of config directory, default is "."
* `--fee <FEE>` — fee amount for transaction, in stroops. 1 stroop = 0.0000001 xlm

  Default value: `100`
* `--cost` — Output the cost execution to stderr
* `--instructions <INSTRUCTIONS>` — Number of instructions to simulate
* `--build-only` — Build the transaction and only write the base64 xdr to stdout
* `--sim-only` — (Deprecated) simulate the transaction and only write the base64 xdr to stdout



## `stellar events`

Watch the network for contract events

**Usage:** `stellar events [OPTIONS]`

###### **Options:**

* `--start-ledger <START_LEDGER>` — The first ledger sequence number in the range to pull events https://developers.stellar.org/docs/learn/encyclopedia/network-configuration/ledger-headers#ledger-sequence
* `--cursor <CURSOR>` — The cursor corresponding to the start of the event range
* `--output <OUTPUT>` — Output formatting options for event stream

  Default value: `pretty`

  Possible values:
  - `pretty`:
    Colorful, human-oriented console output
  - `plain`:
    Human-oriented console output without colors
  - `json`:
    JSON formatted console output

* `-c`, `--count <COUNT>` — The maximum number of events to display (defer to the server-defined limit)

  Default value: `10`
* `--id <CONTRACT_IDS>` — A set of (up to 5) contract IDs to filter events on. This parameter can be passed multiple times, e.g. `--id C123.. --id C456..`, or passed with multiple parameters, e.g. `--id C123 C456`.

   Though the specification supports multiple filter objects (i.e. combinations of type, IDs, and topics), only one set can be specified on the command-line today, though that set can have multiple IDs/topics.
* `--topic <TOPIC_FILTERS>` — A set of (up to 4) topic filters to filter event topics on. A single topic filter can contain 1-4 different segment filters, separated by commas, with an asterisk (`*` character) indicating a wildcard segment.

   **Example:** topic filter with two segments: `--topic "AAAABQAAAAdDT1VOVEVSAA==,*"`

   **Example:** two topic filters with one and two segments each: `--topic "AAAABQAAAAdDT1VOVEVSAA==" --topic '*,*'`

   Note that all of these topic filters are combined with the contract IDs into a single filter (i.e. combination of type, IDs, and topics).
* `--type <EVENT_TYPE>` — Specifies which type of contract events to display

  Default value: `all`

  Possible values: `all`, `contract`, `system`

* `--global` — Use global config
* `--config-dir <CONFIG_DIR>` — Location of config directory, default is "."
* `--rpc-url <RPC_URL>` — RPC server endpoint
* `--rpc-header <RPC_HEADERS>` — RPC Header(s) to include in requests to the RPC provider
* `--network-passphrase <NETWORK_PASSPHRASE>` — Network passphrase to sign the transaction sent to the rpc server
* `-n`, `--network <NETWORK>` — Name of network to use from config



## `stellar env`

Prints the environment variables

Prints to stdout in a format that can be used as .env file. Environment variables have precedence over defaults.

Pass a name to get the value of a single environment variable.

If there are no environment variables in use, prints the defaults.

**Usage:** `stellar env [OPTIONS] [NAME]`

###### **Arguments:**

* `<NAME>` — Env variable name to get the value of.

   E.g.: $ stellar env STELLAR_ACCOUNT

###### **Options:**

* `--global` — Use global config
* `--config-dir <CONFIG_DIR>` — Location of config directory, default is "."



## `stellar keys`

Create and manage identities including keys and addresses

**Usage:** `stellar keys <COMMAND>`

###### **Subcommands:**

* `add` — Add a new identity (keypair, ledger, OS specific secure store)
* `public-key` — Given an identity return its address (public key)
* `fund` — Fund an identity on a test network
* `generate` — Generate a new identity using a 24-word seed phrase The seed phrase can be stored in a config file (default) or in an OS-specific secure store
* `ls` — List identities
* `rm` — Remove an identity
* `secret` — Output an identity's secret key
* `use` — Set the default identity that will be used on all commands. This allows you to skip `--source-account` or setting a environment variable, while reusing this value in all commands that require it



## `stellar keys add`

Add a new identity (keypair, ledger, OS specific secure store)

**Usage:** `stellar keys add [OPTIONS] <NAME>`

###### **Arguments:**

* `<NAME>` — Name of identity

###### **Options:**

* `--secret-key` — (deprecated) Enter secret (S) key when prompted
* `--seed-phrase` — (deprecated) Enter key using 12-24 word seed phrase
* `--secure-store` — Save the new key in secure store. This only supports seed phrases for now
* `--global` — Use global config
* `--config-dir <CONFIG_DIR>` — Location of config directory, default is "."
* `--public-key <PUBLIC_KEY>` — Add a public key, ed25519, or muxed account, e.g. G1.., M2..



## `stellar keys public-key`

Given an identity return its address (public key)

**Usage:** `stellar keys public-key [OPTIONS] <NAME>`

**Command Alias:** `address`

###### **Arguments:**

* `<NAME>` — Name of identity to lookup, default test identity used if not provided

###### **Options:**

* `--hd-path <HD_PATH>` — If identity is a seed phrase use this hd path, default is 0
* `--global` — Use global config
* `--config-dir <CONFIG_DIR>` — Location of config directory, default is "."



## `stellar keys fund`

Fund an identity on a test network

**Usage:** `stellar keys fund [OPTIONS] <NAME>`

###### **Arguments:**

* `<NAME>` — Name of identity to lookup, default test identity used if not provided

###### **Options:**

* `--rpc-url <RPC_URL>` — RPC server endpoint
* `--rpc-header <RPC_HEADERS>` — RPC Header(s) to include in requests to the RPC provider
* `--network-passphrase <NETWORK_PASSPHRASE>` — Network passphrase to sign the transaction sent to the rpc server
* `-n`, `--network <NETWORK>` — Name of network to use from config
* `--hd-path <HD_PATH>` — If identity is a seed phrase use this hd path, default is 0
* `--global` — Use global config
* `--config-dir <CONFIG_DIR>` — Location of config directory, default is "."



## `stellar keys generate`

Generate a new identity using a 24-word seed phrase The seed phrase can be stored in a config file (default) or in an OS-specific secure store

**Usage:** `stellar keys generate [OPTIONS] <NAME>`

###### **Arguments:**

* `<NAME>` — Name of identity

###### **Options:**

* `--no-fund` — Do not fund address
* `--seed <SEED>` — Optional seed to use when generating seed phrase. Random otherwise
* `-s`, `--as-secret` — Output the generated identity as a secret key
* `--secure-store` — Save in OS-specific secure store
* `--global` — Use global config
* `--config-dir <CONFIG_DIR>` — Location of config directory, default is "."
* `--hd-path <HD_PATH>` — When generating a secret key, which `hd_path` should be used from the original `seed_phrase`
* `--rpc-url <RPC_URL>` — RPC server endpoint
* `--rpc-header <RPC_HEADERS>` — RPC Header(s) to include in requests to the RPC provider
* `--network-passphrase <NETWORK_PASSPHRASE>` — Network passphrase to sign the transaction sent to the rpc server
* `-n`, `--network <NETWORK>` — Name of network to use from config
* `--fund` — Fund generated key pair

  Default value: `false`
* `--overwrite` — Overwrite existing identity if it already exists



## `stellar keys ls`

List identities

**Usage:** `stellar keys ls [OPTIONS]`

###### **Options:**

* `--global` — Use global config
* `--config-dir <CONFIG_DIR>` — Location of config directory, default is "."
* `-l`, `--long`



## `stellar keys rm`

Remove an identity

**Usage:** `stellar keys rm [OPTIONS] <NAME>`

###### **Arguments:**

* `<NAME>` — Identity to remove

###### **Options:**

* `--global` — Use global config
* `--config-dir <CONFIG_DIR>` — Location of config directory, default is "."



## `stellar keys secret`

Output an identity's secret key

**Usage:** `stellar keys secret [OPTIONS] <NAME>`

###### **Arguments:**

* `<NAME>` — Name of identity to lookup, default is test identity

###### **Options:**

* `--phrase` — Output seed phrase instead of private key
* `--hd-path <HD_PATH>` — If identity is a seed phrase use this hd path, default is 0
* `--global` — Use global config
* `--config-dir <CONFIG_DIR>` — Location of config directory, default is "."



## `stellar keys use`

Set the default identity that will be used on all commands. This allows you to skip `--source-account` or setting a environment variable, while reusing this value in all commands that require it

**Usage:** `stellar keys use [OPTIONS] <NAME>`

###### **Arguments:**

* `<NAME>` — Set the default network name

###### **Options:**

* `--global` — Use global config
* `--config-dir <CONFIG_DIR>` — Location of config directory, default is "."



## `stellar network`

Configure connection to networks

**Usage:** `stellar network <COMMAND>`

###### **Subcommands:**

* `add` — Add a new network
* `rm` — Remove a network
* `ls` — List networks
* `start` — ⚠️ Deprecated: use `stellar container start` instead
* `stop` — ⚠️ Deprecated: use `stellar container stop` instead
* `use` — Set the default network that will be used on all commands. This allows you to skip `--network` or setting a environment variable, while reusing this value in all commands that require it
* `container` — ⚠️ Deprecated: use `stellar container` instead
* `health` — Checks the health of the configured RPC



## `stellar network add`

Add a new network

**Usage:** `stellar network add [OPTIONS] --rpc-url <RPC_URL> --network-passphrase <NETWORK_PASSPHRASE> <NAME>`

###### **Arguments:**

* `<NAME>` — Name of network

###### **Options:**

* `--rpc-url <RPC_URL>` — RPC server endpoint
* `--rpc-header <RPC_HEADERS>` — Optional header (e.g. API Key) to include in requests to the RPC
* `--network-passphrase <NETWORK_PASSPHRASE>` — Network passphrase to sign the transaction sent to the rpc server
* `--global` — Use global config
* `--config-dir <CONFIG_DIR>` — Location of config directory, default is "."



## `stellar network rm`

Remove a network

**Usage:** `stellar network rm [OPTIONS] <NAME>`

###### **Arguments:**

* `<NAME>` — Network to remove

###### **Options:**

* `--global` — Use global config
* `--config-dir <CONFIG_DIR>` — Location of config directory, default is "."



## `stellar network ls`

List networks

**Usage:** `stellar network ls [OPTIONS]`

###### **Options:**

* `--global` — Use global config
* `--config-dir <CONFIG_DIR>` — Location of config directory, default is "."
* `-l`, `--long` — Get more info about the networks



## `stellar network start`

⚠️ Deprecated: use `stellar container start` instead

Start network

Start a container running a Stellar node, RPC, API, and friendbot (faucet).

`stellar network start NETWORK [OPTIONS]`

By default, when starting a testnet container, without any optional arguments, it will run the equivalent of the following docker command:

`docker run --rm -p 8000:8000 --name stellar stellar/quickstart:testing --testnet --enable rpc,horizon`

**Usage:** `stellar network start [OPTIONS] [NETWORK]`

###### **Arguments:**

* `<NETWORK>` — Network to start. Default is `local`

  Possible values: `local`, `testnet`, `futurenet`, `pubnet`


###### **Options:**

* `-d`, `--docker-host <DOCKER_HOST>` — Optional argument to override the default docker host. This is useful when you are using a non-standard docker host path for your Docker-compatible container runtime, e.g. Docker Desktop defaults to $HOME/.docker/run/docker.sock instead of /var/run/docker.sock
* `--name <NAME>` — Optional argument to specify the container name
* `-l`, `--limits <LIMITS>` — Optional argument to specify the limits for the local network only
* `-p`, `--ports-mapping <PORTS_MAPPING>` — Argument to specify the `HOST_PORT:CONTAINER_PORT` mapping

  Default value: `8000:8000`
* `-t`, `--image-tag-override <IMAGE_TAG_OVERRIDE>` — Optional argument to override the default docker image tag for the given network
* `--protocol-version <PROTOCOL_VERSION>` — Optional argument to specify the protocol version for the local network only



## `stellar network stop`

⚠️ Deprecated: use `stellar container stop` instead

Stop a network started with `network start`. For example, if you ran `stellar network start local`, you can use `stellar network stop local` to stop it.

**Usage:** `stellar network stop [OPTIONS] [NAME]`

###### **Arguments:**

* `<NAME>` — Container to stop

  Default value: `local`

###### **Options:**

* `-d`, `--docker-host <DOCKER_HOST>` — Optional argument to override the default docker host. This is useful when you are using a non-standard docker host path for your Docker-compatible container runtime, e.g. Docker Desktop defaults to $HOME/.docker/run/docker.sock instead of /var/run/docker.sock



## `stellar network use`

Set the default network that will be used on all commands. This allows you to skip `--network` or setting a environment variable, while reusing this value in all commands that require it

**Usage:** `stellar network use [OPTIONS] <NAME>`

###### **Arguments:**

* `<NAME>` — Set the default network name

###### **Options:**

* `--global` — Use global config
* `--config-dir <CONFIG_DIR>` — Location of config directory, default is "."



## `stellar network container`

⚠️ Deprecated: use `stellar container` instead

Commands to start, stop and get logs for a quickstart container

**Usage:** `stellar network container <COMMAND>`

###### **Subcommands:**

* `logs` — Get logs from a running network container
* `start` — Start a container running a Stellar node, RPC, API, and friendbot (faucet)
* `stop` — Stop a network container started with `stellar container start`



## `stellar network container logs`

Get logs from a running network container

**Usage:** `stellar network container logs [OPTIONS] [NAME]`

###### **Arguments:**

* `<NAME>` — Container to get logs from

  Default value: `local`

###### **Options:**

* `-d`, `--docker-host <DOCKER_HOST>` — Optional argument to override the default docker host. This is useful when you are using a non-standard docker host path for your Docker-compatible container runtime, e.g. Docker Desktop defaults to $HOME/.docker/run/docker.sock instead of /var/run/docker.sock



## `stellar network container start`

Start a container running a Stellar node, RPC, API, and friendbot (faucet).

`stellar container start NETWORK [OPTIONS]`

By default, when starting a testnet container, without any optional arguments, it will run the equivalent of the following docker command:

`docker run --rm -p 8000:8000 --name stellar stellar/quickstart:testing --testnet --enable rpc,horizon`

**Usage:** `stellar network container start [OPTIONS] [NETWORK]`

###### **Arguments:**

* `<NETWORK>` — Network to start. Default is `local`

  Possible values: `local`, `testnet`, `futurenet`, `pubnet`


###### **Options:**

* `-d`, `--docker-host <DOCKER_HOST>` — Optional argument to override the default docker host. This is useful when you are using a non-standard docker host path for your Docker-compatible container runtime, e.g. Docker Desktop defaults to $HOME/.docker/run/docker.sock instead of /var/run/docker.sock
* `--name <NAME>` — Optional argument to specify the container name
* `-l`, `--limits <LIMITS>` — Optional argument to specify the limits for the local network only
* `-p`, `--ports-mapping <PORTS_MAPPING>` — Argument to specify the `HOST_PORT:CONTAINER_PORT` mapping

  Default value: `8000:8000`
* `-t`, `--image-tag-override <IMAGE_TAG_OVERRIDE>` — Optional argument to override the default docker image tag for the given network
* `--protocol-version <PROTOCOL_VERSION>` — Optional argument to specify the protocol version for the local network only



## `stellar network container stop`

Stop a network container started with `stellar container start`

**Usage:** `stellar network container stop [OPTIONS] [NAME]`

###### **Arguments:**

* `<NAME>` — Container to stop

  Default value: `local`

###### **Options:**

* `-d`, `--docker-host <DOCKER_HOST>` — Optional argument to override the default docker host. This is useful when you are using a non-standard docker host path for your Docker-compatible container runtime, e.g. Docker Desktop defaults to $HOME/.docker/run/docker.sock instead of /var/run/docker.sock



## `stellar network health`

Checks the health of the configured RPC

**Usage:** `stellar network health [OPTIONS]`

###### **Options:**

* `--rpc-url <RPC_URL>` — RPC server endpoint
* `--rpc-header <RPC_HEADERS>` — RPC Header(s) to include in requests to the RPC provider
* `--network-passphrase <NETWORK_PASSPHRASE>` — Network passphrase to sign the transaction sent to the rpc server
* `-n`, `--network <NETWORK>` — Name of network to use from config
* `--global` — Use global config
* `--config-dir <CONFIG_DIR>` — Location of config directory, default is "."
* `--output <OUTPUT>` — Format of the output

  Default value: `text`

  Possible values:
  - `text`:
    Text output of network health status
  - `json`:
    JSON result of the RPC request
  - `json-formatted`:
    Formatted (multiline) JSON output of the RPC request




## `stellar container`

Start local networks in containers

**Usage:** `stellar container <COMMAND>`

###### **Subcommands:**

* `logs` — Get logs from a running network container
* `start` — Start a container running a Stellar node, RPC, API, and friendbot (faucet)
* `stop` — Stop a network container started with `stellar container start`



## `stellar container logs`

Get logs from a running network container

**Usage:** `stellar container logs [OPTIONS] [NAME]`

###### **Arguments:**

* `<NAME>` — Container to get logs from

  Default value: `local`

###### **Options:**

* `-d`, `--docker-host <DOCKER_HOST>` — Optional argument to override the default docker host. This is useful when you are using a non-standard docker host path for your Docker-compatible container runtime, e.g. Docker Desktop defaults to $HOME/.docker/run/docker.sock instead of /var/run/docker.sock



## `stellar container start`

Start a container running a Stellar node, RPC, API, and friendbot (faucet).

`stellar container start NETWORK [OPTIONS]`

By default, when starting a testnet container, without any optional arguments, it will run the equivalent of the following docker command:

`docker run --rm -p 8000:8000 --name stellar stellar/quickstart:testing --testnet --enable rpc,horizon`

**Usage:** `stellar container start [OPTIONS] [NETWORK]`

###### **Arguments:**

* `<NETWORK>` — Network to start. Default is `local`

  Possible values: `local`, `testnet`, `futurenet`, `pubnet`


###### **Options:**

* `-d`, `--docker-host <DOCKER_HOST>` — Optional argument to override the default docker host. This is useful when you are using a non-standard docker host path for your Docker-compatible container runtime, e.g. Docker Desktop defaults to $HOME/.docker/run/docker.sock instead of /var/run/docker.sock
* `--name <NAME>` — Optional argument to specify the container name
* `-l`, `--limits <LIMITS>` — Optional argument to specify the limits for the local network only
* `-p`, `--ports-mapping <PORTS_MAPPING>` — Argument to specify the `HOST_PORT:CONTAINER_PORT` mapping

  Default value: `8000:8000`
* `-t`, `--image-tag-override <IMAGE_TAG_OVERRIDE>` — Optional argument to override the default docker image tag for the given network
* `--protocol-version <PROTOCOL_VERSION>` — Optional argument to specify the protocol version for the local network only



## `stellar container stop`

Stop a network container started with `stellar container start`

**Usage:** `stellar container stop [OPTIONS] [NAME]`

###### **Arguments:**

* `<NAME>` — Container to stop

  Default value: `local`

###### **Options:**

* `-d`, `--docker-host <DOCKER_HOST>` — Optional argument to override the default docker host. This is useful when you are using a non-standard docker host path for your Docker-compatible container runtime, e.g. Docker Desktop defaults to $HOME/.docker/run/docker.sock instead of /var/run/docker.sock



## `stellar snapshot`

Download a snapshot of a ledger from an archive

**Usage:** `stellar snapshot <COMMAND>`

###### **Subcommands:**

* `create` — Create a ledger snapshot using a history archive



## `stellar snapshot create`

Create a ledger snapshot using a history archive.

Filters (address, wasm-hash) specify what ledger entries to include.

Account addresses include the account, and trustlines.

Contract addresses include the related wasm, contract data.

If a contract is a Stellar asset contract, it includes the asset issuer's account and trust lines, but does not include all the trust lines of other accounts holding the asset. To include them specify the addresses of relevant accounts.

Any invalid contract id passed as `--address` will be ignored.

**Usage:** `stellar snapshot create [OPTIONS] --output <OUTPUT>`

###### **Options:**

* `--ledger <LEDGER>` — The ledger sequence number to snapshot. Defaults to latest history archived ledger
* `--address <ADDRESS>` — Account or contract address/alias to include in the snapshot
* `--wasm-hash <WASM_HASHES>` — WASM hashes to include in the snapshot
* `--output <OUTPUT>` — Format of the out file

  Possible values: `json`

* `--out <OUT>` — Out path that the snapshot is written to

  Default value: `snapshot.json`
* `--global` — Use global config
* `--config-dir <CONFIG_DIR>` — Location of config directory, default is "."
* `--rpc-url <RPC_URL>` — RPC server endpoint
* `--rpc-header <RPC_HEADERS>` — RPC Header(s) to include in requests to the RPC provider
* `--network-passphrase <NETWORK_PASSPHRASE>` — Network passphrase to sign the transaction sent to the rpc server
* `-n`, `--network <NETWORK>` — Name of network to use from config
* `--archive-url <ARCHIVE_URL>` — Archive URL



## `stellar tx`

Sign, Simulate, and Send transactions

**Usage:** `stellar tx <COMMAND>`

###### **Subcommands:**

* `update` — Update the transaction
* `edit` — Edit a transaction envelope from stdin. This command respects the environment variables `STELLAR_EDITOR`, `EDITOR` and `VISUAL`, in that order
* `hash` — Calculate the hash of a transaction envelope
* `new` — Create a new transaction
* `operation` — Manipulate the operations in a transaction, including adding new operations
* `send` — Send a transaction envelope to the network
* `sign` — Sign a transaction envelope appending the signature to the envelope
* `simulate` — Simulate a transaction envelope from stdin



## `stellar tx update`

Update the transaction

**Usage:** `stellar tx update <COMMAND>`

###### **Subcommands:**

* `sequence-number` — Edit the sequence number on a transaction



## `stellar tx update sequence-number`

Edit the sequence number on a transaction

**Usage:** `stellar tx update sequence-number <COMMAND>`

**Command Alias:** `seq-num`

###### **Subcommands:**

* `next` — Fetch the source account's seq-num and increment for the given tx



## `stellar tx update sequence-number next`

Fetch the source account's seq-num and increment for the given tx

**Usage:** `stellar tx update sequence-number next [OPTIONS]`

###### **Options:**

* `--rpc-url <RPC_URL>` — RPC server endpoint
* `--rpc-header <RPC_HEADERS>` — RPC Header(s) to include in requests to the RPC provider
* `--network-passphrase <NETWORK_PASSPHRASE>` — Network passphrase to sign the transaction sent to the rpc server
* `-n`, `--network <NETWORK>` — Name of network to use from config
* `--global` — Use global config
* `--config-dir <CONFIG_DIR>` — Location of config directory, default is "."



## `stellar tx edit`

Edit a transaction envelope from stdin. This command respects the environment variables `STELLAR_EDITOR`, `EDITOR` and `VISUAL`, in that order.

Example: Start a new edit session

$ stellar tx edit

Example: Pipe an XDR transaction envelope

$ stellar tx new manage-data --data-name hello --build-only | stellar tx edit

**Usage:** `stellar tx edit`



## `stellar tx hash`

Calculate the hash of a transaction envelope

**Usage:** `stellar tx hash [OPTIONS] [TX_XDR]`

###### **Arguments:**

* `<TX_XDR>` — Base-64 transaction envelope XDR or file containing XDR to decode, or stdin if empty

###### **Options:**

* `--rpc-url <RPC_URL>` — RPC server endpoint
* `--rpc-header <RPC_HEADERS>` — RPC Header(s) to include in requests to the RPC provider
* `--network-passphrase <NETWORK_PASSPHRASE>` — Network passphrase to sign the transaction sent to the rpc server
* `-n`, `--network <NETWORK>` — Name of network to use from config



## `stellar tx new`

Create a new transaction

**Usage:** `stellar tx new <COMMAND>`

###### **Subcommands:**

* `account-merge` — Transfers the XLM balance of an account to another account and removes the source account from the ledger
* `bump-sequence` — Bumps forward the sequence number of the source account to the given sequence number, invalidating any transaction with a smaller sequence number
* `change-trust` — Creates, updates, or deletes a trustline
Learn more about trustlines
https://developers.stellar.org/docs/learn/fundamentals/stellar-data-structures/accounts#trustlines
* `create-account` — Creates and funds a new account with the specified starting balance
* `manage-data` — Sets, modifies, or deletes a data entry (name/value pair) that is attached to an account
Learn more about entries and subentries:
https://developers.stellar.org/docs/learn/fundamentals/stellar-data-structures/accounts#subentries
* `payment` — Sends an amount in a specific asset to a destination account
* `set-options` — Set option for an account such as flags, inflation destination, signers, home domain, and master key weight
Learn more about flags:
https://developers.stellar.org/docs/learn/glossary#flags
Learn more about the home domain:
https://github.com/stellar/stellar-protocol/blob/master/ecosystem/sep-0001.md
Learn more about signers operations and key weight:
https://developers.stellar.org/docs/learn/encyclopedia/security/signatures-multisig#multisig
* `set-trustline-flags` — Allows issuing account to configure authorization and trustline flags to an asset
The Asset parameter is of the `TrustLineAsset` type. If you are modifying a trustline to a regular asset (i.e. one in a Code:Issuer format), this is equivalent to the Asset type.
If you are modifying a trustline to a pool share, however, this is composed of the liquidity pool's unique ID.
Learn more about flags:
https://developers.stellar.org/docs/learn/glossary#flags



## `stellar tx new account-merge`

Transfers the XLM balance of an account to another account and removes the source account from the ledger

**Usage:** `stellar tx new account-merge [OPTIONS] --source-account <SOURCE_ACCOUNT> --account <ACCOUNT>`

###### **Options:**

* `--fee <FEE>` — fee amount for transaction, in stroops. 1 stroop = 0.0000001 xlm

  Default value: `100`
* `--cost` — Output the cost execution to stderr
* `--instructions <INSTRUCTIONS>` — Number of instructions to simulate
* `--build-only` — Build the transaction and only write the base64 xdr to stdout
* `--sim-only` — (Deprecated) simulate the transaction and only write the base64 xdr to stdout
* `--rpc-url <RPC_URL>` — RPC server endpoint
* `--rpc-header <RPC_HEADERS>` — RPC Header(s) to include in requests to the RPC provider
* `--network-passphrase <NETWORK_PASSPHRASE>` — Network passphrase to sign the transaction sent to the rpc server
* `-n`, `--network <NETWORK>` — Name of network to use from config
* `-s`, `--source-account <SOURCE_ACCOUNT>` [alias: `source`] — Account that where transaction originates from. Alias `source`. Can be an identity (--source alice), a public key (--source GDKW...), a muxed account (--source MDA…), a secret key (--source SC36…), or a seed phrase (--source "kite urban…"). If `--build-only` or `--sim-only` flags were NOT provided, this key will also be used to sign the final transaction. In that case, trying to sign with public key will fail
* `--hd-path <HD_PATH>` — If using a seed phrase, which hierarchical deterministic path to use, e.g. `m/44'/148'/{hd_path}`. Example: `--hd-path 1`. Default: `0`
* `--global` — Use global config
* `--config-dir <CONFIG_DIR>` — Location of config directory, default is "."
* `--account <ACCOUNT>` — Muxed Account to merge with, e.g. `GBX...`, 'MBX...'



## `stellar tx new bump-sequence`

Bumps forward the sequence number of the source account to the given sequence number, invalidating any transaction with a smaller sequence number

**Usage:** `stellar tx new bump-sequence [OPTIONS] --source-account <SOURCE_ACCOUNT> --bump-to <BUMP_TO>`

###### **Options:**

* `--fee <FEE>` — fee amount for transaction, in stroops. 1 stroop = 0.0000001 xlm

  Default value: `100`
* `--cost` — Output the cost execution to stderr
* `--instructions <INSTRUCTIONS>` — Number of instructions to simulate
* `--build-only` — Build the transaction and only write the base64 xdr to stdout
* `--sim-only` — (Deprecated) simulate the transaction and only write the base64 xdr to stdout
* `--rpc-url <RPC_URL>` — RPC server endpoint
* `--rpc-header <RPC_HEADERS>` — RPC Header(s) to include in requests to the RPC provider
* `--network-passphrase <NETWORK_PASSPHRASE>` — Network passphrase to sign the transaction sent to the rpc server
* `-n`, `--network <NETWORK>` — Name of network to use from config
* `-s`, `--source-account <SOURCE_ACCOUNT>` [alias: `source`] — Account that where transaction originates from. Alias `source`. Can be an identity (--source alice), a public key (--source GDKW...), a muxed account (--source MDA…), a secret key (--source SC36…), or a seed phrase (--source "kite urban…"). If `--build-only` or `--sim-only` flags were NOT provided, this key will also be used to sign the final transaction. In that case, trying to sign with public key will fail
* `--hd-path <HD_PATH>` — If using a seed phrase, which hierarchical deterministic path to use, e.g. `m/44'/148'/{hd_path}`. Example: `--hd-path 1`. Default: `0`
* `--global` — Use global config
* `--config-dir <CONFIG_DIR>` — Location of config directory, default is "."
* `--bump-to <BUMP_TO>` — Sequence number to bump to



## `stellar tx new change-trust`

Creates, updates, or deletes a trustline
Learn more about trustlines
https://developers.stellar.org/docs/learn/fundamentals/stellar-data-structures/accounts#trustlines

**Usage:** `stellar tx new change-trust [OPTIONS] --source-account <SOURCE_ACCOUNT> --line <LINE>`

###### **Options:**

* `--fee <FEE>` — fee amount for transaction, in stroops. 1 stroop = 0.0000001 xlm

  Default value: `100`
* `--cost` — Output the cost execution to stderr
* `--instructions <INSTRUCTIONS>` — Number of instructions to simulate
* `--build-only` — Build the transaction and only write the base64 xdr to stdout
* `--sim-only` — (Deprecated) simulate the transaction and only write the base64 xdr to stdout
* `--rpc-url <RPC_URL>` — RPC server endpoint
* `--rpc-header <RPC_HEADERS>` — RPC Header(s) to include in requests to the RPC provider
* `--network-passphrase <NETWORK_PASSPHRASE>` — Network passphrase to sign the transaction sent to the rpc server
* `-n`, `--network <NETWORK>` — Name of network to use from config
* `-s`, `--source-account <SOURCE_ACCOUNT>` [alias: `source`] — Account that where transaction originates from. Alias `source`. Can be an identity (--source alice), a public key (--source GDKW...), a muxed account (--source MDA…), a secret key (--source SC36…), or a seed phrase (--source "kite urban…"). If `--build-only` or `--sim-only` flags were NOT provided, this key will also be used to sign the final transaction. In that case, trying to sign with public key will fail
* `--hd-path <HD_PATH>` — If using a seed phrase, which hierarchical deterministic path to use, e.g. `m/44'/148'/{hd_path}`. Example: `--hd-path 1`. Default: `0`
* `--global` — Use global config
* `--config-dir <CONFIG_DIR>` — Location of config directory, default is "."
* `--line <LINE>`
* `--limit <LIMIT>` — Limit for the trust line, 0 to remove the trust line

  Default value: `9223372036854775807`



## `stellar tx new create-account`

Creates and funds a new account with the specified starting balance

**Usage:** `stellar tx new create-account [OPTIONS] --source-account <SOURCE_ACCOUNT> --destination <DESTINATION>`

###### **Options:**

* `--fee <FEE>` — fee amount for transaction, in stroops. 1 stroop = 0.0000001 xlm

  Default value: `100`
* `--cost` — Output the cost execution to stderr
* `--instructions <INSTRUCTIONS>` — Number of instructions to simulate
* `--build-only` — Build the transaction and only write the base64 xdr to stdout
* `--sim-only` — (Deprecated) simulate the transaction and only write the base64 xdr to stdout
* `--rpc-url <RPC_URL>` — RPC server endpoint
* `--rpc-header <RPC_HEADERS>` — RPC Header(s) to include in requests to the RPC provider
* `--network-passphrase <NETWORK_PASSPHRASE>` — Network passphrase to sign the transaction sent to the rpc server
* `-n`, `--network <NETWORK>` — Name of network to use from config
* `-s`, `--source-account <SOURCE_ACCOUNT>` [alias: `source`] — Account that where transaction originates from. Alias `source`. Can be an identity (--source alice), a public key (--source GDKW...), a muxed account (--source MDA…), a secret key (--source SC36…), or a seed phrase (--source "kite urban…"). If `--build-only` or `--sim-only` flags were NOT provided, this key will also be used to sign the final transaction. In that case, trying to sign with public key will fail
* `--hd-path <HD_PATH>` — If using a seed phrase, which hierarchical deterministic path to use, e.g. `m/44'/148'/{hd_path}`. Example: `--hd-path 1`. Default: `0`
* `--global` — Use global config
* `--config-dir <CONFIG_DIR>` — Location of config directory, default is "."
* `--destination <DESTINATION>` — Account Id to create, e.g. `GBX...`
* `--starting-balance <STARTING_BALANCE>` — Initial balance in stroops of the account, default 1 XLM

  Default value: `10_000_000`



## `stellar tx new manage-data`

Sets, modifies, or deletes a data entry (name/value pair) that is attached to an account
Learn more about entries and subentries:
https://developers.stellar.org/docs/learn/fundamentals/stellar-data-structures/accounts#subentries

**Usage:** `stellar tx new manage-data [OPTIONS] --source-account <SOURCE_ACCOUNT> --data-name <DATA_NAME>`

###### **Options:**

* `--fee <FEE>` — fee amount for transaction, in stroops. 1 stroop = 0.0000001 xlm

  Default value: `100`
* `--cost` — Output the cost execution to stderr
* `--instructions <INSTRUCTIONS>` — Number of instructions to simulate
* `--build-only` — Build the transaction and only write the base64 xdr to stdout
* `--sim-only` — (Deprecated) simulate the transaction and only write the base64 xdr to stdout
* `--rpc-url <RPC_URL>` — RPC server endpoint
* `--rpc-header <RPC_HEADERS>` — RPC Header(s) to include in requests to the RPC provider
* `--network-passphrase <NETWORK_PASSPHRASE>` — Network passphrase to sign the transaction sent to the rpc server
* `-n`, `--network <NETWORK>` — Name of network to use from config
* `-s`, `--source-account <SOURCE_ACCOUNT>` [alias: `source`] — Account that where transaction originates from. Alias `source`. Can be an identity (--source alice), a public key (--source GDKW...), a muxed account (--source MDA…), a secret key (--source SC36…), or a seed phrase (--source "kite urban…"). If `--build-only` or `--sim-only` flags were NOT provided, this key will also be used to sign the final transaction. In that case, trying to sign with public key will fail
* `--hd-path <HD_PATH>` — If using a seed phrase, which hierarchical deterministic path to use, e.g. `m/44'/148'/{hd_path}`. Example: `--hd-path 1`. Default: `0`
* `--global` — Use global config
* `--config-dir <CONFIG_DIR>` — Location of config directory, default is "."
* `--data-name <DATA_NAME>` — String up to 64 bytes long. If this is a new Name it will add the given name/value pair to the account. If this Name is already present then the associated value will be modified
* `--data-value <DATA_VALUE>` — Up to 64 bytes long hex string If not present then the existing Name will be deleted. If present then this value will be set in the `DataEntry`



## `stellar tx new payment`

Sends an amount in a specific asset to a destination account

**Usage:** `stellar tx new payment [OPTIONS] --source-account <SOURCE_ACCOUNT> --destination <DESTINATION> --amount <AMOUNT>`

###### **Options:**

* `--fee <FEE>` — fee amount for transaction, in stroops. 1 stroop = 0.0000001 xlm

  Default value: `100`
* `--cost` — Output the cost execution to stderr
* `--instructions <INSTRUCTIONS>` — Number of instructions to simulate
* `--build-only` — Build the transaction and only write the base64 xdr to stdout
* `--sim-only` — (Deprecated) simulate the transaction and only write the base64 xdr to stdout
* `--rpc-url <RPC_URL>` — RPC server endpoint
* `--rpc-header <RPC_HEADERS>` — RPC Header(s) to include in requests to the RPC provider
* `--network-passphrase <NETWORK_PASSPHRASE>` — Network passphrase to sign the transaction sent to the rpc server
* `-n`, `--network <NETWORK>` — Name of network to use from config
* `-s`, `--source-account <SOURCE_ACCOUNT>` [alias: `source`] — Account that where transaction originates from. Alias `source`. Can be an identity (--source alice), a public key (--source GDKW...), a muxed account (--source MDA…), a secret key (--source SC36…), or a seed phrase (--source "kite urban…"). If `--build-only` or `--sim-only` flags were NOT provided, this key will also be used to sign the final transaction. In that case, trying to sign with public key will fail
* `--hd-path <HD_PATH>` — If using a seed phrase, which hierarchical deterministic path to use, e.g. `m/44'/148'/{hd_path}`. Example: `--hd-path 1`. Default: `0`
* `--global` — Use global config
* `--config-dir <CONFIG_DIR>` — Location of config directory, default is "."
* `--destination <DESTINATION>` — Account to send to, e.g. `GBX...`
* `--asset <ASSET>` — Asset to send, default native, e.i. XLM

  Default value: `native`
* `--amount <AMOUNT>` — Amount of the aforementioned asset to send. e.g. `10_000_000` (1 XLM)



## `stellar tx new set-options`

Set option for an account such as flags, inflation destination, signers, home domain, and master key weight
Learn more about flags:
https://developers.stellar.org/docs/learn/glossary#flags
Learn more about the home domain:
https://github.com/stellar/stellar-protocol/blob/master/ecosystem/sep-0001.md
Learn more about signers operations and key weight:
https://developers.stellar.org/docs/learn/encyclopedia/security/signatures-multisig#multisig

**Usage:** `stellar tx new set-options [OPTIONS] --source-account <SOURCE_ACCOUNT>`

###### **Options:**

* `--fee <FEE>` — fee amount for transaction, in stroops. 1 stroop = 0.0000001 xlm

  Default value: `100`
* `--cost` — Output the cost execution to stderr
* `--instructions <INSTRUCTIONS>` — Number of instructions to simulate
* `--build-only` — Build the transaction and only write the base64 xdr to stdout
* `--sim-only` — (Deprecated) simulate the transaction and only write the base64 xdr to stdout
* `--rpc-url <RPC_URL>` — RPC server endpoint
* `--rpc-header <RPC_HEADERS>` — RPC Header(s) to include in requests to the RPC provider
* `--network-passphrase <NETWORK_PASSPHRASE>` — Network passphrase to sign the transaction sent to the rpc server
* `-n`, `--network <NETWORK>` — Name of network to use from config
* `-s`, `--source-account <SOURCE_ACCOUNT>` [alias: `source`] — Account that where transaction originates from. Alias `source`. Can be an identity (--source alice), a public key (--source GDKW...), a muxed account (--source MDA…), a secret key (--source SC36…), or a seed phrase (--source "kite urban…"). If `--build-only` or `--sim-only` flags were NOT provided, this key will also be used to sign the final transaction. In that case, trying to sign with public key will fail
* `--hd-path <HD_PATH>` — If using a seed phrase, which hierarchical deterministic path to use, e.g. `m/44'/148'/{hd_path}`. Example: `--hd-path 1`. Default: `0`
* `--global` — Use global config
* `--config-dir <CONFIG_DIR>` — Location of config directory, default is "."
* `--inflation-dest <INFLATION_DEST>` — Account of the inflation destination
* `--master-weight <MASTER_WEIGHT>` — A number from 0-255 (inclusive) representing the weight of the master key. If the weight of the master key is updated to 0, it is effectively disabled
* `--low-threshold <LOW_THRESHOLD>` — A number from 0-255 (inclusive) representing the threshold this account sets on all operations it performs that have a low threshold. https://developers.stellar.org/docs/learn/encyclopedia/security/signatures-multisig#multisig
* `--med-threshold <MED_THRESHOLD>` — A number from 0-255 (inclusive) representing the threshold this account sets on all operations it performs that have a medium threshold. https://developers.stellar.org/docs/learn/encyclopedia/security/signatures-multisig#multisig
* `--high-threshold <HIGH_THRESHOLD>` — A number from 0-255 (inclusive) representing the threshold this account sets on all operations it performs that have a high threshold. https://developers.stellar.org/docs/learn/encyclopedia/security/signatures-multisig#multisig
* `--home-domain <HOME_DOMAIN>` — Sets the home domain of an account. See https://developers.stellar.org/docs/learn/encyclopedia/network-configuration/federation
* `--signer <SIGNER>` — Add, update, or remove a signer from an account
* `--signer-weight <SIGNER_WEIGHT>` — Signer weight is a number from 0-255 (inclusive). The signer is deleted if the weight is 0
* `--set-required` — When enabled, an issuer must approve an account before that account can hold its asset. https://developers.stellar.org/docs/tokens/control-asset-access#authorization-required-0x1
* `--set-revocable` — When enabled, an issuer can revoke an existing trustline's authorization, thereby freezing the asset held by an account. https://developers.stellar.org/docs/tokens/control-asset-access#authorization-revocable-0x2
* `--set-clawback-enabled` — Enables the issuing account to take back (burning) all of the asset. https://developers.stellar.org/docs/tokens/control-asset-access#clawback-enabled-0x8
* `--set-immutable` — With this setting, none of the other authorization flags (`AUTH_REQUIRED_FLAG`, `AUTH_REVOCABLE_FLAG`) can be set, and the issuing account can't be merged. https://developers.stellar.org/docs/tokens/control-asset-access#authorization-immutable-0x4
* `--clear-required`
* `--clear-revocable`
* `--clear-immutable`
* `--clear-clawback-enabled`



## `stellar tx new set-trustline-flags`

Allows issuing account to configure authorization and trustline flags to an asset
The Asset parameter is of the `TrustLineAsset` type. If you are modifying a trustline to a regular asset (i.e. one in a Code:Issuer format), this is equivalent to the Asset type.
If you are modifying a trustline to a pool share, however, this is composed of the liquidity pool's unique ID.
Learn more about flags:
https://developers.stellar.org/docs/learn/glossary#flags

**Usage:** `stellar tx new set-trustline-flags [OPTIONS] --source-account <SOURCE_ACCOUNT> --trustor <TRUSTOR> --asset <ASSET>`

###### **Options:**

* `--fee <FEE>` — fee amount for transaction, in stroops. 1 stroop = 0.0000001 xlm

  Default value: `100`
* `--cost` — Output the cost execution to stderr
* `--instructions <INSTRUCTIONS>` — Number of instructions to simulate
* `--build-only` — Build the transaction and only write the base64 xdr to stdout
* `--sim-only` — (Deprecated) simulate the transaction and only write the base64 xdr to stdout
* `--rpc-url <RPC_URL>` — RPC server endpoint
* `--rpc-header <RPC_HEADERS>` — RPC Header(s) to include in requests to the RPC provider
* `--network-passphrase <NETWORK_PASSPHRASE>` — Network passphrase to sign the transaction sent to the rpc server
* `-n`, `--network <NETWORK>` — Name of network to use from config
* `-s`, `--source-account <SOURCE_ACCOUNT>` [alias: `source`] — Account that where transaction originates from. Alias `source`. Can be an identity (--source alice), a public key (--source GDKW...), a muxed account (--source MDA…), a secret key (--source SC36…), or a seed phrase (--source "kite urban…"). If `--build-only` or `--sim-only` flags were NOT provided, this key will also be used to sign the final transaction. In that case, trying to sign with public key will fail
* `--hd-path <HD_PATH>` — If using a seed phrase, which hierarchical deterministic path to use, e.g. `m/44'/148'/{hd_path}`. Example: `--hd-path 1`. Default: `0`
* `--global` — Use global config
* `--config-dir <CONFIG_DIR>` — Location of config directory, default is "."
* `--trustor <TRUSTOR>` — Account to set trustline flags for, e.g. `GBX...`, or alias, or muxed account, `M123...``
* `--asset <ASSET>` — Asset to set trustline flags for
* `--set-authorize` — Signifies complete authorization allowing an account to transact freely with the asset to make and receive payments and place orders
* `--set-authorize-to-maintain-liabilities` — Denotes limited authorization that allows an account to maintain current orders but not to otherwise transact with the asset
* `--set-trustline-clawback-enabled` — Enables the issuing account to take back (burning) all of the asset. See our section on Clawbacks: https://developers.stellar.org/docs/learn/encyclopedia/transactions-specialized/clawbacks
* `--clear-authorize`
* `--clear-authorize-to-maintain-liabilities`
* `--clear-trustline-clawback-enabled`



## `stellar tx operation`

Manipulate the operations in a transaction, including adding new operations

**Usage:** `stellar tx operation <COMMAND>`

**Command Alias:** `op`

###### **Subcommands:**

* `add` — Add Operation to a transaction



## `stellar tx operation add`

Add Operation to a transaction

**Usage:** `stellar tx operation add <COMMAND>`

###### **Subcommands:**

* `account-merge` — Transfers the XLM balance of an account to another account and removes the source account from the ledger
* `bump-sequence` — Bumps forward the sequence number of the source account to the given sequence number, invalidating any transaction with a smaller sequence number
* `change-trust` — Creates, updates, or deletes a trustline
Learn more about trustlines
https://developers.stellar.org/docs/learn/fundamentals/stellar-data-structures/accounts#trustlines
* `create-account` — Creates and funds a new account with the specified starting balance
* `manage-data` — Sets, modifies, or deletes a data entry (name/value pair) that is attached to an account
Learn more about entries and subentries:
https://developers.stellar.org/docs/learn/fundamentals/stellar-data-structures/accounts#subentries
* `payment` — Sends an amount in a specific asset to a destination account
* `set-options` — Set option for an account such as flags, inflation destination, signers, home domain, and master key weight
Learn more about flags:
https://developers.stellar.org/docs/learn/glossary#flags
Learn more about the home domain:
https://github.com/stellar/stellar-protocol/blob/master/ecosystem/sep-0001.md
Learn more about signers operations and key weight:
https://developers.stellar.org/docs/learn/encyclopedia/security/signatures-multisig#multisig
* `set-trustline-flags` — Allows issuing account to configure authorization and trustline flags to an asset
The Asset parameter is of the `TrustLineAsset` type. If you are modifying a trustline to a regular asset (i.e. one in a Code:Issuer format), this is equivalent to the Asset type.
If you are modifying a trustline to a pool share, however, this is composed of the liquidity pool's unique ID.
Learn more about flags:
https://developers.stellar.org/docs/learn/glossary#flags



## `stellar tx operation add account-merge`

Transfers the XLM balance of an account to another account and removes the source account from the ledger

**Usage:** `stellar tx operation add account-merge [OPTIONS] --source-account <SOURCE_ACCOUNT> --account <ACCOUNT> [TX_XDR]`

###### **Arguments:**

* `<TX_XDR>` — Base-64 transaction envelope XDR or file containing XDR to decode, or stdin if empty

###### **Options:**

* `--operation-source-account <OPERATION_SOURCE_ACCOUNT>` [alias: `op-source`] — Source account used for the operation
* `--fee <FEE>` — fee amount for transaction, in stroops. 1 stroop = 0.0000001 xlm

  Default value: `100`
* `--cost` — Output the cost execution to stderr
* `--instructions <INSTRUCTIONS>` — Number of instructions to simulate
* `--build-only` — Build the transaction and only write the base64 xdr to stdout
* `--sim-only` — (Deprecated) simulate the transaction and only write the base64 xdr to stdout
* `--rpc-url <RPC_URL>` — RPC server endpoint
* `--rpc-header <RPC_HEADERS>` — RPC Header(s) to include in requests to the RPC provider
* `--network-passphrase <NETWORK_PASSPHRASE>` — Network passphrase to sign the transaction sent to the rpc server
* `-n`, `--network <NETWORK>` — Name of network to use from config
* `-s`, `--source-account <SOURCE_ACCOUNT>` [alias: `source`] — Account that where transaction originates from. Alias `source`. Can be an identity (--source alice), a public key (--source GDKW...), a muxed account (--source MDA…), a secret key (--source SC36…), or a seed phrase (--source "kite urban…"). If `--build-only` or `--sim-only` flags were NOT provided, this key will also be used to sign the final transaction. In that case, trying to sign with public key will fail
* `--hd-path <HD_PATH>` — If using a seed phrase, which hierarchical deterministic path to use, e.g. `m/44'/148'/{hd_path}`. Example: `--hd-path 1`. Default: `0`
* `--global` — Use global config
* `--config-dir <CONFIG_DIR>` — Location of config directory, default is "."
* `--account <ACCOUNT>` — Muxed Account to merge with, e.g. `GBX...`, 'MBX...'



## `stellar tx operation add bump-sequence`

Bumps forward the sequence number of the source account to the given sequence number, invalidating any transaction with a smaller sequence number

**Usage:** `stellar tx operation add bump-sequence [OPTIONS] --source-account <SOURCE_ACCOUNT> --bump-to <BUMP_TO> [TX_XDR]`

###### **Arguments:**

* `<TX_XDR>` — Base-64 transaction envelope XDR or file containing XDR to decode, or stdin if empty

###### **Options:**

* `--operation-source-account <OPERATION_SOURCE_ACCOUNT>` [alias: `op-source`] — Source account used for the operation
* `--fee <FEE>` — fee amount for transaction, in stroops. 1 stroop = 0.0000001 xlm

  Default value: `100`
* `--cost` — Output the cost execution to stderr
* `--instructions <INSTRUCTIONS>` — Number of instructions to simulate
* `--build-only` — Build the transaction and only write the base64 xdr to stdout
* `--sim-only` — (Deprecated) simulate the transaction and only write the base64 xdr to stdout
* `--rpc-url <RPC_URL>` — RPC server endpoint
* `--rpc-header <RPC_HEADERS>` — RPC Header(s) to include in requests to the RPC provider
* `--network-passphrase <NETWORK_PASSPHRASE>` — Network passphrase to sign the transaction sent to the rpc server
* `-n`, `--network <NETWORK>` — Name of network to use from config
* `-s`, `--source-account <SOURCE_ACCOUNT>` [alias: `source`] — Account that where transaction originates from. Alias `source`. Can be an identity (--source alice), a public key (--source GDKW...), a muxed account (--source MDA…), a secret key (--source SC36…), or a seed phrase (--source "kite urban…"). If `--build-only` or `--sim-only` flags were NOT provided, this key will also be used to sign the final transaction. In that case, trying to sign with public key will fail
* `--hd-path <HD_PATH>` — If using a seed phrase, which hierarchical deterministic path to use, e.g. `m/44'/148'/{hd_path}`. Example: `--hd-path 1`. Default: `0`
* `--global` — Use global config
* `--config-dir <CONFIG_DIR>` — Location of config directory, default is "."
* `--bump-to <BUMP_TO>` — Sequence number to bump to



## `stellar tx operation add change-trust`

Creates, updates, or deletes a trustline
Learn more about trustlines
https://developers.stellar.org/docs/learn/fundamentals/stellar-data-structures/accounts#trustlines

**Usage:** `stellar tx operation add change-trust [OPTIONS] --source-account <SOURCE_ACCOUNT> --line <LINE> [TX_XDR]`

###### **Arguments:**

* `<TX_XDR>` — Base-64 transaction envelope XDR or file containing XDR to decode, or stdin if empty

###### **Options:**

* `--operation-source-account <OPERATION_SOURCE_ACCOUNT>` [alias: `op-source`] — Source account used for the operation
* `--fee <FEE>` — fee amount for transaction, in stroops. 1 stroop = 0.0000001 xlm

  Default value: `100`
* `--cost` — Output the cost execution to stderr
* `--instructions <INSTRUCTIONS>` — Number of instructions to simulate
* `--build-only` — Build the transaction and only write the base64 xdr to stdout
* `--sim-only` — (Deprecated) simulate the transaction and only write the base64 xdr to stdout
* `--rpc-url <RPC_URL>` — RPC server endpoint
* `--rpc-header <RPC_HEADERS>` — RPC Header(s) to include in requests to the RPC provider
* `--network-passphrase <NETWORK_PASSPHRASE>` — Network passphrase to sign the transaction sent to the rpc server
* `-n`, `--network <NETWORK>` — Name of network to use from config
* `-s`, `--source-account <SOURCE_ACCOUNT>` [alias: `source`] — Account that where transaction originates from. Alias `source`. Can be an identity (--source alice), a public key (--source GDKW...), a muxed account (--source MDA…), a secret key (--source SC36…), or a seed phrase (--source "kite urban…"). If `--build-only` or `--sim-only` flags were NOT provided, this key will also be used to sign the final transaction. In that case, trying to sign with public key will fail
* `--hd-path <HD_PATH>` — If using a seed phrase, which hierarchical deterministic path to use, e.g. `m/44'/148'/{hd_path}`. Example: `--hd-path 1`. Default: `0`
* `--global` — Use global config
* `--config-dir <CONFIG_DIR>` — Location of config directory, default is "."
* `--line <LINE>`
* `--limit <LIMIT>` — Limit for the trust line, 0 to remove the trust line

  Default value: `9223372036854775807`



## `stellar tx operation add create-account`

Creates and funds a new account with the specified starting balance

**Usage:** `stellar tx operation add create-account [OPTIONS] --source-account <SOURCE_ACCOUNT> --destination <DESTINATION> [TX_XDR]`

###### **Arguments:**

* `<TX_XDR>` — Base-64 transaction envelope XDR or file containing XDR to decode, or stdin if empty

###### **Options:**

* `--operation-source-account <OPERATION_SOURCE_ACCOUNT>` [alias: `op-source`] — Source account used for the operation
* `--fee <FEE>` — fee amount for transaction, in stroops. 1 stroop = 0.0000001 xlm

  Default value: `100`
* `--cost` — Output the cost execution to stderr
* `--instructions <INSTRUCTIONS>` — Number of instructions to simulate
* `--build-only` — Build the transaction and only write the base64 xdr to stdout
* `--sim-only` — (Deprecated) simulate the transaction and only write the base64 xdr to stdout
* `--rpc-url <RPC_URL>` — RPC server endpoint
* `--rpc-header <RPC_HEADERS>` — RPC Header(s) to include in requests to the RPC provider
* `--network-passphrase <NETWORK_PASSPHRASE>` — Network passphrase to sign the transaction sent to the rpc server
* `-n`, `--network <NETWORK>` — Name of network to use from config
* `-s`, `--source-account <SOURCE_ACCOUNT>` [alias: `source`] — Account that where transaction originates from. Alias `source`. Can be an identity (--source alice), a public key (--source GDKW...), a muxed account (--source MDA…), a secret key (--source SC36…), or a seed phrase (--source "kite urban…"). If `--build-only` or `--sim-only` flags were NOT provided, this key will also be used to sign the final transaction. In that case, trying to sign with public key will fail
* `--hd-path <HD_PATH>` — If using a seed phrase, which hierarchical deterministic path to use, e.g. `m/44'/148'/{hd_path}`. Example: `--hd-path 1`. Default: `0`
* `--global` — Use global config
* `--config-dir <CONFIG_DIR>` — Location of config directory, default is "."
* `--destination <DESTINATION>` — Account Id to create, e.g. `GBX...`
* `--starting-balance <STARTING_BALANCE>` — Initial balance in stroops of the account, default 1 XLM

  Default value: `10_000_000`



## `stellar tx operation add manage-data`

Sets, modifies, or deletes a data entry (name/value pair) that is attached to an account
Learn more about entries and subentries:
https://developers.stellar.org/docs/learn/fundamentals/stellar-data-structures/accounts#subentries

**Usage:** `stellar tx operation add manage-data [OPTIONS] --source-account <SOURCE_ACCOUNT> --data-name <DATA_NAME> [TX_XDR]`

###### **Arguments:**

* `<TX_XDR>` — Base-64 transaction envelope XDR or file containing XDR to decode, or stdin if empty

###### **Options:**

* `--operation-source-account <OPERATION_SOURCE_ACCOUNT>` [alias: `op-source`] — Source account used for the operation
* `--fee <FEE>` — fee amount for transaction, in stroops. 1 stroop = 0.0000001 xlm

  Default value: `100`
* `--cost` — Output the cost execution to stderr
* `--instructions <INSTRUCTIONS>` — Number of instructions to simulate
* `--build-only` — Build the transaction and only write the base64 xdr to stdout
* `--sim-only` — (Deprecated) simulate the transaction and only write the base64 xdr to stdout
* `--rpc-url <RPC_URL>` — RPC server endpoint
* `--rpc-header <RPC_HEADERS>` — RPC Header(s) to include in requests to the RPC provider
* `--network-passphrase <NETWORK_PASSPHRASE>` — Network passphrase to sign the transaction sent to the rpc server
* `-n`, `--network <NETWORK>` — Name of network to use from config
* `-s`, `--source-account <SOURCE_ACCOUNT>` [alias: `source`] — Account that where transaction originates from. Alias `source`. Can be an identity (--source alice), a public key (--source GDKW...), a muxed account (--source MDA…), a secret key (--source SC36…), or a seed phrase (--source "kite urban…"). If `--build-only` or `--sim-only` flags were NOT provided, this key will also be used to sign the final transaction. In that case, trying to sign with public key will fail
* `--hd-path <HD_PATH>` — If using a seed phrase, which hierarchical deterministic path to use, e.g. `m/44'/148'/{hd_path}`. Example: `--hd-path 1`. Default: `0`
* `--global` — Use global config
* `--config-dir <CONFIG_DIR>` — Location of config directory, default is "."
* `--data-name <DATA_NAME>` — String up to 64 bytes long. If this is a new Name it will add the given name/value pair to the account. If this Name is already present then the associated value will be modified
* `--data-value <DATA_VALUE>` — Up to 64 bytes long hex string If not present then the existing Name will be deleted. If present then this value will be set in the `DataEntry`



## `stellar tx operation add payment`

Sends an amount in a specific asset to a destination account

**Usage:** `stellar tx operation add payment [OPTIONS] --source-account <SOURCE_ACCOUNT> --destination <DESTINATION> --amount <AMOUNT> [TX_XDR]`

###### **Arguments:**

* `<TX_XDR>` — Base-64 transaction envelope XDR or file containing XDR to decode, or stdin if empty

###### **Options:**

* `--operation-source-account <OPERATION_SOURCE_ACCOUNT>` [alias: `op-source`] — Source account used for the operation
* `--fee <FEE>` — fee amount for transaction, in stroops. 1 stroop = 0.0000001 xlm

  Default value: `100`
* `--cost` — Output the cost execution to stderr
* `--instructions <INSTRUCTIONS>` — Number of instructions to simulate
* `--build-only` — Build the transaction and only write the base64 xdr to stdout
* `--sim-only` — (Deprecated) simulate the transaction and only write the base64 xdr to stdout
* `--rpc-url <RPC_URL>` — RPC server endpoint
* `--rpc-header <RPC_HEADERS>` — RPC Header(s) to include in requests to the RPC provider
* `--network-passphrase <NETWORK_PASSPHRASE>` — Network passphrase to sign the transaction sent to the rpc server
* `-n`, `--network <NETWORK>` — Name of network to use from config
* `-s`, `--source-account <SOURCE_ACCOUNT>` [alias: `source`] — Account that where transaction originates from. Alias `source`. Can be an identity (--source alice), a public key (--source GDKW...), a muxed account (--source MDA…), a secret key (--source SC36…), or a seed phrase (--source "kite urban…"). If `--build-only` or `--sim-only` flags were NOT provided, this key will also be used to sign the final transaction. In that case, trying to sign with public key will fail
* `--hd-path <HD_PATH>` — If using a seed phrase, which hierarchical deterministic path to use, e.g. `m/44'/148'/{hd_path}`. Example: `--hd-path 1`. Default: `0`
* `--global` — Use global config
* `--config-dir <CONFIG_DIR>` — Location of config directory, default is "."
* `--destination <DESTINATION>` — Account to send to, e.g. `GBX...`
* `--asset <ASSET>` — Asset to send, default native, e.i. XLM

  Default value: `native`
* `--amount <AMOUNT>` — Amount of the aforementioned asset to send. e.g. `10_000_000` (1 XLM)



## `stellar tx operation add set-options`

Set option for an account such as flags, inflation destination, signers, home domain, and master key weight
Learn more about flags:
https://developers.stellar.org/docs/learn/glossary#flags
Learn more about the home domain:
https://github.com/stellar/stellar-protocol/blob/master/ecosystem/sep-0001.md
Learn more about signers operations and key weight:
https://developers.stellar.org/docs/learn/encyclopedia/security/signatures-multisig#multisig

**Usage:** `stellar tx operation add set-options [OPTIONS] --source-account <SOURCE_ACCOUNT> [TX_XDR]`

###### **Arguments:**

* `<TX_XDR>` — Base-64 transaction envelope XDR or file containing XDR to decode, or stdin if empty

###### **Options:**

* `--operation-source-account <OPERATION_SOURCE_ACCOUNT>` [alias: `op-source`] — Source account used for the operation
* `--fee <FEE>` — fee amount for transaction, in stroops. 1 stroop = 0.0000001 xlm

  Default value: `100`
* `--cost` — Output the cost execution to stderr
* `--instructions <INSTRUCTIONS>` — Number of instructions to simulate
* `--build-only` — Build the transaction and only write the base64 xdr to stdout
* `--sim-only` — (Deprecated) simulate the transaction and only write the base64 xdr to stdout
* `--rpc-url <RPC_URL>` — RPC server endpoint
* `--rpc-header <RPC_HEADERS>` — RPC Header(s) to include in requests to the RPC provider
* `--network-passphrase <NETWORK_PASSPHRASE>` — Network passphrase to sign the transaction sent to the rpc server
* `-n`, `--network <NETWORK>` — Name of network to use from config
* `-s`, `--source-account <SOURCE_ACCOUNT>` [alias: `source`] — Account that where transaction originates from. Alias `source`. Can be an identity (--source alice), a public key (--source GDKW...), a muxed account (--source MDA…), a secret key (--source SC36…), or a seed phrase (--source "kite urban…"). If `--build-only` or `--sim-only` flags were NOT provided, this key will also be used to sign the final transaction. In that case, trying to sign with public key will fail
* `--hd-path <HD_PATH>` — If using a seed phrase, which hierarchical deterministic path to use, e.g. `m/44'/148'/{hd_path}`. Example: `--hd-path 1`. Default: `0`
* `--global` — Use global config
* `--config-dir <CONFIG_DIR>` — Location of config directory, default is "."
* `--inflation-dest <INFLATION_DEST>` — Account of the inflation destination
* `--master-weight <MASTER_WEIGHT>` — A number from 0-255 (inclusive) representing the weight of the master key. If the weight of the master key is updated to 0, it is effectively disabled
* `--low-threshold <LOW_THRESHOLD>` — A number from 0-255 (inclusive) representing the threshold this account sets on all operations it performs that have a low threshold. https://developers.stellar.org/docs/learn/encyclopedia/security/signatures-multisig#multisig
* `--med-threshold <MED_THRESHOLD>` — A number from 0-255 (inclusive) representing the threshold this account sets on all operations it performs that have a medium threshold. https://developers.stellar.org/docs/learn/encyclopedia/security/signatures-multisig#multisig
* `--high-threshold <HIGH_THRESHOLD>` — A number from 0-255 (inclusive) representing the threshold this account sets on all operations it performs that have a high threshold. https://developers.stellar.org/docs/learn/encyclopedia/security/signatures-multisig#multisig
* `--home-domain <HOME_DOMAIN>` — Sets the home domain of an account. See https://developers.stellar.org/docs/learn/encyclopedia/network-configuration/federation
* `--signer <SIGNER>` — Add, update, or remove a signer from an account
* `--signer-weight <SIGNER_WEIGHT>` — Signer weight is a number from 0-255 (inclusive). The signer is deleted if the weight is 0
* `--set-required` — When enabled, an issuer must approve an account before that account can hold its asset. https://developers.stellar.org/docs/tokens/control-asset-access#authorization-required-0x1
* `--set-revocable` — When enabled, an issuer can revoke an existing trustline's authorization, thereby freezing the asset held by an account. https://developers.stellar.org/docs/tokens/control-asset-access#authorization-revocable-0x2
* `--set-clawback-enabled` — Enables the issuing account to take back (burning) all of the asset. https://developers.stellar.org/docs/tokens/control-asset-access#clawback-enabled-0x8
* `--set-immutable` — With this setting, none of the other authorization flags (`AUTH_REQUIRED_FLAG`, `AUTH_REVOCABLE_FLAG`) can be set, and the issuing account can't be merged. https://developers.stellar.org/docs/tokens/control-asset-access#authorization-immutable-0x4
* `--clear-required`
* `--clear-revocable`
* `--clear-immutable`
* `--clear-clawback-enabled`



## `stellar tx operation add set-trustline-flags`

Allows issuing account to configure authorization and trustline flags to an asset
The Asset parameter is of the `TrustLineAsset` type. If you are modifying a trustline to a regular asset (i.e. one in a Code:Issuer format), this is equivalent to the Asset type.
If you are modifying a trustline to a pool share, however, this is composed of the liquidity pool's unique ID.
Learn more about flags:
https://developers.stellar.org/docs/learn/glossary#flags

**Usage:** `stellar tx operation add set-trustline-flags [OPTIONS] --source-account <SOURCE_ACCOUNT> --trustor <TRUSTOR> --asset <ASSET> [TX_XDR]`

###### **Arguments:**

* `<TX_XDR>` — Base-64 transaction envelope XDR or file containing XDR to decode, or stdin if empty

###### **Options:**

* `--operation-source-account <OPERATION_SOURCE_ACCOUNT>` [alias: `op-source`] — Source account used for the operation
* `--fee <FEE>` — fee amount for transaction, in stroops. 1 stroop = 0.0000001 xlm

  Default value: `100`
* `--cost` — Output the cost execution to stderr
* `--instructions <INSTRUCTIONS>` — Number of instructions to simulate
* `--build-only` — Build the transaction and only write the base64 xdr to stdout
* `--sim-only` — (Deprecated) simulate the transaction and only write the base64 xdr to stdout
* `--rpc-url <RPC_URL>` — RPC server endpoint
* `--rpc-header <RPC_HEADERS>` — RPC Header(s) to include in requests to the RPC provider
* `--network-passphrase <NETWORK_PASSPHRASE>` — Network passphrase to sign the transaction sent to the rpc server
* `-n`, `--network <NETWORK>` — Name of network to use from config
* `-s`, `--source-account <SOURCE_ACCOUNT>` [alias: `source`] — Account that where transaction originates from. Alias `source`. Can be an identity (--source alice), a public key (--source GDKW...), a muxed account (--source MDA…), a secret key (--source SC36…), or a seed phrase (--source "kite urban…"). If `--build-only` or `--sim-only` flags were NOT provided, this key will also be used to sign the final transaction. In that case, trying to sign with public key will fail
* `--hd-path <HD_PATH>` — If using a seed phrase, which hierarchical deterministic path to use, e.g. `m/44'/148'/{hd_path}`. Example: `--hd-path 1`. Default: `0`
* `--global` — Use global config
* `--config-dir <CONFIG_DIR>` — Location of config directory, default is "."
* `--trustor <TRUSTOR>` — Account to set trustline flags for, e.g. `GBX...`, or alias, or muxed account, `M123...``
* `--asset <ASSET>` — Asset to set trustline flags for
* `--set-authorize` — Signifies complete authorization allowing an account to transact freely with the asset to make and receive payments and place orders
* `--set-authorize-to-maintain-liabilities` — Denotes limited authorization that allows an account to maintain current orders but not to otherwise transact with the asset
* `--set-trustline-clawback-enabled` — Enables the issuing account to take back (burning) all of the asset. See our section on Clawbacks: https://developers.stellar.org/docs/learn/encyclopedia/transactions-specialized/clawbacks
* `--clear-authorize`
* `--clear-authorize-to-maintain-liabilities`
* `--clear-trustline-clawback-enabled`



## `stellar tx send`

Send a transaction envelope to the network

**Usage:** `stellar tx send [OPTIONS] [TX_XDR]`

###### **Arguments:**

* `<TX_XDR>` — Base-64 transaction envelope XDR or file containing XDR to decode, or stdin if empty

###### **Options:**

* `--rpc-url <RPC_URL>` — RPC server endpoint
* `--rpc-header <RPC_HEADERS>` — RPC Header(s) to include in requests to the RPC provider
* `--network-passphrase <NETWORK_PASSPHRASE>` — Network passphrase to sign the transaction sent to the rpc server
* `-n`, `--network <NETWORK>` — Name of network to use from config
* `--global` — Use global config
* `--config-dir <CONFIG_DIR>` — Location of config directory, default is "."



## `stellar tx sign`

Sign a transaction envelope appending the signature to the envelope

**Usage:** `stellar tx sign [OPTIONS] [TX_XDR]`

###### **Arguments:**

* `<TX_XDR>` — Base-64 transaction envelope XDR, or file containing XDR to decode, or stdin if empty

###### **Options:**

* `--sign-with-key <SIGN_WITH_KEY>` — Sign with a local key or key saved in OS secure storage. Can be an identity (--sign-with-key alice), a secret key (--sign-with-key SC36…), or a seed phrase (--sign-with-key "kite urban…"). If using seed phrase, `--hd-path` defaults to the `0` path
* `--hd-path <HD_PATH>` — If using a seed phrase to sign, sets which hierarchical deterministic path to use, e.g. `m/44'/148'/{hd_path}`. Example: `--hd-path 1`. Default: `0`
* `--sign-with-lab` — Sign with https://lab.stellar.org
* `--sign-with-ledger` — Sign with a ledger wallet
* `--rpc-url <RPC_URL>` — RPC server endpoint
* `--rpc-header <RPC_HEADERS>` — RPC Header(s) to include in requests to the RPC provider
* `--network-passphrase <NETWORK_PASSPHRASE>` — Network passphrase to sign the transaction sent to the rpc server
* `-n`, `--network <NETWORK>` — Name of network to use from config
* `--global` — Use global config
* `--config-dir <CONFIG_DIR>` — Location of config directory, default is "."



## `stellar tx simulate`

Simulate a transaction envelope from stdin

**Usage:** `stellar tx simulate [OPTIONS] --source-account <SOURCE_ACCOUNT> [TX_XDR]`

###### **Arguments:**

* `<TX_XDR>` — Base-64 transaction envelope XDR or file containing XDR to decode, or stdin if empty

###### **Options:**

* `--rpc-url <RPC_URL>` — RPC server endpoint
* `--rpc-header <RPC_HEADERS>` — RPC Header(s) to include in requests to the RPC provider
* `--network-passphrase <NETWORK_PASSPHRASE>` — Network passphrase to sign the transaction sent to the rpc server
* `-n`, `--network <NETWORK>` — Name of network to use from config
* `-s`, `--source-account <SOURCE_ACCOUNT>` [alias: `source`] — Account that where transaction originates from. Alias `source`. Can be an identity (--source alice), a public key (--source GDKW...), a muxed account (--source MDA…), a secret key (--source SC36…), or a seed phrase (--source "kite urban…"). If `--build-only` or `--sim-only` flags were NOT provided, this key will also be used to sign the final transaction. In that case, trying to sign with public key will fail
* `--hd-path <HD_PATH>` — If using a seed phrase, which hierarchical deterministic path to use, e.g. `m/44'/148'/{hd_path}`. Example: `--hd-path 1`. Default: `0`
* `--global` — Use global config
* `--config-dir <CONFIG_DIR>` — Location of config directory, default is "."



## `stellar xdr`

Decode and encode XDR

**Usage:** `stellar xdr [CHANNEL] <COMMAND>`

###### **Subcommands:**

* `types` — View information about types
* `guess` — Guess the XDR type
* `decode` — Decode XDR
* `encode` — Encode XDR
* `compare` — Compare two XDR values with each other
* `version` — Print version information

###### **Arguments:**

* `<CHANNEL>` — Channel of XDR to operate on

  Default value: `+curr`

  Possible values: `+curr`, `+next`




## `stellar xdr types`

View information about types

**Usage:** `stellar xdr types <COMMAND>`

###### **Subcommands:**

* `list` — 
* `schema` — 



## `stellar xdr types list`

**Usage:** `stellar xdr types list [OPTIONS]`

###### **Options:**

* `--output <OUTPUT>`

  Default value: `plain`

  Possible values: `plain`, `json`, `json-formatted`




## `stellar xdr types schema`

**Usage:** `stellar xdr types schema [OPTIONS] --type <TYPE>`

###### **Options:**

* `--type <TYPE>` — XDR type to decode
* `--output <OUTPUT>`

  Default value: `json-schema-draft201909`

  Possible values: `json-schema-draft7`, `json-schema-draft201909`




## `stellar xdr guess`

Guess the XDR type

**Usage:** `stellar xdr guess [OPTIONS] [FILE]`

###### **Arguments:**

* `<FILE>` — File to decode, or stdin if omitted

###### **Options:**

* `--input <INPUT>`

  Default value: `single-base64`

  Possible values: `single`, `single-base64`, `stream`, `stream-base64`, `stream-framed`

* `--output <OUTPUT>`

  Default value: `list`

  Possible values: `list`

* `--certainty <CERTAINTY>` — Certainty as an arbitrary value

  Default value: `2`



## `stellar xdr decode`

Decode XDR

**Usage:** `stellar xdr decode [OPTIONS] --type <TYPE> [FILES]...`

###### **Arguments:**

* `<FILES>` — Files to decode, or stdin if omitted

###### **Options:**

* `--type <TYPE>` — XDR type to decode
* `--input <INPUT>`

  Default value: `stream-base64`

  Possible values: `single`, `single-base64`, `stream`, `stream-base64`, `stream-framed`

* `--output <OUTPUT>`

  Default value: `json`

  Possible values: `json`, `json-formatted`, `rust-debug`, `rust-debug-formatted`




## `stellar xdr encode`

Encode XDR

**Usage:** `stellar xdr encode [OPTIONS] --type <TYPE> [FILES]...`

###### **Arguments:**

* `<FILES>` — Files to encode, or stdin if omitted

###### **Options:**

* `--type <TYPE>` — XDR type to encode
* `--input <INPUT>`

  Default value: `json`

  Possible values: `json`

* `--output <OUTPUT>`

  Default value: `single-base64`

  Possible values: `single`, `single-base64`, `stream`




## `stellar xdr compare`

Compare two XDR values with each other

Outputs: `-1` when the left XDR value is less than the right XDR value, `0` when the left XDR value is equal to the right XDR value, `1` when the left XDR value is greater than the right XDR value

**Usage:** `stellar xdr compare [OPTIONS] --type <TYPE> <LEFT> <RIGHT>`

###### **Arguments:**

* `<LEFT>` — XDR file to decode and compare with the right value
* `<RIGHT>` — XDR file to decode and compare with the left value

###### **Options:**

* `--type <TYPE>` — XDR type of both inputs
* `--input <INPUT>`

  Default value: `single-base64`

  Possible values: `single`, `single-base64`




## `stellar xdr version`

Print version information

**Usage:** `stellar xdr version`



## `stellar completion`

Print shell completion code for the specified shell

Ensure the completion package for your shell is installed, e.g. bash-completion for bash.

To enable autocomplete in the current bash shell, run: `source <(stellar completion --shell bash)`

To enable autocomplete permanently, run: `echo "source <(stellar completion --shell bash)" >> ~/.bashrc`


**Usage:** `stellar completion --shell <SHELL>`

###### **Options:**

* `--shell <SHELL>` — The shell type

  Possible values: `bash`, `elvish`, `fish`, `powershell`, `zsh`




## `stellar cache`

Cache for transactions and contract specs

**Usage:** `stellar cache <COMMAND>`

###### **Subcommands:**

* `clean` — Delete the cache
* `path` — Show the location of the cache
* `actionlog` — Access details about cached actions like transactions, and simulations. (Experimental. May see breaking changes at any time.)



## `stellar cache clean`

Delete the cache

**Usage:** `stellar cache clean`



## `stellar cache path`

Show the location of the cache

**Usage:** `stellar cache path`



## `stellar cache actionlog`

Access details about cached actions like transactions, and simulations. (Experimental. May see breaking changes at any time.)

**Usage:** `stellar cache actionlog <COMMAND>`

###### **Subcommands:**

* `ls` — List cached actions (transactions, simulations)
* `read` — Read cached action



## `stellar cache actionlog ls`

List cached actions (transactions, simulations)

**Usage:** `stellar cache actionlog ls [OPTIONS]`

###### **Options:**

* `--global` — Use global config
* `--config-dir <CONFIG_DIR>` — Location of config directory, default is "."
* `-l`, `--long`



## `stellar cache actionlog read`

Read cached action

**Usage:** `stellar cache actionlog read --id <ID>`

###### **Options:**

* `--id <ID>` — ID of the cache entry



## `stellar version`

Print version information

**Usage:** `stellar version [OPTIONS]`

###### **Options:**

* `--only-version` — Print only the version
* `--only-version-major` — Print only the major version



## `stellar plugin`

The subcommand for CLI plugins

**Usage:** `stellar plugin <COMMAND>`

###### **Subcommands:**

* `search` — Search for for CLI plugins using GitHub
* `ls` — List installed plugins



## `stellar plugin search`

Search for for CLI plugins using GitHub

**Usage:** `stellar plugin search`



## `stellar plugin ls`

List installed plugins

**Usage:** `stellar plugin ls`



## `stellar ledger`

Fetch ledger information

**Usage:** `stellar ledger <COMMAND>`

###### **Subcommands:**

<<<<<<< HEAD
* `entry` — Work with ledger entries



## `stellar ledger entry`

Work with ledger entries

**Usage:** `stellar ledger entry <COMMAND>`

###### **Subcommands:**

* `fetch` — Fetch ledger entries. This command supports all types of ledger entries supported by the RPC. Read more about the RPC command here: https://developers.stellar.org/docs/data/apis/rpc/api-reference/methods/getLedgerEntries#types-of-ledgerkeys



## `stellar ledger entry fetch`

Fetch ledger entries. This command supports all types of ledger entries supported by the RPC. Read more about the RPC command here: https://developers.stellar.org/docs/data/apis/rpc/api-reference/methods/getLedgerEntries#types-of-ledgerkeys

**Usage:** `stellar ledger entry fetch <COMMAND>`

###### **Subcommands:**

* `account` — Fetch account entry by public key or alias. Additional account-related keys are available with optional flags
* `contract` — Fetch contract ledger entry by address or alias and storage key
* `config` — Fetch the current network config by ConfigSettingId. All config settings are returned if no id is provided
* `claimable-balance` — Fetch a claimable balance ledger entry by id
* `liquidity-pool` — Fetch a liquidity pool ledger entry by id
* `wasm` — Fetch WASM bytecode by hash



## `stellar ledger entry fetch account`

Fetch account entry by public key or alias. Additional account-related keys are available with optional flags

**Usage:** `stellar ledger entry fetch account [OPTIONS] <ACCOUNT>`

###### **Arguments:**

* `<ACCOUNT>` — Account alias or public key to lookup, default is test identity

###### **Options:**

* `--rpc-url <RPC_URL>` — RPC server endpoint
* `--rpc-header <RPC_HEADERS>` — RPC Header(s) to include in requests to the RPC provider
* `--network-passphrase <NETWORK_PASSPHRASE>` — Network passphrase to sign the transaction sent to the rpc server
* `-n`, `--network <NETWORK>` — Name of network to use from config
* `--global` — Use global config
* `--config-dir <CONFIG_DIR>` — Location of config directory, default is "."
* `--output <OUTPUT>` — Format of the output

  Default value: `json`

  Possible values:
  - `json`:
    JSON output of the ledger entry with parsed XDRs (one line, not formatted)
  - `json-formatted`:
    Formatted (multiline) JSON output of the ledger entry with parsed XDRs
  - `xdr`:
    Original RPC output (containing XDRs)

* `--asset <ASSET>` — Assets to get trustline info for
* `--data-name <DATA_NAME>` — Fetch key-value data entries attached to an account (see manageDataOp)
* `--offer <OFFER>` — ID of an offer made on the Stellar DEX
* `--hide-account` — Hide the account ledger entry from the output
* `--hd-path <HD_PATH>` — If identity is a seed phrase use this hd path, default is 0



## `stellar ledger entry fetch contract`

Fetch contract ledger entry by address or alias and storage key

**Usage:** `stellar ledger entry fetch contract [OPTIONS] <CONTRACT>`

###### **Arguments:**

* `<CONTRACT>` — Contract alias or address to fetch

###### **Options:**

* `--rpc-url <RPC_URL>` — RPC server endpoint
* `--rpc-header <RPC_HEADERS>` — RPC Header(s) to include in requests to the RPC provider
* `--network-passphrase <NETWORK_PASSPHRASE>` — Network passphrase to sign the transaction sent to the rpc server
* `-n`, `--network <NETWORK>` — Name of network to use from config
* `--global` — Use global config
* `--config-dir <CONFIG_DIR>` — Location of config directory, default is "."
* `--output <OUTPUT>` — Format of the output

  Default value: `json`

  Possible values:
  - `json`:
    JSON output of the ledger entry with parsed XDRs (one line, not formatted)
  - `json-formatted`:
    Formatted (multiline) JSON output of the ledger entry with parsed XDRs
  - `xdr`:
    Original RPC output (containing XDRs)

* `--durability <DURABILITY>` — Storage entry durability

  Default value: `persistent`

  Possible values:
  - `persistent`:
    Persistent
  - `temporary`:
    Temporary

* `--key <KEY>` — Storage key (symbols only)
* `--key-xdr <KEY_XDR>` — Storage key (base64-encoded XDR)



## `stellar ledger entry fetch config`

Fetch the current network config by ConfigSettingId. All config settings are returned if no id is provided

**Usage:** `stellar ledger entry fetch config [OPTIONS] [CONFIG_SETTING_IDS]...`

###### **Arguments:**

* `<CONFIG_SETTING_IDS>` — Valid config setting IDs (Config Setting ID => Name):
   0 => ContractMaxSizeBytes
   1 => ContractComputeV0
   2 => ContractLedgerCostV0
   3 => ContractHistoricalDataV0
   4 => ContractEventsV0
   5 => ContractBandwidthV0
   6 => ContractCostParamsCpuInstructions
   7 => ContractCostParamsMemoryBytes
   8 => ContractDataKeySizeBytes
   9 => ContractDataEntrySizeBytes
   10 => StateArchival
   11 => ContractExecutionLanes
   12 => BucketlistSizeWindow
   13 => EvictionIterator

###### **Options:**

* `--rpc-url <RPC_URL>` — RPC server endpoint
* `--rpc-header <RPC_HEADERS>` — RPC Header(s) to include in requests to the RPC provider
* `--network-passphrase <NETWORK_PASSPHRASE>` — Network passphrase to sign the transaction sent to the rpc server
* `-n`, `--network <NETWORK>` — Name of network to use from config
* `--global` — Use global config
* `--config-dir <CONFIG_DIR>` — Location of config directory, default is "."
* `--output <OUTPUT>` — Format of the output

  Default value: `json`

  Possible values:
  - `json`:
    JSON output of the ledger entry with parsed XDRs (one line, not formatted)
  - `json-formatted`:
    Formatted (multiline) JSON output of the ledger entry with parsed XDRs
  - `xdr`:
    Original RPC output (containing XDRs)




## `stellar ledger entry fetch claimable-balance`

Fetch a claimable balance ledger entry by id

**Usage:** `stellar ledger entry fetch claimable-balance [OPTIONS] [IDS]...`

###### **Arguments:**

* `<IDS>` — Claimable Balance Ids to fetch an entry for

###### **Options:**

* `--rpc-url <RPC_URL>` — RPC server endpoint
* `--rpc-header <RPC_HEADERS>` — RPC Header(s) to include in requests to the RPC provider
* `--network-passphrase <NETWORK_PASSPHRASE>` — Network passphrase to sign the transaction sent to the rpc server
* `-n`, `--network <NETWORK>` — Name of network to use from config
* `--global` — Use global config
* `--config-dir <CONFIG_DIR>` — Location of config directory, default is "."
* `--output <OUTPUT>` — Format of the output

  Default value: `json`

  Possible values:
  - `json`:
    JSON output of the ledger entry with parsed XDRs (one line, not formatted)
  - `json-formatted`:
    Formatted (multiline) JSON output of the ledger entry with parsed XDRs
  - `xdr`:
    Original RPC output (containing XDRs)




## `stellar ledger entry fetch liquidity-pool`

Fetch a liquidity pool ledger entry by id

**Usage:** `stellar ledger entry fetch liquidity-pool [OPTIONS] [IDS]...`

###### **Arguments:**

* `<IDS>` — Liquidity pool ids

###### **Options:**

* `--rpc-url <RPC_URL>` — RPC server endpoint
* `--rpc-header <RPC_HEADERS>` — RPC Header(s) to include in requests to the RPC provider
* `--network-passphrase <NETWORK_PASSPHRASE>` — Network passphrase to sign the transaction sent to the rpc server
* `-n`, `--network <NETWORK>` — Name of network to use from config
* `--global` — Use global config
* `--config-dir <CONFIG_DIR>` — Location of config directory, default is "."
* `--output <OUTPUT>` — Format of the output

  Default value: `json`

  Possible values:
  - `json`:
    JSON output of the ledger entry with parsed XDRs (one line, not formatted)
  - `json-formatted`:
    Formatted (multiline) JSON output of the ledger entry with parsed XDRs
  - `xdr`:
    Original RPC output (containing XDRs)




## `stellar ledger entry fetch wasm`

Fetch WASM bytecode by hash

**Usage:** `stellar ledger entry fetch wasm [OPTIONS] [WASM_HASHES]...`

###### **Arguments:**

* `<WASM_HASHES>` — Get WASM bytecode by hash
=======
* `latest` — Get the latest ledger sequence and information from the network



## `stellar ledger latest`

Get the latest ledger sequence and information from the network

**Usage:** `stellar ledger latest [OPTIONS]`
>>>>>>> ab08bc1d

###### **Options:**

* `--rpc-url <RPC_URL>` — RPC server endpoint
* `--rpc-header <RPC_HEADERS>` — RPC Header(s) to include in requests to the RPC provider
* `--network-passphrase <NETWORK_PASSPHRASE>` — Network passphrase to sign the transaction sent to the rpc server
* `-n`, `--network <NETWORK>` — Name of network to use from config
<<<<<<< HEAD
* `--global` — Use global config
* `--config-dir <CONFIG_DIR>` — Location of config directory, default is "."
* `--output <OUTPUT>` — Format of the output

  Default value: `json`

  Possible values:
  - `json`:
    JSON output of the ledger entry with parsed XDRs (one line, not formatted)
  - `json-formatted`:
    Formatted (multiline) JSON output of the ledger entry with parsed XDRs
  - `xdr`:
    Original RPC output (containing XDRs)
=======
* `--output <OUTPUT>` — Format of the output

  Default value: `text`

  Possible values:
  - `text`:
    Text output of network info
  - `json`:
    JSON result of the RPC request
  - `json-formatted`:
    Formatted (multiline) JSON output of the RPC request
>>>>>>> ab08bc1d



<|MERGE_RESOLUTION|>--- conflicted
+++ resolved
@@ -2713,8 +2713,8 @@
 
 ###### **Subcommands:**
 
-<<<<<<< HEAD
 * `entry` — Work with ledger entries
+* `latest` — Get the latest ledger sequence and information from the network
 
 
 
@@ -2952,25 +2952,13 @@
 ###### **Arguments:**
 
 * `<WASM_HASHES>` — Get WASM bytecode by hash
-=======
-* `latest` — Get the latest ledger sequence and information from the network
-
-
-
-## `stellar ledger latest`
-
-Get the latest ledger sequence and information from the network
-
-**Usage:** `stellar ledger latest [OPTIONS]`
->>>>>>> ab08bc1d
-
-###### **Options:**
-
-* `--rpc-url <RPC_URL>` — RPC server endpoint
-* `--rpc-header <RPC_HEADERS>` — RPC Header(s) to include in requests to the RPC provider
-* `--network-passphrase <NETWORK_PASSPHRASE>` — Network passphrase to sign the transaction sent to the rpc server
-* `-n`, `--network <NETWORK>` — Name of network to use from config
-<<<<<<< HEAD
+
+###### **Options:**
+
+* `--rpc-url <RPC_URL>` — RPC server endpoint
+* `--rpc-header <RPC_HEADERS>` — RPC Header(s) to include in requests to the RPC provider
+* `--network-passphrase <NETWORK_PASSPHRASE>` — Network passphrase to sign the transaction sent to the rpc server
+* `-n`, `--network <NETWORK>` — Name of network to use from config
 * `--global` — Use global config
 * `--config-dir <CONFIG_DIR>` — Location of config directory, default is "."
 * `--output <OUTPUT>` — Format of the output
@@ -2984,7 +2972,22 @@
     Formatted (multiline) JSON output of the ledger entry with parsed XDRs
   - `xdr`:
     Original RPC output (containing XDRs)
-=======
+
+
+
+
+## `stellar ledger latest`
+
+Get the latest ledger sequence and information from the network
+
+**Usage:** `stellar ledger latest [OPTIONS]`
+
+###### **Options:**
+
+* `--rpc-url <RPC_URL>` — RPC server endpoint
+* `--rpc-header <RPC_HEADERS>` — RPC Header(s) to include in requests to the RPC provider
+* `--network-passphrase <NETWORK_PASSPHRASE>` — Network passphrase to sign the transaction sent to the rpc server
+* `-n`, `--network <NETWORK>` — Name of network to use from config
 * `--output <OUTPUT>` — Format of the output
 
   Default value: `text`
@@ -2996,7 +2999,6 @@
     JSON result of the RPC request
   - `json-formatted`:
     Formatted (multiline) JSON output of the RPC request
->>>>>>> ab08bc1d
-
-
-
+
+
+
