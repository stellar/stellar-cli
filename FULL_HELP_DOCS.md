--- conflicted
+++ resolved
@@ -1210,12 +1210,9 @@
 ###### **Subcommands:**
 
 * `simulate` — Simulate a transaction envelope from stdin
-<<<<<<< HEAD
+* `hash` — Calculate the hash of a transaction envelope from stdin
 * `sign` — Sign a transaction
 * `send` — Send a transaction envelope to the network
-=======
-* `hash` — Calculate the hash of a transaction envelope from stdin
->>>>>>> 2b19b7a9
 
 
 
@@ -1238,6 +1235,20 @@
 
 
 
+## `stellar tx hash`
+
+Calculate the hash of a transaction envelope from stdin
+
+**Usage:** `stellar tx hash [OPTIONS]`
+
+###### **Options:**
+
+* `--rpc-url <RPC_URL>` — RPC server endpoint
+* `--network-passphrase <NETWORK_PASSPHRASE>` — Network passphrase to sign the transaction sent to the rpc server
+* `--network <NETWORK>` — Name of network to use from config
+
+
+
 ## `stellar tx sign`
 
 Sign a transaction
@@ -1274,20 +1285,6 @@
 * `--network <NETWORK>` — Name of network to use from config
 * `--global` — Use global config
 * `--config-dir <CONFIG_DIR>` — Location of config directory, default is "."
-
-
-
-## `stellar tx hash`
-
-Calculate the hash of a transaction envelope from stdin
-
-**Usage:** `stellar tx hash [OPTIONS]`
-
-###### **Options:**
-
-* `--rpc-url <RPC_URL>` — RPC server endpoint
-* `--network-passphrase <NETWORK_PASSPHRASE>` — Network passphrase to sign the transaction sent to the rpc server
-* `--network <NETWORK>` — Name of network to use from config
 
 
 
