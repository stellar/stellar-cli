# Stellar CLI Manual

This document contains the help content for the `stellar` command-line program.

## `stellar`

Work seamlessly with Stellar accounts, contracts, and assets from the command line.

- Generate and manage keys and accounts
- Build, deploy, and interact with contracts
- Deploy asset contracts
- Stream events
- Start local testnets
- Decode, encode XDR
- More!

For additional information see:

- Stellar Docs: https://developers.stellar.org
- Smart Contract Docs: https://developers.stellar.org/docs/build/smart-contracts/overview
- CLI Docs: https://developers.stellar.org/docs/tools/stellar-cli

To get started generate a new identity:

    stellar keys generate alice

Use keys with the `--source` flag in other commands.

Commands that work with contracts are organized under the `contract` subcommand. List them:

    stellar contract --help

Use contracts like a CLI:

    stellar contract invoke --id CCR6QKTWZQYW6YUJ7UP7XXZRLWQPFRV6SWBLQS4ZQOSAF4BOUD77OTE2 --source alice --network testnet -- --help

Anything after the `--` double dash (the "slop") is parsed as arguments to the contract-specific CLI, generated on-the-fly from the contract schema. For the hello world example, with a function called `hello` that takes one string argument `to`, here's how you invoke it:

    stellar contract invoke --id CCR6QKTWZQYW6YUJ7UP7XXZRLWQPFRV6SWBLQS4ZQOSAF4BOUD77OTE2 --source alice --network testnet -- hello --to world


**Usage:** `stellar [OPTIONS] <COMMAND>`

###### **Subcommands:**

* `contract` — Tools for smart contract developers
* `events` — Watch the network for contract events
* `keys` — Create and manage identities including keys and addresses
* `network` — Start and configure networks
* `snapshot` — Download a snapshot of a ledger from an archive
* `tx` — Sign, Simulate, and Send transactions
* `xdr` — Decode and encode XDR
* `completion` — Print shell completion code for the specified shell
* `cache` — Cache for transactions and contract specs
* `version` — Print version information

###### **Options:**

* `--global` — Use global config
* `--config-dir <CONFIG_DIR>` — Location of config directory, default is "."
* `-f`, `--filter-logs <FILTER_LOGS>` — Filter logs output. To turn on `stellar_cli::log::footprint=debug` or off `=off`. Can also use env var `RUST_LOG`
* `-q`, `--quiet` — Do not write logs to stderr including `INFO`
* `-v`, `--verbose` — Log DEBUG events
* `--very-verbose` — Log DEBUG and TRACE events
* `--list` — List installed plugins. E.g. `stellar-hello`
* `--no-cache` — Do not cache your simulations and transactions



## `stellar contract`

Tools for smart contract developers

**Usage:** `stellar contract <COMMAND>`

###### **Subcommands:**

* `asset` — Utilities to deploy a Stellar Asset Contract or get its id
* `alias` — Utilities to manage contract aliases
* `bindings` — Generate code client bindings for a contract
* `build` — Build a contract from source
* `extend` — Extend the time to live ledger of a contract-data ledger entry
* `deploy` — Deploy a wasm contract
* `fetch` — Fetch a contract's Wasm binary
* `id` — Generate the contract id for a given contract or asset
* `info` — Access info about contracts
<<<<<<< HEAD
* `init` — Initialize a Soroban contract
* `inspect` — Inspect a WASM file listing contract functions, meta, etc
=======
* `init` — Initialize a Soroban project with an example contract
* `inspect` — (Deprecated in favor of `contract info` subcommands) Inspect a WASM file listing contract functions, meta, etc
>>>>>>> a1ee9449
* `install` — Install a WASM file to the ledger without creating a contract instance
* `invoke` — Invoke a contract function
* `optimize` — Optimize a WASM file
* `read` — Print the current value of a contract-data ledger entry
* `restore` — Restore an evicted value for a contract-data legder entry



## `stellar contract asset`

Utilities to deploy a Stellar Asset Contract or get its id

**Usage:** `stellar contract asset <COMMAND>`

###### **Subcommands:**

* `id` — Get Id of builtin Soroban Asset Contract. Deprecated, use `stellar contract id asset` instead
* `deploy` — Deploy builtin Soroban Asset Contract



## `stellar contract asset id`

Get Id of builtin Soroban Asset Contract. Deprecated, use `stellar contract id asset` instead

**Usage:** `stellar contract asset id [OPTIONS] --asset <ASSET>`

###### **Options:**

* `--asset <ASSET>` — ID of the Stellar classic asset to wrap, e.g. "USDC:G...5"
* `--rpc-url <RPC_URL>` — RPC server endpoint
* `--network-passphrase <NETWORK_PASSPHRASE>` — Network passphrase to sign the transaction sent to the rpc server
* `--network <NETWORK>` — Name of network to use from config
* `--global` — Use global config
* `--config-dir <CONFIG_DIR>` — Location of config directory, default is "."



## `stellar contract asset deploy`

Deploy builtin Soroban Asset Contract

**Usage:** `stellar contract asset deploy [OPTIONS] --asset <ASSET> --source-account <SOURCE_ACCOUNT>`

###### **Options:**

* `--asset <ASSET>` — ID of the Stellar classic asset to wrap, e.g. "USDC:G...5"
* `--rpc-url <RPC_URL>` — RPC server endpoint
* `--network-passphrase <NETWORK_PASSPHRASE>` — Network passphrase to sign the transaction sent to the rpc server
* `--network <NETWORK>` — Name of network to use from config
* `--source-account <SOURCE_ACCOUNT>` — Account that where transaction originates from. Alias `source`. Can be an identity (--source alice), a public key (--source GDKW...), a muxed account (--source MDA…), a secret key (--source SC36…), or a seed phrase (--source "kite urban…"). If `--build-only` or `--sim-only` flags were NOT provided, this key will also be used to sign the final transaction. In that case, trying to sign with public key will fail
* `--hd-path <HD_PATH>` — If using a seed phrase, which hierarchical deterministic path to use, e.g. `m/44'/148'/{hd_path}`. Example: `--hd-path 1`. Default: `0`
* `--global` — Use global config
* `--config-dir <CONFIG_DIR>` — Location of config directory, default is "."
* `--fee <FEE>` — fee amount for transaction, in stroops. 1 stroop = 0.0000001 xlm

  Default value: `100`
* `--cost` — Output the cost execution to stderr
* `--instructions <INSTRUCTIONS>` — Number of instructions to simulate
* `--build-only` — Build the transaction and only write the base64 xdr to stdout
* `--sim-only` — (Deprecated) simulate the transaction and only write the base64 xdr to stdout



## `stellar contract alias`

Utilities to manage contract aliases

**Usage:** `stellar contract alias <COMMAND>`

###### **Subcommands:**

* `remove` — Remove contract alias
* `add` — Add contract alias
* `show` — Show the contract id associated with a given alias
* `ls` — List all aliases



## `stellar contract alias remove`

Remove contract alias

**Usage:** `stellar contract alias remove [OPTIONS] <ALIAS>`

###### **Arguments:**

* `<ALIAS>` — The contract alias that will be removed

###### **Options:**

* `--global` — Use global config
* `--config-dir <CONFIG_DIR>` — Location of config directory, default is "."
* `--rpc-url <RPC_URL>` — RPC server endpoint
* `--network-passphrase <NETWORK_PASSPHRASE>` — Network passphrase to sign the transaction sent to the rpc server
* `--network <NETWORK>` — Name of network to use from config



## `stellar contract alias add`

Add contract alias

**Usage:** `stellar contract alias add [OPTIONS] --id <CONTRACT_ID> <ALIAS>`

###### **Arguments:**

* `<ALIAS>` — The contract alias that will be removed

###### **Options:**

* `--global` — Use global config
* `--config-dir <CONFIG_DIR>` — Location of config directory, default is "."
* `--rpc-url <RPC_URL>` — RPC server endpoint
* `--network-passphrase <NETWORK_PASSPHRASE>` — Network passphrase to sign the transaction sent to the rpc server
* `--network <NETWORK>` — Name of network to use from config
* `--overwrite` — Overwrite the contract alias if it already exists
* `--id <CONTRACT_ID>` — The contract id that will be associated with the alias



## `stellar contract alias show`

Show the contract id associated with a given alias

**Usage:** `stellar contract alias show [OPTIONS] <ALIAS>`

###### **Arguments:**

* `<ALIAS>` — The contract alias that will be displayed

###### **Options:**

* `--global` — Use global config
* `--config-dir <CONFIG_DIR>` — Location of config directory, default is "."
* `--rpc-url <RPC_URL>` — RPC server endpoint
* `--network-passphrase <NETWORK_PASSPHRASE>` — Network passphrase to sign the transaction sent to the rpc server
* `--network <NETWORK>` — Name of network to use from config



## `stellar contract alias ls`

List all aliases

**Usage:** `stellar contract alias ls [OPTIONS]`

###### **Options:**

* `--global` — Use global config
* `--config-dir <CONFIG_DIR>` — Location of config directory, default is "."



## `stellar contract bindings`

Generate code client bindings for a contract

**Usage:** `stellar contract bindings <COMMAND>`

###### **Subcommands:**

* `json` — Generate Json Bindings
* `rust` — Generate Rust bindings
* `typescript` — Generate a TypeScript / JavaScript package



## `stellar contract bindings json`

Generate Json Bindings

**Usage:** `stellar contract bindings json --wasm <WASM>`

###### **Options:**

* `--wasm <WASM>` — Path to wasm binary



## `stellar contract bindings rust`

Generate Rust bindings

**Usage:** `stellar contract bindings rust --wasm <WASM>`

###### **Options:**

* `--wasm <WASM>` — Path to wasm binary



## `stellar contract bindings typescript`

Generate a TypeScript / JavaScript package

**Usage:** `stellar contract bindings typescript [OPTIONS] --output-dir <OUTPUT_DIR> --contract-id <CONTRACT_ID>`

###### **Options:**

* `--wasm <WASM>` — Path to optional wasm binary
* `--output-dir <OUTPUT_DIR>` — Where to place generated project
* `--overwrite` — Whether to overwrite output directory if it already exists
* `--contract-id <CONTRACT_ID>` — The contract ID/address on the network
* `--global` — Use global config
* `--config-dir <CONFIG_DIR>` — Location of config directory, default is "."
* `--rpc-url <RPC_URL>` — RPC server endpoint
* `--network-passphrase <NETWORK_PASSPHRASE>` — Network passphrase to sign the transaction sent to the rpc server
* `--network <NETWORK>` — Name of network to use from config



## `stellar contract build`

Build a contract from source

Builds all crates that are referenced by the cargo manifest (Cargo.toml) that have cdylib as their crate-type. Crates are built for the wasm32 target. Unless configured otherwise, crates are built with their default features and with their release profile.

In workspaces builds all crates unless a package name is specified, or the command is executed from the sub-directory of a workspace crate.

To view the commands that will be executed, without executing them, use the --print-commands-only option.

**Usage:** `stellar contract build [OPTIONS]`

###### **Options:**

* `--manifest-path <MANIFEST_PATH>` — Path to Cargo.toml
* `--package <PACKAGE>` — Package to build

   If omitted, all packages that build for crate-type cdylib are built.
* `--profile <PROFILE>` — Build with the specified profile

  Default value: `release`
* `--features <FEATURES>` — Build with the list of features activated, space or comma separated
* `--all-features` — Build with the all features activated
* `--no-default-features` — Build with the default feature not activated
* `--out-dir <OUT_DIR>` — Directory to copy wasm files to

   If provided, wasm files can be found in the cargo target directory, and the specified directory.

   If ommitted, wasm files are written only to the cargo target directory.
* `--print-commands-only` — Print commands to build without executing them



## `stellar contract extend`

Extend the time to live ledger of a contract-data ledger entry.

If no keys are specified the contract itself is extended.

**Usage:** `stellar contract extend [OPTIONS] --ledgers-to-extend <LEDGERS_TO_EXTEND> --source-account <SOURCE_ACCOUNT>`

###### **Options:**

* `--ledgers-to-extend <LEDGERS_TO_EXTEND>` — Number of ledgers to extend the entries
* `--ttl-ledger-only` — Only print the new Time To Live ledger
* `--id <CONTRACT_ID>` — Contract ID to which owns the data entries. If no keys provided the Contract's instance will be extended
* `--key <KEY>` — Storage key (symbols only)
* `--key-xdr <KEY_XDR>` — Storage key (base64-encoded XDR)
* `--wasm <WASM>` — Path to Wasm file of contract code to extend
* `--wasm-hash <WASM_HASH>` — Path to Wasm file of contract code to extend
* `--durability <DURABILITY>` — Storage entry durability

  Default value: `persistent`

  Possible values:
  - `persistent`:
    Persistent
  - `temporary`:
    Temporary

* `--rpc-url <RPC_URL>` — RPC server endpoint
* `--network-passphrase <NETWORK_PASSPHRASE>` — Network passphrase to sign the transaction sent to the rpc server
* `--network <NETWORK>` — Name of network to use from config
* `--source-account <SOURCE_ACCOUNT>` — Account that where transaction originates from. Alias `source`. Can be an identity (--source alice), a public key (--source GDKW...), a muxed account (--source MDA…), a secret key (--source SC36…), or a seed phrase (--source "kite urban…"). If `--build-only` or `--sim-only` flags were NOT provided, this key will also be used to sign the final transaction. In that case, trying to sign with public key will fail
* `--hd-path <HD_PATH>` — If using a seed phrase, which hierarchical deterministic path to use, e.g. `m/44'/148'/{hd_path}`. Example: `--hd-path 1`. Default: `0`
* `--global` — Use global config
* `--config-dir <CONFIG_DIR>` — Location of config directory, default is "."
* `--fee <FEE>` — fee amount for transaction, in stroops. 1 stroop = 0.0000001 xlm

  Default value: `100`
* `--cost` — Output the cost execution to stderr
* `--instructions <INSTRUCTIONS>` — Number of instructions to simulate
* `--build-only` — Build the transaction and only write the base64 xdr to stdout
* `--sim-only` — (Deprecated) simulate the transaction and only write the base64 xdr to stdout



## `stellar contract deploy`

Deploy a wasm contract

**Usage:** `stellar contract deploy [OPTIONS] --source-account <SOURCE_ACCOUNT> <--wasm <WASM>|--wasm-hash <WASM_HASH>>`

###### **Options:**

* `--wasm <WASM>` — WASM file to deploy
* `--wasm-hash <WASM_HASH>` — Hash of the already installed/deployed WASM file
* `--salt <SALT>` — Custom salt 32-byte salt for the token id
* `--rpc-url <RPC_URL>` — RPC server endpoint
* `--network-passphrase <NETWORK_PASSPHRASE>` — Network passphrase to sign the transaction sent to the rpc server
* `--network <NETWORK>` — Name of network to use from config
* `--source-account <SOURCE_ACCOUNT>` — Account that where transaction originates from. Alias `source`. Can be an identity (--source alice), a public key (--source GDKW...), a muxed account (--source MDA…), a secret key (--source SC36…), or a seed phrase (--source "kite urban…"). If `--build-only` or `--sim-only` flags were NOT provided, this key will also be used to sign the final transaction. In that case, trying to sign with public key will fail
* `--hd-path <HD_PATH>` — If using a seed phrase, which hierarchical deterministic path to use, e.g. `m/44'/148'/{hd_path}`. Example: `--hd-path 1`. Default: `0`
* `--global` — Use global config
* `--config-dir <CONFIG_DIR>` — Location of config directory, default is "."
* `--fee <FEE>` — fee amount for transaction, in stroops. 1 stroop = 0.0000001 xlm

  Default value: `100`
* `--cost` — Output the cost execution to stderr
* `--instructions <INSTRUCTIONS>` — Number of instructions to simulate
* `--build-only` — Build the transaction and only write the base64 xdr to stdout
* `--sim-only` — (Deprecated) simulate the transaction and only write the base64 xdr to stdout
* `-i`, `--ignore-checks` — Whether to ignore safety checks when deploying contracts

  Default value: `false`
* `--alias <ALIAS>` — The alias that will be used to save the contract's id. Whenever used, `--alias` will always overwrite the existing contract id configuration without asking for confirmation



## `stellar contract fetch`

Fetch a contract's Wasm binary

**Usage:** `stellar contract fetch [OPTIONS] --id <CONTRACT_ID>`

###### **Options:**

* `--id <CONTRACT_ID>` — Contract ID to fetch
* `-o`, `--out-file <OUT_FILE>` — Where to write output otherwise stdout is used
* `--global` — Use global config
* `--config-dir <CONFIG_DIR>` — Location of config directory, default is "."
* `--rpc-url <RPC_URL>` — RPC server endpoint
* `--network-passphrase <NETWORK_PASSPHRASE>` — Network passphrase to sign the transaction sent to the rpc server
* `--network <NETWORK>` — Name of network to use from config



## `stellar contract id`

Generate the contract id for a given contract or asset

**Usage:** `stellar contract id <COMMAND>`

###### **Subcommands:**

* `asset` — Deploy builtin Soroban Asset Contract
* `wasm` — Deploy normal Wasm Contract



## `stellar contract id asset`

Deploy builtin Soroban Asset Contract

**Usage:** `stellar contract id asset [OPTIONS] --asset <ASSET>`

###### **Options:**

* `--asset <ASSET>` — ID of the Stellar classic asset to wrap, e.g. "USDC:G...5"
* `--rpc-url <RPC_URL>` — RPC server endpoint
* `--network-passphrase <NETWORK_PASSPHRASE>` — Network passphrase to sign the transaction sent to the rpc server
* `--network <NETWORK>` — Name of network to use from config
* `--global` — Use global config
* `--config-dir <CONFIG_DIR>` — Location of config directory, default is "."



## `stellar contract id wasm`

Deploy normal Wasm Contract

**Usage:** `stellar contract id wasm [OPTIONS] --salt <SALT> --source-account <SOURCE_ACCOUNT>`

###### **Options:**

* `--salt <SALT>` — ID of the Soroban contract
* `--rpc-url <RPC_URL>` — RPC server endpoint
* `--network-passphrase <NETWORK_PASSPHRASE>` — Network passphrase to sign the transaction sent to the rpc server
* `--network <NETWORK>` — Name of network to use from config
* `--source-account <SOURCE_ACCOUNT>` — Account that where transaction originates from. Alias `source`. Can be an identity (--source alice), a public key (--source GDKW...), a muxed account (--source MDA…), a secret key (--source SC36…), or a seed phrase (--source "kite urban…"). If `--build-only` or `--sim-only` flags were NOT provided, this key will also be used to sign the final transaction. In that case, trying to sign with public key will fail
* `--hd-path <HD_PATH>` — If using a seed phrase, which hierarchical deterministic path to use, e.g. `m/44'/148'/{hd_path}`. Example: `--hd-path 1`. Default: `0`
* `--global` — Use global config
* `--config-dir <CONFIG_DIR>` — Location of config directory, default is "."



## `stellar contract info`

Access info about contracts

**Usage:** `stellar contract info <COMMAND>`

###### **Subcommands:**

* `interface` — Output the interface of a contract
* `meta` — Output the metadata stored in a contract
* `env-meta` — Output the env required metadata stored in a contract



## `stellar contract info interface`

Output the interface of a contract.

A contract's interface describes the functions, parameters, and types that the contract makes accessible to be called.

The data outputted by this command is a stream of `SCSpecEntry` XDR values. See the type definitions in [stellar-xdr](https://github.com/stellar/stellar-xdr). [See also XDR data format](https://developers.stellar.org/docs/learn/encyclopedia/data-format/xdr).

Outputs no data when no data is present in the contract.

**Usage:** `stellar contract info interface [OPTIONS] <--wasm <WASM>|--wasm-hash <WASM_HASH>|--id <CONTRACT_ID>>`

###### **Options:**

* `--wasm <WASM>` — Wasm file to extract the data from
* `--wasm-hash <WASM_HASH>` — Wasm hash to get the data for
* `--id <CONTRACT_ID>` — Contract id to get the data for
* `--rpc-url <RPC_URL>` — RPC server endpoint
* `--network-passphrase <NETWORK_PASSPHRASE>` — Network passphrase to sign the transaction sent to the rpc server
* `--network <NETWORK>` — Name of network to use from config
* `--global` — Use global config
* `--config-dir <CONFIG_DIR>` — Location of config directory, default is "."
* `--output <OUTPUT>` — Format of the output

  Default value: `rust`

  Possible values:
  - `rust`:
    Rust code output of the contract interface
  - `xdr-base64`:
    XDR output of the info entry
  - `json`:
    JSON output of the info entry (one line, not formatted)
  - `json-formatted`:
    Formatted (multiline) JSON output of the info entry




## `stellar contract info meta`

Output the metadata stored in a contract.

A contract's meta is a series of key-value pairs that the contract developer can set with any values to provided metadata about the contract. The meta also contains some information like the version of Rust SDK, and Rust compiler version.

The data outputted by this command is a stream of `SCMetaEntry` XDR values. See the type definitions in [stellar-xdr](https://github.com/stellar/stellar-xdr). [See also XDR data format](https://developers.stellar.org/docs/learn/encyclopedia/data-format/xdr).

Outputs no data when no data is present in the contract.

**Usage:** `stellar contract info meta [OPTIONS] <--wasm <WASM>|--wasm-hash <WASM_HASH>|--id <CONTRACT_ID>>`

###### **Options:**

* `--wasm <WASM>` — Wasm file to extract the data from
* `--wasm-hash <WASM_HASH>` — Wasm hash to get the data for
* `--id <CONTRACT_ID>` — Contract id to get the data for
* `--rpc-url <RPC_URL>` — RPC server endpoint
* `--network-passphrase <NETWORK_PASSPHRASE>` — Network passphrase to sign the transaction sent to the rpc server
* `--network <NETWORK>` — Name of network to use from config
* `--global` — Use global config
* `--config-dir <CONFIG_DIR>` — Location of config directory, default is "."
* `--output <OUTPUT>` — Format of the output

  Default value: `text`

  Possible values:
  - `text`:
    Text output of the meta info entry
  - `xdr-base64`:
    XDR output of the info entry
  - `json`:
    JSON output of the info entry (one line, not formatted)
  - `json-formatted`:
    Formatted (multiline) JSON output of the info entry




## `stellar contract info env-meta`

Output the env required metadata stored in a contract.

Env-meta is information stored in all contracts, in the `contractenvmetav0` WASM custom section, about the environment that the contract was built for. Env-meta allows the Soroban Env to know whether the contract is compatibility with the network in its current configuration.

The data outputted by this command is a stream of `SCEnvMetaEntry` XDR values. See the type definitions in [stellar-xdr](https://github.com/stellar/stellar-xdr). [See also XDR data format](https://developers.stellar.org/docs/learn/encyclopedia/data-format/xdr).

Outputs no data when no data is present in the contract.

**Usage:** `stellar contract info env-meta [OPTIONS] <--wasm <WASM>|--wasm-hash <WASM_HASH>|--id <CONTRACT_ID>>`

###### **Options:**

* `--wasm <WASM>` — Wasm file to extract the data from
* `--wasm-hash <WASM_HASH>` — Wasm hash to get the data for
* `--id <CONTRACT_ID>` — Contract id to get the data for
* `--rpc-url <RPC_URL>` — RPC server endpoint
* `--network-passphrase <NETWORK_PASSPHRASE>` — Network passphrase to sign the transaction sent to the rpc server
* `--network <NETWORK>` — Name of network to use from config
* `--global` — Use global config
* `--config-dir <CONFIG_DIR>` — Location of config directory, default is "."
* `--output <OUTPUT>` — Format of the output

  Default value: `text`

  Possible values:
  - `text`:
    Text output of the meta info entry
  - `xdr-base64`:
    XDR output of the info entry
  - `json`:
    JSON output of the info entry (one line, not formatted)
  - `json-formatted`:
    Formatted (multiline) JSON output of the info entry




## `stellar contract init`

Initialize a Soroban contract.

When running with empty or non-existent `--project-path`, this command will generate a template Cargo workspace project and add a sample contract package. When running in the existing Cargo project, it will add a new package for a sample contract with a given `--name`.

**Usage:** `stellar contract init [OPTIONS] <PROJECT_PATH>`

###### **Arguments:**

* `<PROJECT_PATH>`

###### **Options:**

<<<<<<< HEAD
* `--name <NAME>` — An optional flag to specify a new contract's name.

  Default value: `hello-world`
* `-w`, `--with-example` — This argument has been deprecated and will be removed in the future versions of CLI. You can still clone examples from the repo https://github.com/stellar/soroban-examples
* `--frontend-template` — This argument has been deprecated and will be removed in the future versions of CLI. You can search for frontend templates using github tags, such as soroban-template or soroban-frontend-template
* `--overwrite` — This argument has been deprecated and will be removed in the future versions of CLI. init command no longer overwrites existing files.

  Possible values: `true`, `false`

=======
* `--overwrite` — Overwrite all existing files.
>>>>>>> a1ee9449



## `stellar contract inspect`

(Deprecated in favor of `contract info` subcommands) Inspect a WASM file listing contract functions, meta, etc

**Usage:** `stellar contract inspect [OPTIONS] --wasm <WASM>`

###### **Options:**

* `--wasm <WASM>` — Path to wasm binary
* `--output <OUTPUT>` — Output just XDR in base64

  Default value: `docs`

  Possible values:
  - `xdr-base64`:
    XDR of array of contract spec entries
  - `xdr-base64-array`:
    Array of xdr of contract spec entries
  - `docs`:
    Pretty print of contract spec entries

* `--global` — Use global config
* `--config-dir <CONFIG_DIR>` — Location of config directory, default is "."



## `stellar contract install`

Install a WASM file to the ledger without creating a contract instance

**Usage:** `stellar contract install [OPTIONS] --source-account <SOURCE_ACCOUNT> --wasm <WASM>`

###### **Options:**

* `--rpc-url <RPC_URL>` — RPC server endpoint
* `--network-passphrase <NETWORK_PASSPHRASE>` — Network passphrase to sign the transaction sent to the rpc server
* `--network <NETWORK>` — Name of network to use from config
* `--source-account <SOURCE_ACCOUNT>` — Account that where transaction originates from. Alias `source`. Can be an identity (--source alice), a public key (--source GDKW...), a muxed account (--source MDA…), a secret key (--source SC36…), or a seed phrase (--source "kite urban…"). If `--build-only` or `--sim-only` flags were NOT provided, this key will also be used to sign the final transaction. In that case, trying to sign with public key will fail
* `--hd-path <HD_PATH>` — If using a seed phrase, which hierarchical deterministic path to use, e.g. `m/44'/148'/{hd_path}`. Example: `--hd-path 1`. Default: `0`
* `--global` — Use global config
* `--config-dir <CONFIG_DIR>` — Location of config directory, default is "."
* `--fee <FEE>` — fee amount for transaction, in stroops. 1 stroop = 0.0000001 xlm

  Default value: `100`
* `--cost` — Output the cost execution to stderr
* `--instructions <INSTRUCTIONS>` — Number of instructions to simulate
* `--build-only` — Build the transaction and only write the base64 xdr to stdout
* `--sim-only` — (Deprecated) simulate the transaction and only write the base64 xdr to stdout
* `--wasm <WASM>` — Path to wasm binary
* `-i`, `--ignore-checks` — Whether to ignore safety checks when deploying contracts

  Default value: `false`



## `stellar contract invoke`

Invoke a contract function

Generates an "implicit CLI" for the specified contract on-the-fly using the contract's schema, which gets embedded into every Soroban contract. The "slop" in this command, everything after the `--`, gets passed to this implicit CLI. Get in-depth help for a given contract:

stellar contract invoke ... -- --help

**Usage:** `stellar contract invoke [OPTIONS] --id <CONTRACT_ID> --source-account <SOURCE_ACCOUNT> [-- <CONTRACT_FN_AND_ARGS>...]`

###### **Arguments:**

* `<CONTRACT_FN_AND_ARGS>` — Function name as subcommand, then arguments for that function as `--arg-name value`

###### **Options:**

* `--id <CONTRACT_ID>` — Contract ID to invoke
* `--is-view` — View the result simulating and do not sign and submit transaction. Deprecated use `--send=no`
* `--rpc-url <RPC_URL>` — RPC server endpoint
* `--network-passphrase <NETWORK_PASSPHRASE>` — Network passphrase to sign the transaction sent to the rpc server
* `--network <NETWORK>` — Name of network to use from config
* `--source-account <SOURCE_ACCOUNT>` — Account that where transaction originates from. Alias `source`. Can be an identity (--source alice), a public key (--source GDKW...), a muxed account (--source MDA…), a secret key (--source SC36…), or a seed phrase (--source "kite urban…"). If `--build-only` or `--sim-only` flags were NOT provided, this key will also be used to sign the final transaction. In that case, trying to sign with public key will fail
* `--hd-path <HD_PATH>` — If using a seed phrase, which hierarchical deterministic path to use, e.g. `m/44'/148'/{hd_path}`. Example: `--hd-path 1`. Default: `0`
* `--global` — Use global config
* `--config-dir <CONFIG_DIR>` — Location of config directory, default is "."
* `--fee <FEE>` — fee amount for transaction, in stroops. 1 stroop = 0.0000001 xlm

  Default value: `100`
* `--cost` — Output the cost execution to stderr
* `--instructions <INSTRUCTIONS>` — Number of instructions to simulate
* `--build-only` — Build the transaction and only write the base64 xdr to stdout
* `--sim-only` — (Deprecated) simulate the transaction and only write the base64 xdr to stdout
* `--send <SEND>` — Whether or not to send a transaction

  Default value: `default`

  Possible values:
  - `default`:
    Send transaction if simulation indicates there are ledger writes, published events, or auth required, otherwise return simulation result
  - `no`:
    Do not send transaction, return simulation result
  - `yes`:
    Always send transaction




## `stellar contract optimize`

Optimize a WASM file

**Usage:** `stellar contract optimize [OPTIONS] --wasm <WASM>`

###### **Options:**

* `--wasm <WASM>` — Path to wasm binary
* `--wasm-out <WASM_OUT>` — Path to write the optimized WASM file to (defaults to same location as --wasm with .optimized.wasm suffix)



## `stellar contract read`

Print the current value of a contract-data ledger entry

**Usage:** `stellar contract read [OPTIONS]`

###### **Options:**

* `--output <OUTPUT>` — Type of output to generate

  Default value: `string`

  Possible values:
  - `string`:
    String
  - `json`:
    Json
  - `xdr`:
    XDR

* `--id <CONTRACT_ID>` — Contract ID to which owns the data entries. If no keys provided the Contract's instance will be extended
* `--key <KEY>` — Storage key (symbols only)
* `--key-xdr <KEY_XDR>` — Storage key (base64-encoded XDR)
* `--wasm <WASM>` — Path to Wasm file of contract code to extend
* `--wasm-hash <WASM_HASH>` — Path to Wasm file of contract code to extend
* `--durability <DURABILITY>` — Storage entry durability

  Default value: `persistent`

  Possible values:
  - `persistent`:
    Persistent
  - `temporary`:
    Temporary

* `--rpc-url <RPC_URL>` — RPC server endpoint
* `--network-passphrase <NETWORK_PASSPHRASE>` — Network passphrase to sign the transaction sent to the rpc server
* `--network <NETWORK>` — Name of network to use from config
* `--global` — Use global config
* `--config-dir <CONFIG_DIR>` — Location of config directory, default is "."



## `stellar contract restore`

Restore an evicted value for a contract-data legder entry.

If no keys are specificed the contract itself is restored.

**Usage:** `stellar contract restore [OPTIONS] --source-account <SOURCE_ACCOUNT>`

###### **Options:**

* `--id <CONTRACT_ID>` — Contract ID to which owns the data entries. If no keys provided the Contract's instance will be extended
* `--key <KEY>` — Storage key (symbols only)
* `--key-xdr <KEY_XDR>` — Storage key (base64-encoded XDR)
* `--wasm <WASM>` — Path to Wasm file of contract code to extend
* `--wasm-hash <WASM_HASH>` — Path to Wasm file of contract code to extend
* `--durability <DURABILITY>` — Storage entry durability

  Default value: `persistent`

  Possible values:
  - `persistent`:
    Persistent
  - `temporary`:
    Temporary

* `--ledgers-to-extend <LEDGERS_TO_EXTEND>` — Number of ledgers to extend the entry
* `--ttl-ledger-only` — Only print the new Time To Live ledger
* `--rpc-url <RPC_URL>` — RPC server endpoint
* `--network-passphrase <NETWORK_PASSPHRASE>` — Network passphrase to sign the transaction sent to the rpc server
* `--network <NETWORK>` — Name of network to use from config
* `--source-account <SOURCE_ACCOUNT>` — Account that where transaction originates from. Alias `source`. Can be an identity (--source alice), a public key (--source GDKW...), a muxed account (--source MDA…), a secret key (--source SC36…), or a seed phrase (--source "kite urban…"). If `--build-only` or `--sim-only` flags were NOT provided, this key will also be used to sign the final transaction. In that case, trying to sign with public key will fail
* `--hd-path <HD_PATH>` — If using a seed phrase, which hierarchical deterministic path to use, e.g. `m/44'/148'/{hd_path}`. Example: `--hd-path 1`. Default: `0`
* `--global` — Use global config
* `--config-dir <CONFIG_DIR>` — Location of config directory, default is "."
* `--fee <FEE>` — fee amount for transaction, in stroops. 1 stroop = 0.0000001 xlm

  Default value: `100`
* `--cost` — Output the cost execution to stderr
* `--instructions <INSTRUCTIONS>` — Number of instructions to simulate
* `--build-only` — Build the transaction and only write the base64 xdr to stdout
* `--sim-only` — (Deprecated) simulate the transaction and only write the base64 xdr to stdout



## `stellar events`

Watch the network for contract events

**Usage:** `stellar events [OPTIONS]`

###### **Options:**

* `--start-ledger <START_LEDGER>` — The first ledger sequence number in the range to pull events https://developers.stellar.org/docs/learn/encyclopedia/network-configuration/ledger-headers#ledger-sequence
* `--cursor <CURSOR>` — The cursor corresponding to the start of the event range
* `--output <OUTPUT>` — Output formatting options for event stream

  Default value: `pretty`

  Possible values:
  - `pretty`:
    Colorful, human-oriented console output
  - `plain`:
    Human-oriented console output without colors
  - `json`:
    JSON formatted console output

* `-c`, `--count <COUNT>` — The maximum number of events to display (defer to the server-defined limit)

  Default value: `10`
* `--id <CONTRACT_IDS>` — A set of (up to 5) contract IDs to filter events on. This parameter can be passed multiple times, e.g. `--id C123.. --id C456..`, or passed with multiple parameters, e.g. `--id C123 C456`.

   Though the specification supports multiple filter objects (i.e. combinations of type, IDs, and topics), only one set can be specified on the command-line today, though that set can have multiple IDs/topics.
* `--topic <TOPIC_FILTERS>` — A set of (up to 4) topic filters to filter event topics on. A single topic filter can contain 1-4 different segment filters, separated by commas, with an asterisk (`*` character) indicating a wildcard segment.

   **Example:** topic filter with two segments: `--topic "AAAABQAAAAdDT1VOVEVSAA==,*"`

   **Example:** two topic filters with one and two segments each: `--topic "AAAABQAAAAdDT1VOVEVSAA==" --topic '*,*'`

   Note that all of these topic filters are combined with the contract IDs into a single filter (i.e. combination of type, IDs, and topics).
* `--type <EVENT_TYPE>` — Specifies which type of contract events to display

  Default value: `all`

  Possible values: `all`, `contract`, `system`

* `--global` — Use global config
* `--config-dir <CONFIG_DIR>` — Location of config directory, default is "."
* `--rpc-url <RPC_URL>` — RPC server endpoint
* `--network-passphrase <NETWORK_PASSPHRASE>` — Network passphrase to sign the transaction sent to the rpc server
* `--network <NETWORK>` — Name of network to use from config



## `stellar keys`

Create and manage identities including keys and addresses

**Usage:** `stellar keys <COMMAND>`

###### **Subcommands:**

* `add` — Add a new identity (keypair, ledger, macOS keychain)
* `address` — Given an identity return its address (public key)
* `fund` — Fund an identity on a test network
* `generate` — Generate a new identity with a seed phrase, currently 12 words
* `ls` — List identities
* `rm` — Remove an identity
* `show` — Given an identity return its private key



## `stellar keys add`

Add a new identity (keypair, ledger, macOS keychain)

**Usage:** `stellar keys add [OPTIONS] <NAME>`

###### **Arguments:**

* `<NAME>` — Name of identity

###### **Options:**

* `--secret-key` — Add using `secret_key` Can provide with `SOROBAN_SECRET_KEY`
* `--seed-phrase` — Add using 12 word seed phrase to generate `secret_key`
* `--global` — Use global config
* `--config-dir <CONFIG_DIR>` — Location of config directory, default is "."



## `stellar keys address`

Given an identity return its address (public key)

**Usage:** `stellar keys address [OPTIONS] <NAME>`

###### **Arguments:**

* `<NAME>` — Name of identity to lookup, default test identity used if not provided

###### **Options:**

* `--hd-path <HD_PATH>` — If identity is a seed phrase use this hd path, default is 0
* `--global` — Use global config
* `--config-dir <CONFIG_DIR>` — Location of config directory, default is "."



## `stellar keys fund`

Fund an identity on a test network

**Usage:** `stellar keys fund [OPTIONS] <NAME>`

###### **Arguments:**

* `<NAME>` — Name of identity to lookup, default test identity used if not provided

###### **Options:**

* `--rpc-url <RPC_URL>` — RPC server endpoint
* `--network-passphrase <NETWORK_PASSPHRASE>` — Network passphrase to sign the transaction sent to the rpc server
* `--network <NETWORK>` — Name of network to use from config
* `--hd-path <HD_PATH>` — If identity is a seed phrase use this hd path, default is 0
* `--global` — Use global config
* `--config-dir <CONFIG_DIR>` — Location of config directory, default is "."



## `stellar keys generate`

Generate a new identity with a seed phrase, currently 12 words

**Usage:** `stellar keys generate [OPTIONS] <NAME>`

###### **Arguments:**

* `<NAME>` — Name of identity

###### **Options:**

* `--no-fund` — Do not fund address
* `--seed <SEED>` — Optional seed to use when generating seed phrase. Random otherwise
* `-s`, `--as-secret` — Output the generated identity as a secret key
* `--global` — Use global config
* `--config-dir <CONFIG_DIR>` — Location of config directory, default is "."
* `--hd-path <HD_PATH>` — When generating a secret key, which `hd_path` should be used from the original `seed_phrase`
* `-d`, `--default-seed` — Generate the default seed phrase. Useful for testing. Equivalent to --seed 0000000000000000
* `--rpc-url <RPC_URL>` — RPC server endpoint
* `--network-passphrase <NETWORK_PASSPHRASE>` — Network passphrase to sign the transaction sent to the rpc server
* `--network <NETWORK>` — Name of network to use from config
* `--fund` — Fund generated key pair

  Default value: `false`



## `stellar keys ls`

List identities

**Usage:** `stellar keys ls [OPTIONS]`

###### **Options:**

* `--global` — Use global config
* `--config-dir <CONFIG_DIR>` — Location of config directory, default is "."
* `-l`, `--long`



## `stellar keys rm`

Remove an identity

**Usage:** `stellar keys rm [OPTIONS] <NAME>`

###### **Arguments:**

* `<NAME>` — Identity to remove

###### **Options:**

* `--global` — Use global config
* `--config-dir <CONFIG_DIR>` — Location of config directory, default is "."



## `stellar keys show`

Given an identity return its private key

**Usage:** `stellar keys show [OPTIONS] <NAME>`

###### **Arguments:**

* `<NAME>` — Name of identity to lookup, default is test identity

###### **Options:**

* `--hd-path <HD_PATH>` — If identity is a seed phrase use this hd path, default is 0
* `--global` — Use global config
* `--config-dir <CONFIG_DIR>` — Location of config directory, default is "."



## `stellar network`

Start and configure networks

**Usage:** `stellar network <COMMAND>`

###### **Subcommands:**

* `add` — Add a new network
* `rm` — Remove a network
* `ls` — List networks
* `start` — ⚠️ Deprecated: use `stellar container start` instead
* `stop` — ⚠️ Deprecated: use `stellar container stop` instead
* `container` — Commands to start, stop and get logs for a quickstart container



## `stellar network add`

Add a new network

**Usage:** `stellar network add [OPTIONS] --rpc-url <RPC_URL> --network-passphrase <NETWORK_PASSPHRASE> <NAME>`

###### **Arguments:**

* `<NAME>` — Name of network

###### **Options:**

* `--rpc-url <RPC_URL>` — RPC server endpoint
* `--network-passphrase <NETWORK_PASSPHRASE>` — Network passphrase to sign the transaction sent to the rpc server
* `--global` — Use global config
* `--config-dir <CONFIG_DIR>` — Location of config directory, default is "."



## `stellar network rm`

Remove a network

**Usage:** `stellar network rm [OPTIONS] <NAME>`

###### **Arguments:**

* `<NAME>` — Network to remove

###### **Options:**

* `--global` — Use global config
* `--config-dir <CONFIG_DIR>` — Location of config directory, default is "."



## `stellar network ls`

List networks

**Usage:** `stellar network ls [OPTIONS]`

###### **Options:**

* `--global` — Use global config
* `--config-dir <CONFIG_DIR>` — Location of config directory, default is "."
* `-l`, `--long` — Get more info about the networks



## `stellar network start`

⚠️ Deprecated: use `stellar container start` instead

Start network

Start a container running a Stellar node, RPC, API, and friendbot (faucet).

`stellar network start NETWORK [OPTIONS]`

By default, when starting a testnet container, without any optional arguments, it will run the equivalent of the following docker command:

`docker run --rm -p 8000:8000 --name stellar stellar/quickstart:testing --testnet --enable rpc,horizon`

**Usage:** `stellar network start [OPTIONS] <NETWORK>`

###### **Arguments:**

* `<NETWORK>` — Network to start

  Possible values: `local`, `testnet`, `futurenet`, `pubnet`


###### **Options:**

* `-d`, `--docker-host <DOCKER_HOST>` — Optional argument to override the default docker host. This is useful when you are using a non-standard docker host path for your Docker-compatible container runtime, e.g. Docker Desktop defaults to $HOME/.docker/run/docker.sock instead of /var/run/docker.sock
* `--name <NAME>` — Optional argument to specify the container name
* `-l`, `--limits <LIMITS>` — Optional argument to specify the limits for the local network only
* `-p`, `--ports-mapping <PORTS_MAPPING>` — Argument to specify the `HOST_PORT:CONTAINER_PORT` mapping

  Default value: `8000:8000`
* `-t`, `--image-tag-override <IMAGE_TAG_OVERRIDE>` — Optional argument to override the default docker image tag for the given network
* `--protocol-version <PROTOCOL_VERSION>` — Optional argument to specify the protocol version for the local network only



## `stellar network stop`

⚠️ Deprecated: use `stellar container stop` instead

Stop a network started with `network start`. For example, if you ran `stellar network start local`, you can use `stellar network stop local` to stop it.

**Usage:** `stellar network stop [OPTIONS] <NAME>`

###### **Arguments:**

* `<NAME>` — Container to stop

###### **Options:**

* `-d`, `--docker-host <DOCKER_HOST>` — Optional argument to override the default docker host. This is useful when you are using a non-standard docker host path for your Docker-compatible container runtime, e.g. Docker Desktop defaults to $HOME/.docker/run/docker.sock instead of /var/run/docker.sock



## `stellar network container`

Commands to start, stop and get logs for a quickstart container

**Usage:** `stellar network container <COMMAND>`

###### **Subcommands:**

* `logs` — Get logs from a running network container
* `start` — Start a container running a Stellar node, RPC, API, and friendbot (faucet)
* `stop` — Stop a network container started with `network container start`



## `stellar network container logs`

Get logs from a running network container

**Usage:** `stellar network container logs [OPTIONS] <NAME>`

###### **Arguments:**

* `<NAME>` — Container to get logs from

###### **Options:**

* `-d`, `--docker-host <DOCKER_HOST>` — Optional argument to override the default docker host. This is useful when you are using a non-standard docker host path for your Docker-compatible container runtime, e.g. Docker Desktop defaults to $HOME/.docker/run/docker.sock instead of /var/run/docker.sock



## `stellar network container start`

Start a container running a Stellar node, RPC, API, and friendbot (faucet).

`stellar network container start NETWORK [OPTIONS]`

By default, when starting a testnet container, without any optional arguments, it will run the equivalent of the following docker command:

`docker run --rm -p 8000:8000 --name stellar stellar/quickstart:testing --testnet --enable rpc,horizon`

**Usage:** `stellar network container start [OPTIONS] <NETWORK>`

###### **Arguments:**

* `<NETWORK>` — Network to start

  Possible values: `local`, `testnet`, `futurenet`, `pubnet`


###### **Options:**

* `-d`, `--docker-host <DOCKER_HOST>` — Optional argument to override the default docker host. This is useful when you are using a non-standard docker host path for your Docker-compatible container runtime, e.g. Docker Desktop defaults to $HOME/.docker/run/docker.sock instead of /var/run/docker.sock
* `--name <NAME>` — Optional argument to specify the container name
* `-l`, `--limits <LIMITS>` — Optional argument to specify the limits for the local network only
* `-p`, `--ports-mapping <PORTS_MAPPING>` — Argument to specify the `HOST_PORT:CONTAINER_PORT` mapping

  Default value: `8000:8000`
* `-t`, `--image-tag-override <IMAGE_TAG_OVERRIDE>` — Optional argument to override the default docker image tag for the given network
* `--protocol-version <PROTOCOL_VERSION>` — Optional argument to specify the protocol version for the local network only



## `stellar network container stop`

Stop a network container started with `network container start`

**Usage:** `stellar network container stop [OPTIONS] <NAME>`

###### **Arguments:**

* `<NAME>` — Container to stop

###### **Options:**

* `-d`, `--docker-host <DOCKER_HOST>` — Optional argument to override the default docker host. This is useful when you are using a non-standard docker host path for your Docker-compatible container runtime, e.g. Docker Desktop defaults to $HOME/.docker/run/docker.sock instead of /var/run/docker.sock



## `stellar snapshot`

Download a snapshot of a ledger from an archive

**Usage:** `stellar snapshot <COMMAND>`

###### **Subcommands:**

* `create` — Create a ledger snapshot using a history archive



## `stellar snapshot create`

Create a ledger snapshot using a history archive.

Filters (address, wasm-hash) specify what ledger entries to include.

Account addresses include the account, and trustlines.

Contract addresses include the related wasm, contract data.

If a contract is a Stellar asset contract, it includes the asset issuer's account and trust lines, but does not include all the trust lines of other accounts holding the asset. To include them specify the addresses of relevant accounts.

Any invalid contract id passed as `--address` will be ignored.

**Usage:** `stellar snapshot create [OPTIONS] --output <OUTPUT>`

###### **Options:**

* `--ledger <LEDGER>` — The ledger sequence number to snapshot. Defaults to latest history archived ledger
* `--address <ADDRESS>` — Account or contract address/alias to include in the snapshot
* `--wasm-hash <WASM_HASHES>` — WASM hashes to include in the snapshot
* `--output <OUTPUT>` — Format of the out file

  Possible values: `json`

* `--out <OUT>` — Out path that the snapshot is written to

  Default value: `snapshot.json`
* `--global` — Use global config
* `--config-dir <CONFIG_DIR>` — Location of config directory, default is "."
* `--rpc-url <RPC_URL>` — RPC server endpoint
* `--network-passphrase <NETWORK_PASSPHRASE>` — Network passphrase to sign the transaction sent to the rpc server
* `--network <NETWORK>` — Name of network to use from config
* `--archive-url <ARCHIVE_URL>` — Archive URL



## `stellar tx`

Sign, Simulate, and Send transactions

**Usage:** `stellar tx <COMMAND>`

###### **Subcommands:**

* `simulate` — Simulate a transaction envelope from stdin
* `hash` — Calculate the hash of a transaction envelope from stdin
* `sign` — Sign a transaction envelope appending the signature to the envelope
* `send` — Send a transaction envelope to the network
* `new` — Create a new transaction



## `stellar tx simulate`

Simulate a transaction envelope from stdin

**Usage:** `stellar tx simulate [OPTIONS] --source-account <SOURCE_ACCOUNT>`

###### **Options:**

* `--rpc-url <RPC_URL>` — RPC server endpoint
* `--network-passphrase <NETWORK_PASSPHRASE>` — Network passphrase to sign the transaction sent to the rpc server
* `--network <NETWORK>` — Name of network to use from config
* `--source-account <SOURCE_ACCOUNT>` — Account that where transaction originates from. Alias `source`. Can be an identity (--source alice), a public key (--source GDKW...), a muxed account (--source MDA…), a secret key (--source SC36…), or a seed phrase (--source "kite urban…"). If `--build-only` or `--sim-only` flags were NOT provided, this key will also be used to sign the final transaction. In that case, trying to sign with public key will fail
* `--hd-path <HD_PATH>` — If using a seed phrase, which hierarchical deterministic path to use, e.g. `m/44'/148'/{hd_path}`. Example: `--hd-path 1`. Default: `0`
* `--global` — Use global config
* `--config-dir <CONFIG_DIR>` — Location of config directory, default is "."



## `stellar tx hash`

Calculate the hash of a transaction envelope from stdin

**Usage:** `stellar tx hash [OPTIONS]`

###### **Options:**

* `--rpc-url <RPC_URL>` — RPC server endpoint
* `--network-passphrase <NETWORK_PASSPHRASE>` — Network passphrase to sign the transaction sent to the rpc server
* `--network <NETWORK>` — Name of network to use from config



## `stellar tx sign`

Sign a transaction envelope appending the signature to the envelope

**Usage:** `stellar tx sign [OPTIONS]`

###### **Options:**

* `--sign-with-key <SIGN_WITH_KEY>` — Sign with a local key. Can be an identity (--sign-with-key alice), a secret key (--sign-with-key SC36…), or a seed phrase (--sign-with-key "kite urban…"). If using seed phrase, `--hd-path` defaults to the `0` path
* `--hd-path <HD_PATH>` — If using a seed phrase to sign, sets which hierarchical deterministic path to use, e.g. `m/44'/148'/{hd_path}`. Example: `--hd-path 1`. Default: `0`
* `--sign-with-lab` — Sign with https://lab.stellar.org
* `--rpc-url <RPC_URL>` — RPC server endpoint
* `--network-passphrase <NETWORK_PASSPHRASE>` — Network passphrase to sign the transaction sent to the rpc server
* `--network <NETWORK>` — Name of network to use from config
* `--global` — Use global config
* `--config-dir <CONFIG_DIR>` — Location of config directory, default is "."



## `stellar tx send`

Send a transaction envelope to the network

**Usage:** `stellar tx send [OPTIONS]`

###### **Options:**

* `--rpc-url <RPC_URL>` — RPC server endpoint
* `--network-passphrase <NETWORK_PASSPHRASE>` — Network passphrase to sign the transaction sent to the rpc server
* `--network <NETWORK>` — Name of network to use from config
* `--global` — Use global config
* `--config-dir <CONFIG_DIR>` — Location of config directory, default is "."



## `stellar tx new`

Create a new transaction

**Usage:** `stellar tx new <COMMAND>`

###### **Subcommands:**

* `account-merge` — Transfers the XLM balance of an account to another account and removes the source account from the ledger
* `bump-sequence` — Bumps forward the sequence number of the source account to the given sequence number, invalidating any transaction with a smaller sequence number
* `change-trust` — Creates, updates, or deletes a trustline Learn more about trustlines https://developers.stellar.org/docs/learn/fundamentals/stellar-data-structures/accounts#trustlines
* `create-account` — Creates and funds a new account with the specified starting balance
* `manage-data` — Sets, modifies, or deletes a data entry (name/value pair) that is attached to an account Learn more about entries and subentries: https://developers.stellar.org/docs/learn/fundamentals/stellar-data-structures/accounts#subentries
* `payment` — Sends an amount in a specific asset to a destination account
* `set-options` — Set option for an account such as flags, inflation destination, signers, home domain, and master key weight Learn more about flags: https://developers.stellar.org/docs/learn/glossary#flags Learn more about the home domain: https://github.com/stellar/stellar-protocol/blob/master/ecosystem/sep-0001.md Learn more about signers operations and key weight: https://developers.stellar.org/docs/learn/encyclopedia/security/signatures-multisig#multisig
* `set-trustline-flags` — Allows issuing account to configure authorization and trustline flags to an asset The Asset parameter is of the `TrustLineAsset` type. If you are modifying a trustline to a regular asset (i.e. one in a Code:Issuer format), this is equivalent to the Asset type. If you are modifying a trustline to a pool share, however, this is composed of the liquidity pool's unique ID. Learn more about flags: https://developers.stellar.org/docs/learn/glossary#flags



## `stellar tx new account-merge`

Transfers the XLM balance of an account to another account and removes the source account from the ledger

**Usage:** `stellar tx new account-merge [OPTIONS] --source-account <SOURCE_ACCOUNT> --account <ACCOUNT>`

###### **Options:**

* `--fee <FEE>` — fee amount for transaction, in stroops. 1 stroop = 0.0000001 xlm

  Default value: `100`
* `--cost` — Output the cost execution to stderr
* `--instructions <INSTRUCTIONS>` — Number of instructions to simulate
* `--build-only` — Build the transaction and only write the base64 xdr to stdout
* `--sim-only` — (Deprecated) simulate the transaction and only write the base64 xdr to stdout
* `--rpc-url <RPC_URL>` — RPC server endpoint
* `--network-passphrase <NETWORK_PASSPHRASE>` — Network passphrase to sign the transaction sent to the rpc server
* `--network <NETWORK>` — Name of network to use from config
* `--source-account <SOURCE_ACCOUNT>` — Account that where transaction originates from. Alias `source`. Can be an identity (--source alice), a public key (--source GDKW...), a muxed account (--source MDA…), a secret key (--source SC36…), or a seed phrase (--source "kite urban…"). If `--build-only` or `--sim-only` flags were NOT provided, this key will also be used to sign the final transaction. In that case, trying to sign with public key will fail
* `--hd-path <HD_PATH>` — If using a seed phrase, which hierarchical deterministic path to use, e.g. `m/44'/148'/{hd_path}`. Example: `--hd-path 1`. Default: `0`
* `--global` — Use global config
* `--config-dir <CONFIG_DIR>` — Location of config directory, default is "."
* `--account <ACCOUNT>` — Muxed Account to merge with, e.g. `GBX...`, 'MBX...'



## `stellar tx new bump-sequence`

Bumps forward the sequence number of the source account to the given sequence number, invalidating any transaction with a smaller sequence number

**Usage:** `stellar tx new bump-sequence [OPTIONS] --source-account <SOURCE_ACCOUNT> --bump-to <BUMP_TO>`

###### **Options:**

* `--fee <FEE>` — fee amount for transaction, in stroops. 1 stroop = 0.0000001 xlm

  Default value: `100`
* `--cost` — Output the cost execution to stderr
* `--instructions <INSTRUCTIONS>` — Number of instructions to simulate
* `--build-only` — Build the transaction and only write the base64 xdr to stdout
* `--sim-only` — (Deprecated) simulate the transaction and only write the base64 xdr to stdout
* `--rpc-url <RPC_URL>` — RPC server endpoint
* `--network-passphrase <NETWORK_PASSPHRASE>` — Network passphrase to sign the transaction sent to the rpc server
* `--network <NETWORK>` — Name of network to use from config
* `--source-account <SOURCE_ACCOUNT>` — Account that where transaction originates from. Alias `source`. Can be an identity (--source alice), a public key (--source GDKW...), a muxed account (--source MDA…), a secret key (--source SC36…), or a seed phrase (--source "kite urban…"). If `--build-only` or `--sim-only` flags were NOT provided, this key will also be used to sign the final transaction. In that case, trying to sign with public key will fail
* `--hd-path <HD_PATH>` — If using a seed phrase, which hierarchical deterministic path to use, e.g. `m/44'/148'/{hd_path}`. Example: `--hd-path 1`. Default: `0`
* `--global` — Use global config
* `--config-dir <CONFIG_DIR>` — Location of config directory, default is "."
* `--bump-to <BUMP_TO>` — Sequence number to bump to



## `stellar tx new change-trust`

Creates, updates, or deletes a trustline Learn more about trustlines https://developers.stellar.org/docs/learn/fundamentals/stellar-data-structures/accounts#trustlines

**Usage:** `stellar tx new change-trust [OPTIONS] --source-account <SOURCE_ACCOUNT> --line <LINE>`

###### **Options:**

* `--fee <FEE>` — fee amount for transaction, in stroops. 1 stroop = 0.0000001 xlm

  Default value: `100`
* `--cost` — Output the cost execution to stderr
* `--instructions <INSTRUCTIONS>` — Number of instructions to simulate
* `--build-only` — Build the transaction and only write the base64 xdr to stdout
* `--sim-only` — (Deprecated) simulate the transaction and only write the base64 xdr to stdout
* `--rpc-url <RPC_URL>` — RPC server endpoint
* `--network-passphrase <NETWORK_PASSPHRASE>` — Network passphrase to sign the transaction sent to the rpc server
* `--network <NETWORK>` — Name of network to use from config
* `--source-account <SOURCE_ACCOUNT>` — Account that where transaction originates from. Alias `source`. Can be an identity (--source alice), a public key (--source GDKW...), a muxed account (--source MDA…), a secret key (--source SC36…), or a seed phrase (--source "kite urban…"). If `--build-only` or `--sim-only` flags were NOT provided, this key will also be used to sign the final transaction. In that case, trying to sign with public key will fail
* `--hd-path <HD_PATH>` — If using a seed phrase, which hierarchical deterministic path to use, e.g. `m/44'/148'/{hd_path}`. Example: `--hd-path 1`. Default: `0`
* `--global` — Use global config
* `--config-dir <CONFIG_DIR>` — Location of config directory, default is "."
* `--line <LINE>`
* `--limit <LIMIT>` — Limit for the trust line, 0 to remove the trust line

  Default value: `18446744073709551615`



## `stellar tx new create-account`

Creates and funds a new account with the specified starting balance

**Usage:** `stellar tx new create-account [OPTIONS] --source-account <SOURCE_ACCOUNT> --destination <DESTINATION>`

###### **Options:**

* `--fee <FEE>` — fee amount for transaction, in stroops. 1 stroop = 0.0000001 xlm

  Default value: `100`
* `--cost` — Output the cost execution to stderr
* `--instructions <INSTRUCTIONS>` — Number of instructions to simulate
* `--build-only` — Build the transaction and only write the base64 xdr to stdout
* `--sim-only` — (Deprecated) simulate the transaction and only write the base64 xdr to stdout
* `--rpc-url <RPC_URL>` — RPC server endpoint
* `--network-passphrase <NETWORK_PASSPHRASE>` — Network passphrase to sign the transaction sent to the rpc server
* `--network <NETWORK>` — Name of network to use from config
* `--source-account <SOURCE_ACCOUNT>` — Account that where transaction originates from. Alias `source`. Can be an identity (--source alice), a public key (--source GDKW...), a muxed account (--source MDA…), a secret key (--source SC36…), or a seed phrase (--source "kite urban…"). If `--build-only` or `--sim-only` flags were NOT provided, this key will also be used to sign the final transaction. In that case, trying to sign with public key will fail
* `--hd-path <HD_PATH>` — If using a seed phrase, which hierarchical deterministic path to use, e.g. `m/44'/148'/{hd_path}`. Example: `--hd-path 1`. Default: `0`
* `--global` — Use global config
* `--config-dir <CONFIG_DIR>` — Location of config directory, default is "."
* `--destination <DESTINATION>` — Account Id to create, e.g. `GBX...`
* `--starting-balance <STARTING_BALANCE>` — Initial balance in stroops of the account, default 1 XLM

  Default value: `10_000_000`



## `stellar tx new manage-data`

Sets, modifies, or deletes a data entry (name/value pair) that is attached to an account Learn more about entries and subentries: https://developers.stellar.org/docs/learn/fundamentals/stellar-data-structures/accounts#subentries

**Usage:** `stellar tx new manage-data [OPTIONS] --source-account <SOURCE_ACCOUNT> --data-name <DATA_NAME>`

###### **Options:**

* `--fee <FEE>` — fee amount for transaction, in stroops. 1 stroop = 0.0000001 xlm

  Default value: `100`
* `--cost` — Output the cost execution to stderr
* `--instructions <INSTRUCTIONS>` — Number of instructions to simulate
* `--build-only` — Build the transaction and only write the base64 xdr to stdout
* `--sim-only` — (Deprecated) simulate the transaction and only write the base64 xdr to stdout
* `--rpc-url <RPC_URL>` — RPC server endpoint
* `--network-passphrase <NETWORK_PASSPHRASE>` — Network passphrase to sign the transaction sent to the rpc server
* `--network <NETWORK>` — Name of network to use from config
* `--source-account <SOURCE_ACCOUNT>` — Account that where transaction originates from. Alias `source`. Can be an identity (--source alice), a public key (--source GDKW...), a muxed account (--source MDA…), a secret key (--source SC36…), or a seed phrase (--source "kite urban…"). If `--build-only` or `--sim-only` flags were NOT provided, this key will also be used to sign the final transaction. In that case, trying to sign with public key will fail
* `--hd-path <HD_PATH>` — If using a seed phrase, which hierarchical deterministic path to use, e.g. `m/44'/148'/{hd_path}`. Example: `--hd-path 1`. Default: `0`
* `--global` — Use global config
* `--config-dir <CONFIG_DIR>` — Location of config directory, default is "."
* `--data-name <DATA_NAME>` — Line to change, either 4 or 12 alphanumeric characters, or "native" if not specified
* `--data-value <DATA_VALUE>` — Up to 64 bytes long hex string If not present then the existing Name will be deleted. If present then this value will be set in the `DataEntry`



## `stellar tx new payment`

Sends an amount in a specific asset to a destination account

**Usage:** `stellar tx new payment [OPTIONS] --source-account <SOURCE_ACCOUNT> --destination <DESTINATION> --amount <AMOUNT>`

###### **Options:**

* `--fee <FEE>` — fee amount for transaction, in stroops. 1 stroop = 0.0000001 xlm

  Default value: `100`
* `--cost` — Output the cost execution to stderr
* `--instructions <INSTRUCTIONS>` — Number of instructions to simulate
* `--build-only` — Build the transaction and only write the base64 xdr to stdout
* `--sim-only` — (Deprecated) simulate the transaction and only write the base64 xdr to stdout
* `--rpc-url <RPC_URL>` — RPC server endpoint
* `--network-passphrase <NETWORK_PASSPHRASE>` — Network passphrase to sign the transaction sent to the rpc server
* `--network <NETWORK>` — Name of network to use from config
* `--source-account <SOURCE_ACCOUNT>` — Account that where transaction originates from. Alias `source`. Can be an identity (--source alice), a public key (--source GDKW...), a muxed account (--source MDA…), a secret key (--source SC36…), or a seed phrase (--source "kite urban…"). If `--build-only` or `--sim-only` flags were NOT provided, this key will also be used to sign the final transaction. In that case, trying to sign with public key will fail
* `--hd-path <HD_PATH>` — If using a seed phrase, which hierarchical deterministic path to use, e.g. `m/44'/148'/{hd_path}`. Example: `--hd-path 1`. Default: `0`
* `--global` — Use global config
* `--config-dir <CONFIG_DIR>` — Location of config directory, default is "."
* `--destination <DESTINATION>` — Account to send to, e.g. `GBX...`
* `--asset <ASSET>` — Asset to send, default native, e.i. XLM

  Default value: `native`
* `--amount <AMOUNT>` — Amount of the aforementioned asset to send



## `stellar tx new set-options`

Set option for an account such as flags, inflation destination, signers, home domain, and master key weight Learn more about flags: https://developers.stellar.org/docs/learn/glossary#flags Learn more about the home domain: https://github.com/stellar/stellar-protocol/blob/master/ecosystem/sep-0001.md Learn more about signers operations and key weight: https://developers.stellar.org/docs/learn/encyclopedia/security/signatures-multisig#multisig

**Usage:** `stellar tx new set-options [OPTIONS] --source-account <SOURCE_ACCOUNT>`

###### **Options:**

* `--fee <FEE>` — fee amount for transaction, in stroops. 1 stroop = 0.0000001 xlm

  Default value: `100`
* `--cost` — Output the cost execution to stderr
* `--instructions <INSTRUCTIONS>` — Number of instructions to simulate
* `--build-only` — Build the transaction and only write the base64 xdr to stdout
* `--sim-only` — (Deprecated) simulate the transaction and only write the base64 xdr to stdout
* `--rpc-url <RPC_URL>` — RPC server endpoint
* `--network-passphrase <NETWORK_PASSPHRASE>` — Network passphrase to sign the transaction sent to the rpc server
* `--network <NETWORK>` — Name of network to use from config
* `--source-account <SOURCE_ACCOUNT>` — Account that where transaction originates from. Alias `source`. Can be an identity (--source alice), a public key (--source GDKW...), a muxed account (--source MDA…), a secret key (--source SC36…), or a seed phrase (--source "kite urban…"). If `--build-only` or `--sim-only` flags were NOT provided, this key will also be used to sign the final transaction. In that case, trying to sign with public key will fail
* `--hd-path <HD_PATH>` — If using a seed phrase, which hierarchical deterministic path to use, e.g. `m/44'/148'/{hd_path}`. Example: `--hd-path 1`. Default: `0`
* `--global` — Use global config
* `--config-dir <CONFIG_DIR>` — Location of config directory, default is "."
* `--inflation-dest <INFLATION_DEST>` — Account of the inflation destination
* `--master-weight <MASTER_WEIGHT>` — A number from 0-255 (inclusive) representing the weight of the master key. If the weight of the master key is updated to 0, it is effectively disabled
* `--low-threshold <LOW_THRESHOLD>` — A number from 0-255 (inclusive) representing the threshold this account sets on all operations it performs that have a low threshold. https://developers.stellar.org/docs/learn/encyclopedia/security/signatures-multisig#multisig
* `--med-threshold <MED_THRESHOLD>` — A number from 0-255 (inclusive) representing the threshold this account sets on all operations it performs that have a medium threshold. https://developers.stellar.org/docs/learn/encyclopedia/security/signatures-multisig#multisig
* `--high-threshold <HIGH_THRESHOLD>` — A number from 0-255 (inclusive) representing the threshold this account sets on all operations it performs that have a high threshold. https://developers.stellar.org/docs/learn/encyclopedia/security/signatures-multisig#multisig
* `--home-domain <HOME_DOMAIN>` — Sets the home domain of an account. See https://developers.stellar.org/docs/learn/encyclopedia/network-configuration/federation
* `--signer <SIGNER>` — Add, update, or remove a signer from an account
* `--signer-weight <SIGNER_WEIGHT>` — Signer weight is a number from 0-255 (inclusive). The signer is deleted if the weight is 0
* `--set-required` — When enabled, an issuer must approve an account before that account can hold its asset. https://developers.stellar.org/docs/tokens/control-asset-access#authorization-required-0x1
* `--set-revocable` — When enabled, an issuer can revoke an existing trustline’s authorization, thereby freezing the asset held by an account. https://developers.stellar.org/docs/tokens/control-asset-access#authorization-revocable-0x2
* `--set-clawback-enabled` — Enables the issuing account to take back (burning) all of the asset. https://developers.stellar.org/docs/tokens/control-asset-access#clawback-enabled-0x8
* `--set-immutable` — With this setting, none of the other authorization flags (`AUTH_REQUIRED_FLAG`, `AUTH_REVOCABLE_FLAG`) can be set, and the issuing account can’t be merged. https://developers.stellar.org/docs/tokens/control-asset-access#authorization-immutable-0x4
* `--clear-required`
* `--clear-revocable`
* `--clear-immutable`
* `--clear-clawback-enabled`



## `stellar tx new set-trustline-flags`

Allows issuing account to configure authorization and trustline flags to an asset The Asset parameter is of the `TrustLineAsset` type. If you are modifying a trustline to a regular asset (i.e. one in a Code:Issuer format), this is equivalent to the Asset type. If you are modifying a trustline to a pool share, however, this is composed of the liquidity pool's unique ID. Learn more about flags: https://developers.stellar.org/docs/learn/glossary#flags

**Usage:** `stellar tx new set-trustline-flags [OPTIONS] --source-account <SOURCE_ACCOUNT> --trustor <TRUSTOR> --asset <ASSET>`

###### **Options:**

* `--fee <FEE>` — fee amount for transaction, in stroops. 1 stroop = 0.0000001 xlm

  Default value: `100`
* `--cost` — Output the cost execution to stderr
* `--instructions <INSTRUCTIONS>` — Number of instructions to simulate
* `--build-only` — Build the transaction and only write the base64 xdr to stdout
* `--sim-only` — (Deprecated) simulate the transaction and only write the base64 xdr to stdout
* `--rpc-url <RPC_URL>` — RPC server endpoint
* `--network-passphrase <NETWORK_PASSPHRASE>` — Network passphrase to sign the transaction sent to the rpc server
* `--network <NETWORK>` — Name of network to use from config
* `--source-account <SOURCE_ACCOUNT>` — Account that where transaction originates from. Alias `source`. Can be an identity (--source alice), a public key (--source GDKW...), a muxed account (--source MDA…), a secret key (--source SC36…), or a seed phrase (--source "kite urban…"). If `--build-only` or `--sim-only` flags were NOT provided, this key will also be used to sign the final transaction. In that case, trying to sign with public key will fail
* `--hd-path <HD_PATH>` — If using a seed phrase, which hierarchical deterministic path to use, e.g. `m/44'/148'/{hd_path}`. Example: `--hd-path 1`. Default: `0`
* `--global` — Use global config
* `--config-dir <CONFIG_DIR>` — Location of config directory, default is "."
* `--trustor <TRUSTOR>` — Account to set trustline flags for
* `--asset <ASSET>` — Asset to set trustline flags for
* `--set-authorize` — Signifies complete authorization allowing an account to transact freely with the asset to make and receive payments and place orders
* `--set-authorize-to-maintain-liabilities` — Denotes limited authorization that allows an account to maintain current orders but not to otherwise transact with the asset
* `--set-trustline-clawback-enabled` — Enables the issuing account to take back (burning) all of the asset. See our section on Clawbacks: https://developers.stellar.org/docs/learn/encyclopedia/transactions-specialized/clawbacks
* `--clear-authorize`
* `--clear-authorize-to-maintain-liabilities`
* `--clear-trustline-clawback-enabled`



## `stellar xdr`

Decode and encode XDR

**Usage:** `stellar xdr [CHANNEL] <COMMAND>`

###### **Subcommands:**

* `types` — View information about types
* `guess` — Guess the XDR type
* `decode` — Decode XDR
* `encode` — Encode XDR
* `compare` — Compare two XDR values with each other
* `version` — Print version information

###### **Arguments:**

* `<CHANNEL>` — Channel of XDR to operate on

  Default value: `+curr`

  Possible values: `+curr`, `+next`




## `stellar xdr types`

View information about types

**Usage:** `stellar xdr types <COMMAND>`

###### **Subcommands:**

* `list` — 
* `schema` — 



## `stellar xdr types list`

**Usage:** `stellar xdr types list [OPTIONS]`

###### **Options:**

* `--output <OUTPUT>`

  Default value: `plain`

  Possible values: `plain`, `json`, `json-formatted`




## `stellar xdr types schema`

**Usage:** `stellar xdr types schema [OPTIONS] --type <TYPE>`

###### **Options:**

* `--type <TYPE>` — XDR type to decode
* `--output <OUTPUT>`

  Default value: `json-schema-draft201909`

  Possible values: `json-schema-draft7`, `json-schema-draft201909`




## `stellar xdr guess`

Guess the XDR type

**Usage:** `stellar xdr guess [OPTIONS] [FILE]`

###### **Arguments:**

* `<FILE>` — File to decode, or stdin if omitted

###### **Options:**

* `--input <INPUT>`

  Default value: `single-base64`

  Possible values: `single`, `single-base64`, `stream`, `stream-base64`, `stream-framed`

* `--output <OUTPUT>`

  Default value: `list`

  Possible values: `list`

* `--certainty <CERTAINTY>` — Certainty as an arbitrary value

  Default value: `2`



## `stellar xdr decode`

Decode XDR

**Usage:** `stellar xdr decode [OPTIONS] --type <TYPE> [FILES]...`

###### **Arguments:**

* `<FILES>` — Files to decode, or stdin if omitted

###### **Options:**

* `--type <TYPE>` — XDR type to decode
* `--input <INPUT>`

  Default value: `stream-base64`

  Possible values: `single`, `single-base64`, `stream`, `stream-base64`, `stream-framed`

* `--output <OUTPUT>`

  Default value: `json`

  Possible values: `json`, `json-formatted`, `rust-debug`, `rust-debug-formatted`




## `stellar xdr encode`

Encode XDR

**Usage:** `stellar xdr encode [OPTIONS] --type <TYPE> [FILES]...`

###### **Arguments:**

* `<FILES>` — Files to encode, or stdin if omitted

###### **Options:**

* `--type <TYPE>` — XDR type to encode
* `--input <INPUT>`

  Default value: `json`

  Possible values: `json`

* `--output <OUTPUT>`

  Default value: `single-base64`

  Possible values: `single`, `single-base64`, `stream`




## `stellar xdr compare`

Compare two XDR values with each other

Outputs: `-1` when the left XDR value is less than the right XDR value, `0` when the left XDR value is equal to the right XDR value, `1` when the left XDR value is greater than the right XDR value

**Usage:** `stellar xdr compare [OPTIONS] --type <TYPE> <LEFT> <RIGHT>`

###### **Arguments:**

* `<LEFT>` — XDR file to decode and compare with the right value
* `<RIGHT>` — XDR file to decode and compare with the left value

###### **Options:**

* `--type <TYPE>` — XDR type of both inputs
* `--input <INPUT>`

  Default value: `single-base64`

  Possible values: `single`, `single-base64`




## `stellar xdr version`

Print version information

**Usage:** `stellar xdr version`



## `stellar completion`

Print shell completion code for the specified shell

Ensure the completion package for your shell is installed, e.g. bash-completion for bash.

To enable autocomplete in the current bash shell, run: `source <(stellar completion --shell bash)`

To enable autocomplete permanently, run: `echo "source <(stellar completion --shell bash)" >> ~/.bashrc`


**Usage:** `stellar completion --shell <SHELL>`

###### **Options:**

* `--shell <SHELL>` — The shell type

  Possible values: `bash`, `elvish`, `fish`, `powershell`, `zsh`




## `stellar cache`

Cache for transactions and contract specs

**Usage:** `stellar cache <COMMAND>`

###### **Subcommands:**

* `clean` — Delete the cache
* `path` — Show the location of the cache
* `actionlog` — Access details about cached actions like transactions, and simulations. (Experimental. May see breaking changes at any time.)



## `stellar cache clean`

Delete the cache

**Usage:** `stellar cache clean`



## `stellar cache path`

Show the location of the cache

**Usage:** `stellar cache path`



## `stellar cache actionlog`

Access details about cached actions like transactions, and simulations. (Experimental. May see breaking changes at any time.)

**Usage:** `stellar cache actionlog <COMMAND>`

###### **Subcommands:**

* `ls` — List cached actions (transactions, simulations)
* `read` — Read cached action



## `stellar cache actionlog ls`

List cached actions (transactions, simulations)

**Usage:** `stellar cache actionlog ls [OPTIONS]`

###### **Options:**

* `--global` — Use global config
* `--config-dir <CONFIG_DIR>` — Location of config directory, default is "."
* `-l`, `--long`



## `stellar cache actionlog read`

Read cached action

**Usage:** `stellar cache actionlog read --id <ID>`

###### **Options:**

* `--id <ID>` — ID of the cache entry



## `stellar version`

Print version information

**Usage:** `stellar version`


<|MERGE_RESOLUTION|>--- conflicted
+++ resolved
@@ -84,13 +84,8 @@
 * `fetch` — Fetch a contract's Wasm binary
 * `id` — Generate the contract id for a given contract or asset
 * `info` — Access info about contracts
-<<<<<<< HEAD
-* `init` — Initialize a Soroban contract
-* `inspect` — Inspect a WASM file listing contract functions, meta, etc
-=======
 * `init` — Initialize a Soroban project with an example contract
 * `inspect` — (Deprecated in favor of `contract info` subcommands) Inspect a WASM file listing contract functions, meta, etc
->>>>>>> a1ee9449
 * `install` — Install a WASM file to the ledger without creating a contract instance
 * `invoke` — Invoke a contract function
 * `optimize` — Optimize a WASM file
@@ -612,9 +607,7 @@
 
 ## `stellar contract init`
 
-Initialize a Soroban contract.
-
-When running with empty or non-existent `--project-path`, this command will generate a template Cargo workspace project and add a sample contract package. When running in the existing Cargo project, it will add a new package for a sample contract with a given `--name`.
+Initialize a Soroban project with an example contract
 
 **Usage:** `stellar contract init [OPTIONS] <PROJECT_PATH>`
 
@@ -624,19 +617,7 @@
 
 ###### **Options:**
 
-<<<<<<< HEAD
-* `--name <NAME>` — An optional flag to specify a new contract's name.
-
-  Default value: `hello-world`
-* `-w`, `--with-example` — This argument has been deprecated and will be removed in the future versions of CLI. You can still clone examples from the repo https://github.com/stellar/soroban-examples
-* `--frontend-template` — This argument has been deprecated and will be removed in the future versions of CLI. You can search for frontend templates using github tags, such as soroban-template or soroban-frontend-template
-* `--overwrite` — This argument has been deprecated and will be removed in the future versions of CLI. init command no longer overwrites existing files.
-
-  Possible values: `true`, `false`
-
-=======
 * `--overwrite` — Overwrite all existing files.
->>>>>>> a1ee9449
 
 
 
