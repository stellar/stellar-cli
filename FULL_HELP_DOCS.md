--- conflicted
+++ resolved
@@ -3660,16 +3660,11 @@
 
 ###### **Subcommands:**
 
-<<<<<<< HEAD
 * `entry` — Work with ledger entries
 * `latest` — Get the latest ledger sequence and information from the network
 * `fetch` — 
 
 
-=======
-- `latest` — Get the latest ledger sequence and information from the network
-- `fetch` —
->>>>>>> 41988351
 
 ## `stellar ledger entry`
 
