--- conflicted
+++ resolved
@@ -1508,12 +1508,7 @@
 
 * `hash` — Calculate the hash of a transaction envelope from stdin
 * `new` — Create a new transaction
-<<<<<<< HEAD
-* `send` — Send a transaction envelope to the network
 * `set` — Set various options for a transaction
-* `simulate` — Simulate a transaction envelope from stdin
-* `sign` — Sign a transaction envelope appending the signature to the envelope
-=======
 * `operation` — Manipulate the operations in a transaction, including adding new operations
 * `send` — Send a transaction envelope to the network
 * `sign` — Sign a transaction envelope appending the signature to the envelope
@@ -1593,7 +1588,6 @@
 * `--global` — Use global config
 * `--config-dir <CONFIG_DIR>` — Location of config directory, default is "."
 * `--account <ACCOUNT>` — Muxed Account to merge with, e.g. `GBX...`, 'MBX...'
->>>>>>> 48cdc24a
 
 
 
@@ -1624,9 +1618,6 @@
 
 
 
-<<<<<<< HEAD
-## `stellar tx new`
-=======
 ## `stellar tx new change-trust`
 
 Creates, updates, or deletes a trustline
@@ -1688,7 +1679,6 @@
   Default value: `10_000_000`
 
 
->>>>>>> 48cdc24a
 
 ## `stellar tx new manage-data`
 
@@ -2164,17 +2154,12 @@
 * `--rpc-url <RPC_URL>` — RPC server endpoint
 * `--rpc-header <RPC_HEADERS>` — RPC Header(s) to include in requests to the RPC provider
 * `--network-passphrase <NETWORK_PASSPHRASE>` — Network passphrase to sign the transaction sent to the rpc server
-<<<<<<< HEAD
-* `--network <NETWORK>` — Name of network to use from config
-=======
-* `-n`, `--network <NETWORK>` — Name of network to use from config
->>>>>>> 48cdc24a
-* `--global` — Use global config
-* `--config-dir <CONFIG_DIR>` — Location of config directory, default is "."
-
-
-
-<<<<<<< HEAD
+* `-n`, `--network <NETWORK>` — Name of network to use from config
+* `--global` — Use global config
+* `--config-dir <CONFIG_DIR>` — Location of config directory, default is "."
+
+
+
 ## `stellar tx set`
 
 Set various options for a transaction
@@ -2213,64 +2198,9 @@
 * `--rpc-url <RPC_URL>` — RPC server endpoint
 * `--rpc-header <RPC_HEADERS>` — RPC Header(s) to include in requests to the RPC provider
 * `--network-passphrase <NETWORK_PASSPHRASE>` — Network passphrase to sign the transaction sent to the rpc server
-* `--network <NETWORK>` — Name of network to use from config
-* `--source-account <SOURCE_ACCOUNT>` — Account that where transaction originates from. Alias `source`. Can be an identity (--source alice), a public key (--source GDKW...), a muxed account (--source MDA…), a secret key (--source SC36…), or a seed phrase (--source "kite urban…"). If `--build-only` or `--sim-only` flags were NOT provided, this key will also be used to sign the final transaction. In that case, trying to sign with public key will fail
-* `--hd-path <HD_PATH>` — If using a seed phrase, which hierarchical deterministic path to use, e.g. `m/44'/148'/{hd_path}`. Example: `--hd-path 1`. Default: `0`
-=======
-## `stellar tx sign`
-
-Sign a transaction envelope appending the signature to the envelope
-
-**Usage:** `stellar tx sign [OPTIONS]`
-
-###### **Options:**
-
-* `--sign-with-key <SIGN_WITH_KEY>` — Sign with a local key or key saved in OS secure storage. Can be an identity (--sign-with-key alice), a secret key (--sign-with-key SC36…), or a seed phrase (--sign-with-key "kite urban…"). If using seed phrase, `--hd-path` defaults to the `0` path
-* `--hd-path <HD_PATH>` — If using a seed phrase to sign, sets which hierarchical deterministic path to use, e.g. `m/44'/148'/{hd_path}`. Example: `--hd-path 1`. Default: `0`
-* `--sign-with-lab` — Sign with https://lab.stellar.org
-* `--sign-with-ledger` — Sign with a ledger wallet
-* `--rpc-url <RPC_URL>` — RPC server endpoint
-* `--rpc-header <RPC_HEADERS>` — RPC Header(s) to include in requests to the RPC provider
-* `--network-passphrase <NETWORK_PASSPHRASE>` — Network passphrase to sign the transaction sent to the rpc server
-* `-n`, `--network <NETWORK>` — Name of network to use from config
->>>>>>> 48cdc24a
-* `--global` — Use global config
-* `--config-dir <CONFIG_DIR>` — Location of config directory, default is "."
-
-
-
-<<<<<<< HEAD
-## `stellar tx sign`
-
-Sign a transaction envelope appending the signature to the envelope
-
-**Usage:** `stellar tx sign [OPTIONS]`
-
-###### **Options:**
-
-* `--sign-with-key <SIGN_WITH_KEY>` — Sign with a local key. Can be an identity (--sign-with-key alice), a secret key (--sign-with-key SC36…), or a seed phrase (--sign-with-key "kite urban…"). If using seed phrase, `--hd-path` defaults to the `0` path
-* `--hd-path <HD_PATH>` — If using a seed phrase to sign, sets which hierarchical deterministic path to use, e.g. `m/44'/148'/{hd_path}`. Example: `--hd-path 1`. Default: `0`
-* `--sign-with-lab` — Sign with https://lab.stellar.org
-* `--rpc-url <RPC_URL>` — RPC server endpoint
-* `--rpc-header <RPC_HEADERS>` — RPC Header(s) to include in requests to the RPC provider
-* `--network-passphrase <NETWORK_PASSPHRASE>` — Network passphrase to sign the transaction sent to the rpc server
-* `--network <NETWORK>` — Name of network to use from config
-=======
-## `stellar tx simulate`
-
-Simulate a transaction envelope from stdin
-
-**Usage:** `stellar tx simulate [OPTIONS] --source-account <SOURCE_ACCOUNT>`
-
-###### **Options:**
-
-* `--rpc-url <RPC_URL>` — RPC server endpoint
-* `--rpc-header <RPC_HEADERS>` — RPC Header(s) to include in requests to the RPC provider
-* `--network-passphrase <NETWORK_PASSPHRASE>` — Network passphrase to sign the transaction sent to the rpc server
 * `-n`, `--network <NETWORK>` — Name of network to use from config
 * `-s`, `--source-account <SOURCE_ACCOUNT>` — Account that where transaction originates from. Alias `source`. Can be an identity (--source alice), a public key (--source GDKW...), a muxed account (--source MDA…), a secret key (--source SC36…), or a seed phrase (--source "kite urban…"). If `--build-only` or `--sim-only` flags were NOT provided, this key will also be used to sign the final transaction. In that case, trying to sign with public key will fail
 * `--hd-path <HD_PATH>` — If using a seed phrase, which hierarchical deterministic path to use, e.g. `m/44'/148'/{hd_path}`. Example: `--hd-path 1`. Default: `0`
->>>>>>> 48cdc24a
 * `--global` — Use global config
 * `--config-dir <CONFIG_DIR>` — Location of config directory, default is "."
 
