name: Ledger Emulator Tests

on:
  push:
    branches: [ main, release/** ]
  pull_request:

concurrency:
  group: ${{ github.workflow }}-${{ github.ref_protected == 'true' && github.sha || github.ref }}
  cancel-in-progress: true

defaults:
  run:
    shell: bash

jobs:
<<<<<<< HEAD
  emulator-tests:
    strategy:
      fail-fast: false
      matrix:
        sys:
          # x64
          - ubuntu-latest-16-cores
          # ARM
          - ubuntu-jammy-16-cores-arm64
          # Intel
          - macos-13
      #        exclude:
      #          # Only run Linux x64 tests on pull request to save some time
      #          - sys: ${{ github.event_name != 'push' && 'ubuntu-jammy-16-cores-arm64' }}
      #          - sys: ${{ github.event_name != 'push' && 'macos-13' }}
    runs-on: ${{ matrix.sys }}
    env:
      CI_TESTS: true
    steps:
      - uses: actions/checkout@v4
      - uses: stellar/actions/rust-cache@main
      - name: Setup Colima and Docker (macOS only)
        if: runner.os == 'macos'
        run: |
          brew install docker
          brew install colima
          colima start
      - name: Set DOCKER_HOST to Colima socket
        if: runner.os == 'macos'
        run: echo "DOCKER_HOST=unix:///Users/runner/.colima/default/docker.sock" >> $GITHUB_ENV
      - name: install optional dependencies (Linux only)
        run: sudo apt update && sudo apt install -y libudev-dev libdbus-1-dev
        if: runner.os == 'Linux'
      - run: RUST_BACKTRACE=1 cargo test --manifest-path cmd/crates/stellar-ledger/Cargo.toml --features "emulator-tests" -- --nocapture
      - run: RUST_BACKTRACE=1 cargo build --features emulator-tests
      - run: RUST_BACKTRACE=1 cargo test --features emulator-tests --package soroban-test --test it -- emulator
=======
    emulator-tests:
        runs-on: ubuntu-latest
        env:
            CI_TESTS: true
        steps:
            - uses: actions/checkout@v4
            - uses: stellar/actions/rust-cache@main
            - name: install libudev-dev & libdbus-1-dev
              run: |
                  sudo apt update && sudo apt install -y libudev-dev libdbus-1-dev
            - run: |
                  cargo test --manifest-path cmd/crates/stellar-ledger/Cargo.toml --features "emulator-tests" -- --nocapture
            - run: cargo build --features emulator-tests,additional-libs
            - run: |
                  cargo test --features emulator-tests --package soroban-test --test it -- emulator
>>>>>>> 14de5393
<|MERGE_RESOLUTION|>--- conflicted
+++ resolved
@@ -14,7 +14,6 @@
     shell: bash
 
 jobs:
-<<<<<<< HEAD
   emulator-tests:
     strategy:
       fail-fast: false
@@ -49,22 +48,5 @@
         run: sudo apt update && sudo apt install -y libudev-dev libdbus-1-dev
         if: runner.os == 'Linux'
       - run: RUST_BACKTRACE=1 cargo test --manifest-path cmd/crates/stellar-ledger/Cargo.toml --features "emulator-tests" -- --nocapture
-      - run: RUST_BACKTRACE=1 cargo build --features emulator-tests
-      - run: RUST_BACKTRACE=1 cargo test --features emulator-tests --package soroban-test --test it -- emulator
-=======
-    emulator-tests:
-        runs-on: ubuntu-latest
-        env:
-            CI_TESTS: true
-        steps:
-            - uses: actions/checkout@v4
-            - uses: stellar/actions/rust-cache@main
-            - name: install libudev-dev & libdbus-1-dev
-              run: |
-                  sudo apt update && sudo apt install -y libudev-dev libdbus-1-dev
-            - run: |
-                  cargo test --manifest-path cmd/crates/stellar-ledger/Cargo.toml --features "emulator-tests" -- --nocapture
-            - run: cargo build --features emulator-tests,additional-libs
-            - run: |
-                  cargo test --features emulator-tests --package soroban-test --test it -- emulator
->>>>>>> 14de5393
+      - run: RUST_BACKTRACE=1 cargo build --features emulator-tests,additional-libs
+      - run: RUST_BACKTRACE=1 cargo test --features emulator-tests --package soroban-test --test it -- emulator