--- conflicted
+++ resolved
@@ -54,33 +54,9 @@
         echo "VERSION=${version}" >> $GITHUB_ENV
         echo "NAME=${{ matrix.crate.name }}-${version}-${{ matrix.sys.target }}" >> $GITHUB_ENV
 
-<<<<<<< HEAD
-    - name: Package (release only)
-      if: github.event_name == 'release'
-      run: cargo package --no-verify --package ${{ matrix.crate.name }}
-    - name: Package Extract (release only)
-      if: github.event_name == 'release'
-      run: |
-        cd target/package
-        tar xvfz ${{ matrix.crate.name }}-$VERSION.crate
-        echo "BUILD_WORKING_DIR=target/package/${{ matrix.crate.name }}-$VERSION" >> $GITHUB_ENV
-
-=======
->>>>>>> f558f0cf
     - name: Build
       run: |
-<<<<<<< HEAD
-        cargo build --target-dir="$GITHUB_WORKSPACE/target" --package ${{ matrix.crate.name }} --features opt --release --target ${{ matrix.sys.target }}
-=======
         cargo build --package ${{ matrix.crate.name }} --features opt --release --target ${{ matrix.sys.target }}
-
-    - name: Build provenance for attestation (release only)
-      if: github.event_name == 'release'
-      uses: actions/attest-build-provenance@v2
-      with:
-        subject-path: target/${{ matrix.sys.target }}/release/${{ matrix.crate.binary }}${{ matrix.sys.ext }}
-
->>>>>>> f558f0cf
     - name: Compress
       run: |
           cd target/${{ matrix.sys.target }}/release
