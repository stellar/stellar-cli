name: bindings typescript

on:
    push:
        branches: [main, release/**]
    pull_request:

jobs:
  test:
    name: test generated libraries
    runs-on: ubuntu-22.04
    services:
      rpc:
        image: stellar/quickstart:testing
        ports:
          - 8000:8000
        env:
          ENABLE_LOGS: true
          NETWORK: local
          ENABLE_SOROBAN_RPC: true
        options: >-
          --health-cmd "curl --no-progress-meter --fail-with-body -X POST \"http://localhost:8000/rpc\" -H 'Content-Type: application/json' -d '{\"jsonrpc\":\"2.0\",\"id\":8675309,\"method\":\"getNetwork\"}' && curl --no-progress-meter \"http://localhost:8000/friendbot\" | grep '\"invalid_field\": \"addr\"'"
          --health-interval 10s
          --health-timeout 5s
          --health-retries 50
    steps:
      - uses: actions/setup-node@v4
        with:
          node-version: '22.x'
      - uses: actions/checkout@v4
      - uses: actions/cache@v4
        with:
          path: |
            ~/.cargo/bin/
            ~/.cargo/registry/index/
            ~/.cargo/registry/cache/
            ~/.cargo/git/db/
            target/
          key: ${{ runner.os }}-cargo-${{ hashFiles('**/Cargo.lock') }}
      - run: rustup update
<<<<<<< HEAD
      - run: sudo apt install -y libdbus-1-dev libudev-dev
=======
      - run: sudo apt update && sudo apt install -y libdbus-1-dev
>>>>>>> 663e8e0b
      - run: cargo build
      - run: rustup target add wasm32-unknown-unknown
      - run: make build-test-wasms
      - run: npm ci && npm run test
        working-directory: cmd/crates/soroban-spec-typescript/ts-tests
<|MERGE_RESOLUTION|>--- conflicted
+++ resolved
@@ -38,11 +38,7 @@
             target/
           key: ${{ runner.os }}-cargo-${{ hashFiles('**/Cargo.lock') }}
       - run: rustup update
-<<<<<<< HEAD
-      - run: sudo apt install -y libdbus-1-dev libudev-dev
-=======
-      - run: sudo apt update && sudo apt install -y libdbus-1-dev
->>>>>>> 663e8e0b
+      - run: sudo apt update && sudo apt install -y libdbus-1-dev libudev-dev
       - run: cargo build
       - run: rustup target add wasm32-unknown-unknown
       - run: make build-test-wasms
