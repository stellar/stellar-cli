name: bindings typescript

on:
  push:
    branches: [main, release/**]
  pull_request:

jobs:
  test:
    name: test generated libraries
<<<<<<< HEAD
    strategy:
      fail-fast: false
      matrix:
        os: [ubuntu-latest-16-cores, macos-13, windows-latest-8-cores]
    runs-on: ${{ matrix.os }}
=======
    runs-on: ubuntu-22.04
    services:
      rpc:
        image: stellar/quickstart:testing
        ports:
          - 8000:8000
        env:
          ENABLE_LOGS: true
          NETWORK: local
          ENABLE_SOROBAN_RPC: true
        options: >-
          --health-cmd "curl --no-progress-meter --fail-with-body -X POST \"http://localhost:8000/rpc\" -H 'Content-Type: application/json' -d '{\"jsonrpc\":\"2.0\",\"id\":8675309,\"method\":\"getNetwork\"}' && curl --no-progress-meter \"http://localhost:8000/friendbot\" | grep '\"invalid_field\": \"addr\"'"
          --health-interval 10s
          --health-timeout 5s
          --health-retries 50
>>>>>>> 1efc4c5e
    steps:
      - uses: actions/setup-node@v4
        with:
          node-version: '22.x'
      - uses: actions/checkout@v4
      - uses: actions/cache@v4
        with:
          path: |
            ~/.cargo/bin/
            ~/.cargo/registry/index/
            ~/.cargo/registry/cache/
            ~/.cargo/git/db/
            target/
          key: ${{ runner.os }}-cargo-${{ hashFiles('**/Cargo.lock') }}
      - name: Setup docker (missing on MacOS)
        if: runner.os == 'macos'
        run: |
          brew install docker
          brew install colima
          colima start
      - name: Install wsl
        if: runner.os ==  'windows'
        uses: vedantmgoyal9/setup-wsl2@4edf825c69cdaad7d6a852f57c9446f83fea8b91
        # https://github.com/vedantmgoyal9/setup-wsl2/issues/3
      - name: Enable systemd
        if: runner.os == 'windows'
        run: |
          echo "[boot]
          systemd=true" > /etc/wsl.conf
        shell: wsl-run {0}
      - name: Restart WSL
        if: runner.os == 'windows'
        run: |
          Write-Output 'Restarting WSL...'
          wsl --shutdown
          # https://learn.microsoft.com/en-us/windows/wsl/wsl-config#the-8-second-rule-for-configuration-changes
          # although the documentation says 8 seconds, we wait for 10 seconds to be safe
          Start-Sleep -Seconds 10
      - name: Install Docker
        if: runner.os == 'windows'
        run: |
          systemctl list-unit-files --type=service
          
          # Add Docker's official GPG key:
          sudo apt-get update
          sudo apt-get install --yes ca-certificates curl
          sudo install -m 0755 -d /etc/apt/keyrings
          sudo curl -fsSL https://download.docker.com/linux/ubuntu/gpg -o /etc/apt/keyrings/docker.asc
          sudo chmod a+r /etc/apt/keyrings/docker.asc
          
          # Add the repository to Apt sources:
          echo \
          "deb [arch=$(dpkg --print-architecture) signed-by=/etc/apt/keyrings/docker.asc] https://download.docker.com/linux/ubuntu \
          $(. /etc/os-release && echo "$VERSION_CODENAME") stable" | \
          sudo tee /etc/apt/sources.list.d/docker.list > /dev/null
          sudo apt-get update
          sudo apt-get install --yes docker-ce docker-ce-cli containerd.io docker-buildx-plugin docker-compose-plugin
          sudo systemctl start docker.socket
          sudo systemctl start docker.service
          sudo systemctl status docker.service
          sudo docker run hello-world
        shell: wsl-run {0}
      - run: |
          docker run -d --name quickstart -p 8000:8000 -e ENABLE_LOGS=true -e NETWORK=local -e ENABLE_SOROBAN_RPC=true --health-cmd "curl --no-progress-meter --fail-with-body -X POST \"http://localhost:8000/soroban/rpc\" -H 'Content-Type: application/json' -d '{\"jsonrpc\":\"2.0\",\"id\":8675309,\"method\":\"getNetwork\"}' && curl --no-progress-meter \"http://localhost:8000/friendbot\" | grep '\"invalid_field\": \"addr\"'" --health-interval 10s --health-timeout 5s --health-retries 50 stellar/quickstart:testing
        if: runner.os !=  'windows'
        shell: bash
      - run: |
          while true; do
            status=`docker inspect -f {{.State.Health.Status}} quickstart`
            echo "quickstart status: $status"
            if [ "$status" == "healthy" ]; then
              break
            fi
            sleep 1;
          done;
        if: runner.os !=  'windows'
        shell: bash
      - run: |
          docker run -d --name quickstart -p 8000:8000 -e ENABLE_LOGS=true -e NETWORK=local -e ENABLE_SOROBAN_RPC=true --health-cmd "curl --no-progress-meter --fail-with-body -X POST \"http://localhost:8000/soroban/rpc\" -H 'Content-Type: application/json' -d '{\"jsonrpc\":\"2.0\",\"id\":8675309,\"method\":\"getNetwork\"}' && curl --no-progress-meter \"http://localhost:8000/friendbot\" | grep '\"invalid_field\": \"addr\"'" --health-interval 10s --health-timeout 5s --health-retries 50 stellar/quickstart:testing
        if: runner.os ==  'windows'
        shell: wsl-run {0}
      - run: |
          while true; do
            status=`docker inspect -f {{.State.Health.Status}} quickstart`
            echo "quickstart status: $status"
            if [ "$status" == "healthy" ]; then
              break
            fi
            sleep 1;
          done;
        if: runner.os ==  'windows'
        shell: wsl-run {0}
      - run: Start-Sleep -Seconds 900
        if: runner.os ==  'windows'
      - run: Invoke-RestMethod -Uri http://localhost:8000/friendbot?addr=GDMSMNH2Y4RONFEZT6U7SCZP34L5XAAXWHQKELXUW6D2CUT6HNNBEXXY
        if: runner.os ==  'windows'
      - run: rustup update
      - run: cargo build
      - run: Invoke-RestMethod -Uri http://localhost:8000/friendbot?addr=GBU23IVABQ7XVJMGQPVGZAX6NKHXVMUUL25KXX6BP3B5A5B7OOYCXBCH
        if: runner.os ==  'windows'
      - run: rustup target add wasm32-unknown-unknown
      - run: make build-test-wasms
      - run: Invoke-RestMethod -Uri http://localhost:8000/friendbot?addr=GAPIJSEUJRERET674YWPFKMGVH4ALOKHGXTZXSCHC4VVHXNPZ42JMA7K
        if: runner.os ==  'windows'
      - run: npm ci
        if: runner.os != 'windows'
        working-directory: cmd/crates/soroban-spec-typescript/ts-tests
      - run: |
          Write-Host "Running npm build"
          npm ci --ignore-scripts
          Write-Host "Generating keys"
          $env:SOROBAN_SECRET_KEY='SC5NRVW24PTAE2TM4M7VVZSCYUNVCBSZOSNRSHFU2XVYZGNMFV6YVLLX'
          cargo run -p stellar-cli -- keys add --secret-key root
          Invoke-RestMethod -Uri http://localhost:8000/friendbot?addr=GBCNICNDLG2SQ3AIHJTB3G7AMGR4SZZJISYYQENZR7TETHTZHRCSEAWC
          Write-Host "Deploying contract"
          cargo run -p stellar-cli -- contract deploy --quiet --alias custom-types --source root --wasm ../../../../target/wasm32-unknown-unknown/test-wasms/test_custom_types.wasm --ignore-checks 
          Write-Host "Generating bindings"
          cargo run --quiet -p stellar-cli -- contract bindings typescript --contract-id custom-types --output-dir ./node_modules/test-custom-types --overwrite
          cd ./node_modules/test-custom-types
          npm install 
          npm run build
        if: runner.os ==  'windows'
        working-directory: cmd/crates/soroban-spec-typescript/ts-tests
      - run: npm run test
        working-directory: cmd/crates/soroban-spec-typescript/ts-tests
      - name: quickstart logs
        if: always() && runner.os != 'windows'
        run: docker logs quickstart
      - name: quickstart logs
        if: always() && runner.os == 'windows'
        run: |
          docker container inspect quickstart
          docker container logs quickstart -n 1000
        shell: wsl-run {0}<|MERGE_RESOLUTION|>--- conflicted
+++ resolved
@@ -8,29 +8,11 @@
 jobs:
   test:
     name: test generated libraries
-<<<<<<< HEAD
     strategy:
       fail-fast: false
       matrix:
         os: [ubuntu-latest-16-cores, macos-13, windows-latest-8-cores]
     runs-on: ${{ matrix.os }}
-=======
-    runs-on: ubuntu-22.04
-    services:
-      rpc:
-        image: stellar/quickstart:testing
-        ports:
-          - 8000:8000
-        env:
-          ENABLE_LOGS: true
-          NETWORK: local
-          ENABLE_SOROBAN_RPC: true
-        options: >-
-          --health-cmd "curl --no-progress-meter --fail-with-body -X POST \"http://localhost:8000/rpc\" -H 'Content-Type: application/json' -d '{\"jsonrpc\":\"2.0\",\"id\":8675309,\"method\":\"getNetwork\"}' && curl --no-progress-meter \"http://localhost:8000/friendbot\" | grep '\"invalid_field\": \"addr\"'"
-          --health-interval 10s
-          --health-timeout 5s
-          --health-retries 50
->>>>>>> 1efc4c5e
     steps:
       - uses: actions/setup-node@v4
         with:
