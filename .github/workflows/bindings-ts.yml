--- conflicted
+++ resolved
@@ -21,12 +21,7 @@
         exclude:
           # Only run Linux x64 tests on pull request to save some time
           - sys:
-<<<<<<< HEAD
               ${{ github.event_name != 'push' && 'ubuntu-jammy-8-cores-arm64' }}
-=======
-              ${{ github.event_name != 'push' && 'ubuntu-jammy-16-cores-arm64'
-              }}
->>>>>>> c92de24e
           - sys: ${{ github.event_name != 'push' && 'macos-13' }}
     runs-on: ${{ matrix.sys }}
     steps:
@@ -35,11 +30,7 @@
           tag: testing
       - uses: actions/setup-node@v4
         with:
-<<<<<<< HEAD
-          node-version: "22.x"
-=======
           node-version: "20.x"
->>>>>>> c92de24e
       - uses: actions/checkout@v4
       - uses: stellar/actions/rust-cache@main
       - run: rustup update
