--- conflicted
+++ resolved
@@ -1,9 +1,9 @@
 name: bindings typescript
 
 on:
-    push:
-        branches: [main, release/**]
-    pull_request:
+  push:
+    branches: [ main, release/** ]
+  pull_request:
 
 jobs:
   test:
@@ -11,7 +11,7 @@
     strategy:
       fail-fast: false
       matrix:
-        os: [ubuntu-latest-16-cores, macos-13, windows-latest-8-cores]
+        os: [ ubuntu-latest-16-cores, macos-13, windows-latest-8-cores ]
     runs-on: ${{ matrix.os }}
     steps:
       - uses: actions/setup-node@v4
@@ -32,7 +32,6 @@
       - run: cargo build
       - run: rustup target add wasm32-unknown-unknown
       - run: make build-test-wasms
-<<<<<<< HEAD
       - run: npm ci
         if: runner.os != 'windows'
         working-directory: cmd/crates/soroban-spec-typescript/ts-tests
@@ -145,8 +144,4 @@
         run: |
           docker container inspect quickstart
           docker container logs quickstart -n 1000
-        shell: wsl-run {0}
-=======
-      - run: npm ci && npm run test
-        working-directory: cmd/crates/soroban-spec-typescript/ts-tests
->>>>>>> 7d38cbcc
+        shell: wsl-run {0}