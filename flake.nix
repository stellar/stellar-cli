{
  description = "stellar-cli";

  inputs = {
    nixpkgs.url      = "github:NixOS/nixpkgs/nixos-unstable";
    rust-overlay.url = "github:oxalica/rust-overlay";
    flake-utils.url  = "github:numtide/flake-utils";
  };

  outputs = { self, nixpkgs, rust-overlay, flake-utils, ... }:
    flake-utils.lib.eachDefaultSystem (system:
      let
        overlays = [ (import rust-overlay) ];
        pkgs = import nixpkgs {
          inherit system overlays;
        };
<<<<<<< HEAD
        stellardev = {
          name = "stellar-cli";
          src = ./.;
          nativeBuildInputs = pkgs.lib.optionals (pkgs.stdenv.isDarwin) [
            pkgs.darwin.apple_sdk.frameworks.SystemConfiguration
          ];
          buildInputs = with pkgs; [
=======
      in
      with pkgs;
      {
        devShells.default = mkShell {
          nativeBuildInputs = lib.optionals (stdenv.isDarwin) [
            pkgs.darwin.apple_sdk.frameworks.SystemConfiguration
          ];
          buildInputs = [
>>>>>>> d16fcf1d
            openssl
            pkg-config
            jq
            (rust-bin.stable.latest.default.override {
              extensions = [ "rust-src" ];
              targets = [ "wasm32-unknown-unknown" ];
            })
          ] ++ lib.optionals (stdenv.isLinux) [libudev-zero];
<<<<<<< HEAD
        };
        stellarcli = stellardev // {
          GIT_REVISION = "${self.rev or self.dirtyRev or "unknown"}";
          cargoLock = {
            lockFile = ./Cargo.lock;
          };

          cargoLock.outputHashes = {
              # The only git+https dependency in Cargo.lock
              "stellar-rpc-client-21.4.0" = "sha256-gIxoWJY0MaV/cOmFdyclvjioCBkAhCAKFOvWc0q42/o=";
          };

          # As of writing 'cargo test' fails
          doCheck = false;
        };
        rustPlatformMod = pkgs.makeRustPlatform {
          cargo = pkgs.rust-bin.stable.latest.default;
          rustc = pkgs.rust-bin.stable.latest.default;
=======
>>>>>>> d16fcf1d
        };
      in
      with pkgs;
      {
        devShells.default = mkShell stellardev;
        packages.default = rustPlatformMod.buildRustPackage stellarcli;
        # {
        #   nativeBuildInputs = lib.optionals (stdenv.isDarwin) [
        #     pkgs.darwin.apple_sdk.frameworks.SystemConfiguration
        #   ];
        #   buildInputs = [
        #     openssl
        #     pkg-config
        #     jq
        #     (rust-bin.stable.latest.default.override {
        #       extensions = [ "rust-src" ];
        #       targets = [ "wasm32-unknown-unknown" ];
        #     })
        #   ] ++ lib.optionals (stdenv.isLinux) [libudev-zero];
        # };
      }
    );
}<|MERGE_RESOLUTION|>--- conflicted
+++ resolved
@@ -14,7 +14,6 @@
         pkgs = import nixpkgs {
           inherit system overlays;
         };
-<<<<<<< HEAD
         stellardev = {
           name = "stellar-cli";
           src = ./.;
@@ -22,16 +21,6 @@
             pkgs.darwin.apple_sdk.frameworks.SystemConfiguration
           ];
           buildInputs = with pkgs; [
-=======
-      in
-      with pkgs;
-      {
-        devShells.default = mkShell {
-          nativeBuildInputs = lib.optionals (stdenv.isDarwin) [
-            pkgs.darwin.apple_sdk.frameworks.SystemConfiguration
-          ];
-          buildInputs = [
->>>>>>> d16fcf1d
             openssl
             pkg-config
             jq
@@ -40,10 +29,8 @@
               targets = [ "wasm32-unknown-unknown" ];
             })
           ] ++ lib.optionals (stdenv.isLinux) [libudev-zero];
-<<<<<<< HEAD
         };
         stellarcli = stellardev // {
-          GIT_REVISION = "${self.rev or self.dirtyRev or "unknown"}";
           cargoLock = {
             lockFile = ./Cargo.lock;
           };
@@ -55,32 +42,18 @@
 
           # As of writing 'cargo test' fails
           doCheck = false;
+
+          GIT_REVISION = "${self.rev or self.dirtyRev or "unknown"}";
         };
         rustPlatformMod = pkgs.makeRustPlatform {
           cargo = pkgs.rust-bin.stable.latest.default;
           rustc = pkgs.rust-bin.stable.latest.default;
-=======
->>>>>>> d16fcf1d
         };
       in
       with pkgs;
       {
         devShells.default = mkShell stellardev;
         packages.default = rustPlatformMod.buildRustPackage stellarcli;
-        # {
-        #   nativeBuildInputs = lib.optionals (stdenv.isDarwin) [
-        #     pkgs.darwin.apple_sdk.frameworks.SystemConfiguration
-        #   ];
-        #   buildInputs = [
-        #     openssl
-        #     pkg-config
-        #     jq
-        #     (rust-bin.stable.latest.default.override {
-        #       extensions = [ "rust-src" ];
-        #       targets = [ "wasm32-unknown-unknown" ];
-        #     })
-        #   ] ++ lib.optionals (stdenv.isLinux) [libudev-zero];
-        # };
       }
     );
 }