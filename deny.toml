# This template contains all of the possible sections and their default values

# Note that all fields that take a lint level have these possible values:
# * deny - An error will be produced and the check will fail
# * warn - A warning will be produced, but the check will not fail
# * allow - No warning or error will be produced, though in some cases a note
# will be

# The values provided in this template are the default values that will be used
# when any section or field is not specified in your own configuration

# Root options

# If 1 or more target triples (and optionally, target_features) are specified,
# only the specified targets will be checked when running `cargo deny check`.
# This means, if a particular package is only ever used as a target specific
# dependency, such as, for example, the `nix` crate only being used via the
# `target_family = "unix"` configuration, that only having windows targets in
# this list would mean the nix crate, as well as any of its exclusive
# dependencies not shared by any other crates, would be ignored, as the target
# list here is effectively saying which targets you are building for.
targets = [
    { triple = "x86_64-unknown-linux-gnu" },
    { triple = "aarch64-unknown-linux-gnu" },
    { triple = "x86_64-apple-darwin" },
    { triple = "aarch64-apple-darwin" },
    { triple = "x86_64-pc-windows-msvc" },
]
# When creating the dependency graph used as the source of truth when checks are
# executed, this field can be used to prune crates from the graph, removing them
# from the view of cargo-deny. This is an extremely heavy hammer, as if a crate
# is pruned from the graph, all of its dependencies will also be pruned unless
# they are connected to another crate in the graph that hasn't been pruned,
# so it should be used with care. The identifiers are [Package ID Specifications]
# (https://doc.rust-lang.org/cargo/reference/pkgid-spec.html)

exclude = [
]

# If true, metadata will be collected with `--all-features`. Note that this can't
# be toggled off if true, if you want to conditionally enable `--all-features` it
# is recommended to pass `--all-features` on the cmd line instead
all-features = true
# If true, metadata will be collected with `--no-default-features`. The same
# caveat with `all-features` applies
no-default-features = false
# If set, these feature will be enabled when collecting metadata. If `--features`
# is specified on the cmd line they will take precedence over this option.
#features = []
# When outputting inclusion graphs in diagnostics that include features, this
# option can be used to specify the depth at which feature edges will be added.
# This option is included since the graphs can be quite large and the addition
# of features from the crate(s) to all of the graph roots can be far too verbose.
# This option can be overridden via `--feature-depth` on the cmd line
feature-depth = 1

# This section is considered when running `cargo deny check advisories`
# More documentation for the advisories section can be found here:
# https://embarkstudios.github.io/cargo-deny/checks/advisories/cfg.html
[advisories]
# The path where the advisory database is cloned/fetched into
db-path = "~/.cargo/advisory-db"
# The url(s) of the advisory databases to use
db-urls = ["https://github.com/rustsec/advisory-db"]
# The lint level for security vulnerabilities
vulnerability = "deny"
# The lint level for unmaintained crates
unmaintained = "warn"
# The lint level for crates that have been yanked from their source registry
yanked = "warn"
# The lint level for crates with security notices. Note that as of
# 2019-12-17 there are no security notice advisories in
# https://github.com/rustsec/advisory-db
notice = "warn"
# A list of advisory IDs to ignore. Note that ignored advisories will still
# output a note when they are encountered.
ignore = [
    "RUSTSEC-2024-0388", # derivative is no longer maintained, but that has no known material impact on the this repo
]
# Threshold for security vulnerabilities, any vulnerability with a CVSS score
# lower than the range specified will be ignored. Note that ignored advisories
# will still output a note when they are encountered.
# * None - CVSS Score 0.0
# * Low - CVSS Score 0.1 - 3.9
# * Medium - CVSS Score 4.0 - 6.9
# * High - CVSS Score 7.0 - 8.9
# * Critical - CVSS Score 9.0 - 10.0
#severity-threshold =

# If this is true, then cargo deny will use the git executable to fetch advisory database.
# If this is false, then it uses a built-in git library.
# Setting this to true can be helpful if you have special authentication requirements that cargo-deny does not support.
# See Git Authentication for more information about setting up git authentication.
#git-fetch-with-cli = true

# This section is considered when running `cargo deny check licenses`
# More documentation for the licenses section can be found here:
# https://embarkstudios.github.io/cargo-deny/checks/licenses/cfg.html
[licenses]
# The lint level for crates which do not have a detectable license
unlicensed = "deny"
# List of explicitly allowed licenses
# See https://spdx.org/licenses/ for list of possible licenses
# [possible values: any SPDX 3.11 short identifier (+ optional exception)].
allow = [
    "MIT",
    "Apache-2.0",
    "BSD-3-Clause",
    "Apache-2.0 WITH LLVM-exception",
    "Unicode-DFS-2016",
    "ISC",
    "BSD-2-Clause",
<<<<<<< HEAD
    "Unicode-3.0",
=======
    "CC0-1.0",
>>>>>>> 3e01f57b
]
# List of explicitly disallowed licenses
# See https://spdx.org/licenses/ for list of possible licenses
# [possible values: any SPDX 3.11 short identifier (+ optional exception)].
deny = [
    #"Nokia",
]
# Lint level for licenses considered copyleft
copyleft = "deny"
# Blanket approval or denial for OSI-approved or FSF Free/Libre licenses
# * both - The license will be approved if it is both OSI-approved *AND* FSF
# * either - The license will be approved if it is either OSI-approved *OR* FSF
# * osi-only - The license will be approved if is OSI-approved *AND NOT* FSF
# * fsf-only - The license will be approved if is FSF *AND NOT* OSI-approved
# * neither - This predicate is ignored and the default lint level is used
allow-osi-fsf-free = "neither"
# Lint level used when no other predicates are matched
# 1. License isn't in the allow or deny lists
# 2. License isn't copyleft
# 3. License isn't OSI/FSF, or allow-osi-fsf-free = "neither"
default = "deny"
# The confidence threshold for detecting a license from license text.
# The higher the value, the more closely the license text must be to the
# canonical license text of a valid SPDX license file.
# [possible values: any between 0.0 and 1.0].
confidence-threshold = 0.8
# Allow 1 or more licenses on a per-crate basis, so that particular licenses
# aren't accepted for every possible crate as with the normal allow list
exceptions = [
    # The following dep licenses were inspected and approved for use because we
    # do not fork them. Related conversation and approval is at:
    # https://stellarfoundation.slack.com/archives/C07TC92R2P7/p1730924548048429?thread_ts=1730900591.962089&cid=C07TC92R2P7
    { allow = ["MPL-2.0"], name = "option-ext" },
    { allow = ["MPL-2.0"], name = "webpki-roots" },
    # The following dep licensed was manually reviewed and approved for use. Related conversation and approval is at:
    # https://stellarfoundation.slack.com/archives/C07TC92R2P7/p1730917671563029?thread_ts=1730903286.490759&cid=C07TC92R2P7
    { allow = ["OpenSSL"], name = "ring" },
]

[[licenses.clarify]]
name = "ring"
expression = "MIT AND ISC AND OpenSSL"
license-files = [
    { path = "LICENSE", hash = 0xbd0eed23 }
]

# Some crates don't have (easily) machine readable licensing information,
# adding a clarification entry for it allows you to manually specify the
# licensing information
#[[licenses.clarify]]
# The name of the crate the clarification applies to
#name = "ring"
# The optional version constraint for the crate
#version = "*"
# The SPDX expression for the license requirements of the crate
#expression = "MIT AND ISC AND OpenSSL"
# One or more files in the crate's source used as the "source of truth" for
# the license expression. If the contents match, the clarification will be used
# when running the license check, otherwise the clarification will be ignored
# and the crate will be checked normally, which may produce warnings or errors
# depending on the rest of your configuration
#license-files = [
    # Each entry is a crate relative path, and the (opaque) hash of its contents
    #{ path = "LICENSE", hash = 0xbd0eed23 }
#]

[licenses.private]
# If true, ignores workspace crates that aren't published, or are only
# published to private registries.
# To see how to mark a crate as unpublished (to the official registry),
# visit https://doc.rust-lang.org/cargo/reference/manifest.html#the-publish-field.
ignore = true
# One or more private registries that you might publish crates to, if a crate
# is only published to private registries, and ignore is true, the crate will
# not have its license(s) checked
registries = [
    #"https://sekretz.com/registry
]

# This section is considered when running `cargo deny check bans`.
# More documentation about the 'bans' section can be found here:
# https://embarkstudios.github.io/cargo-deny/checks/bans/cfg.html
[bans]
# Lint level for when multiple versions of the same crate are detected
multiple-versions = "deny"
# Lint level for when a crate version requirement is `*`
wildcards = "deny"
allow-wildcard-paths = true
# The graph highlighting used when creating dotgraphs for crates
# with multiple versions
# * lowest-version - The path to the lowest versioned duplicate is highlighted
# * simplest-path - The path to the version with the fewest edges is highlighted
# * all - Both lowest-version and simplest-path are used
highlight = "all"
# The default lint level for `default` features for crates that are members of
# the workspace that is being checked. This can be overridden by allowing/denying
# `default` on a crate-by-crate basis if desired.
workspace-default-features = "allow"
# The default lint level for `default` features for external crates that are not
# members of the workspace. This can be overridden by allowing/denying `default`
# on a crate-by-crate basis if desired.
external-default-features = "allow"
# List of crates that are allowed. Use with care!
allow = [
    #{ name = "ansi_term", version = "=0.11.0" },
]
# List of crates to deny
deny = [
    # Each entry the name of a crate and a version range. If version is
    # not specified, all versions will be matched.
    #{ name = "ansi_term", version = "=0.11.0" },
    #
    # Wrapper crates can optionally be specified to allow the crate when it
    # is a direct dependency of the otherwise banned crate
    #{ name = "ansi_term", version = "=0.11.0", wrappers = [] },
]

# List of features to allow/deny
# Each entry the name of a crate and a version range. If version is
# not specified, all versions will be matched.
#[[bans.features]]
#name = "reqwest"
# Features to not allow
#deny = ["json"]
# Features to allow
#allow = [
#    "rustls",
#    "__rustls",
#    "__tls",
#    "hyper-rustls",
#    "rustls",
#    "rustls-pemfile",
#    "rustls-tls-webpki-roots",
#    "tokio-rustls",
#    "webpki-roots",
#]
# If true, the allowed features must exactly match the enabled feature set. If
# this is set there is no point setting `deny`
#exact = true

# Certain crates/versions that will be skipped when doing duplicate detection.
skip = [

    # Requires updating slipped10 to newest sha2 others are dependents that will be updated
    { crate = "sha2", reason = "temporary duplicate until upstream updates" },
    { crate = "digest", reason = "temporary duplicate until upstream updates" },
    { crate = "block-buffer", reason = "temporary duplicate until upstream updates" },
    # slipped again 0.12.1
    { crate = "hmac", reason = "temp" },

    # update rpassword, hidapi (then ledger-transport-hid), and dirs-sys (then directories) to 0.52
    # { crate = "window-sys", reason = "temp" },

    # syn is too large of a surface to check
    { crate = "syn", reason = "Too many crates haven't updated to v2" },

    # Need to release new version and update all stellar crates
    { crate = "stellar-strkey", reason = "Temp until new release and updates upstream", version = "0.0.8" },

    # Need to update jsonrpsee in stellar-rpc-client
    { crate = "rustls-pemfile", reason = "Temp until new release and updates upstream" },
    { crate = "rustls-webpki", reason = "Temp until new release and updates upstream" },
    { crate = "rustls-native-certs", reason = "Temp until new release and updates upstream", version = "0.7.3" },
    { crate = "rustls", reason = "Temp until new release and updates upstream" },
    { crate = "hyper", reason = "temporary duplicate until upstream updates" },
    { crate = "hyper-rustls", reason = "temporary duplicate until upstream updates", version = "0.27.3" },
    { crate = "http-body", reason = "temporary duplicate until upstream updates" },
    { crate = "http", reason = "temporary duplicate until upstream updates" },
    { crate = "h2", reason = "temporary duplicate until upstream updates", version = "0.3.26" },
    { crate = "base64", reason = "temporary duplicate until upstream updates", version = "0.22.1" },
    # Upgrade stellar-rpc-client to use 0.26.0
    { crate = "tokio-rustls", reason = "temporary duplicate until upstream updates" },

    # wasm-opt
    { crate = "heck", reason = "wasm-opt needs to update to 0.5", version = "0.5.0"},
    { crate = "strum", reason = "wasm-opt needs to update", version = "0.26.3" },
    { crate = "strum_macros", reason = "wasm-opt needs to update", version = "0.26.4" },


    # soroban-env-host  must upgrade ark-* to 0.14.5
    { crate = "hashbrown", reason = "temp", version = "13.2"},

    { crate = "windows-sys", reason = "temp", version = "0.59.0"},
    { crate = "windows-targets", reason = "temp", version = "0.52.6"},
    { crate = "windows_x86_64_gnu", reason = "temp", version = "0.52.6"},
    { crate = "windows_x86_64_msvc", reason = "temp", version = "0.52.6"},
    # { crate = "dir-sys", reason = "temp", version }
    #
    # update tracing-subscriber
    { crate = "regex-syntax", reason = "temp", version = "0.8.4" },
    { crate = "regex-automata", reason = "temp", version = "0.4.7" },

    # wasm-gen update
    { crate = "byteorder", reason = "temp", version = "1.5.0" },

    # testcontainers
    { crate = "idna", reason = "temp", version = "0.5.0" },

    { crate = "bitflags", reason = "too many", version = "=1.3.2" },

    { crate = "socket2", reason = "too many", version = "=0.4.10" },
]
# Similarly to `skip` allows you to skip certain crates during duplicate
# detection. Unlike skip, it also includes the entire tree of transitive
# dependencies starting at the specified crate, up to a certain depth, which is
# by default infinite.
skip-tree = [
]

# This section is considered when running `cargo deny check sources`.
# More documentation about the 'sources' section can be found here:
# https://embarkstudios.github.io/cargo-deny/checks/sources/cfg.html
[sources]
# Lint level for what to happen when a crate from a crate registry that is not
# in the allow list is encountered
unknown-registry = "deny"
# Lint level for what to happen when a crate from a git repository that is not
# in the allow list is encountered
unknown-git = "deny"
# List of URLs for allowed crate registries. Defaults to the crates.io index
# if not specified. If it is specified but empty, no registries are allowed.
allow-registry = ["https://github.com/rust-lang/crates.io-index"]
# List of URLs for allowed Git repositories
allow-git = []

[sources.allow-org]
# 1 or more github.com organizations to allow git sources for
github = ["stellar"]
# 1 or more gitlab.com organizations to allow git sources for
# gitlab = [""]
# 1 or more bitbucket.org organizations to allow git sources for
# bitbucket = [""]<|MERGE_RESOLUTION|>--- conflicted
+++ resolved
@@ -110,11 +110,8 @@
     "Unicode-DFS-2016",
     "ISC",
     "BSD-2-Clause",
-<<<<<<< HEAD
+    "CC0-1.0",
     "Unicode-3.0",
-=======
-    "CC0-1.0",
->>>>>>> 3e01f57b
 ]
 # List of explicitly disallowed licenses
 # See https://spdx.org/licenses/ for list of possible licenses
